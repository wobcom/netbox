# Installation

## From source

The following sections detail how to set up a new instance of NetBox:

1. [PostgreSQL database](1-postgresql.md)
1. [Redis](2-redis.md)
3. [NetBox components](3-netbox.md)
4. [HTTP daemon](4-http-daemon.md)
5. [LDAP authentication](5-ldap.md) (optional)

<<<<<<< HEAD
## CentOS package (Wobcom)

* [Installing CentOS package](centos-package.md)

# Upgrading
=======
Below is a simplified overview of the NetBox application stack for reference:

![NetBox UI as seen by a non-authenticated user](../media/installation/netbox_application_stack.png)

## Upgrading
>>>>>>> d79ed76d

If you are upgrading from an existing installation, please consult the [upgrading guide](upgrading.md).

Netbox v2.5.9 and later moved to using systemd instead of supervisord.  Please see the instructions for [migrating to systemd](migrating-to-systemd.md) if you are still using supervisord.<|MERGE_RESOLUTION|>--- conflicted
+++ resolved
@@ -1,6 +1,4 @@
 # Installation
-
-## From source
 
 The following sections detail how to set up a new instance of NetBox:
 
@@ -10,19 +8,15 @@
 4. [HTTP daemon](4-http-daemon.md)
 5. [LDAP authentication](5-ldap.md) (optional)
 
-<<<<<<< HEAD
+Below is a simplified overview of the NetBox application stack for reference:
+
+![NetBox UI as seen by a non-authenticated user](../media/installation/netbox_application_stack.png)
+
 ## CentOS package (Wobcom)
 
 * [Installing CentOS package](centos-package.md)
 
-# Upgrading
-=======
-Below is a simplified overview of the NetBox application stack for reference:
-
-![NetBox UI as seen by a non-authenticated user](../media/installation/netbox_application_stack.png)
-
 ## Upgrading
->>>>>>> d79ed76d
 
 If you are upgrading from an existing installation, please consult the [upgrading guide](upgrading.md).
 
