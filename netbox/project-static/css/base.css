/* Layout */
* {
    margin: 0;
}
html {
    overflow-y: scroll;
}
html, body {
    height: 100%;
}
body {
    padding-top: 70px;
}
.container {
    width: auto;
    max-width: 1600px;
}
.wrapper {
    min-height: 100%;
    height: auto !important;
    margin: 0 auto -61px; /* the bottom margin is the negative value of the footer's height */
    padding-bottom: 30px;
}
.navbar-brand {
    padding: 12px 15px 8px;
}
.footer, .push {
    height: 60px; /* .push must be the same height as .footer */
}
.footer {
    background-color: #f5f5f5;
    border-top: 1px solid #d0d0d0;
}
footer p {
    margin: 20px 0;
}
#navbar_search {
    padding: 0 8px;
}

/* Hide the username in the navigation menu on displays less than 1400px wide */
@media (max-width: 1599px) {
    #navbar_user {
        display: none;
    }
}

/* Hide the search bar in the navigation menu on displays less than 1250px wide */
@media (max-width: 1379px) {
    #navbar_search {
        display: none;
    }
}

/* Printer friendly CSS class and various fixes for printing. */
@media print {
    body {
        padding-top: 0px;
    }
    a[href]:after {
        content: none !important;
    }
    .noprint {
        display: none !important;
    }
}

/* Scroll the drop-down menus at or above 768px wide to match bootstrap's behavior for hiding dropdown menus */
@media (min-width: 768px) {
    .navbar-nav > li > ul {
        max-height: calc(80vh - 50px);
        overflow-y: auto;
    }
}

/* Collapse the nav menu on displays less than 980px wide */
<<<<<<< HEAD
@media (max-width: 1219px) {
=======
@media (max-width: 979px) {
    #navbar {
        max-height: calc(80vh - 50px);
        overflow-y: auto;
    }
>>>>>>> d79ed76d
    .navbar-header {
        float: none;
    }
    .navbar-left,.navbar-right {
        float: none !important;
    }
    .navbar-toggle {
        display: block;
    }
    .navbar-collapse {
        border-top: 1px solid transparent;
        box-shadow: inset 0 1px 0 rgba(255,255,255,0.1);
    }
    .navbar-fixed-top {
        top: 0;
        border-width: 0 0 1px;
    }
    .navbar-collapse.collapse {
        display: none!important;
        max-height: none;
    }
    .navbar-nav {
        float: none !important;
        margin-top: 7.5px;
    }
    .navbar-nav>li {
        float: none;
    }
    .navbar-nav>li>a {
        padding-top: 10px;
        padding-bottom: 10px;
    }
    .collapse.in {
        display:block !important;
    }
    #navbar_user {
        display: inline;
    }
}

/* Navigation menu */
li.subnav > a {
    padding-left: 30px;
}
ul.dropdown-menu {
    width: 250px;
}
ul.dropdown-menu div.buttons {
    padding-right: 10px;
    padding-top: 2px;
}
ul.dropdown-menu div.buttons a {
    width: 26px;
}
ul.dropdown-menu > li > a {
    clear: left;
}
.nav > li > a.dropdown-toggle {
    padding: 15px 12px;
}

/* Forms */
label {
    font-weight: normal;
}
label.required {
    font-weight: bold;
}
input[name="pk"] {
    margin-top: 0;
}


/* Tables */
th.pk, td.pk {
    padding-bottom: 6px;
    padding-top: 10px;
    width: 30px;
}
tfoot td {
    font-weight: bold;
}
table.attr-table td:nth-child(1) {
    width: 25%;
}
.table-headings th {
    background-color: #f5f5f5;
}
td.min-width {
    width: 1%;
}

/* Paginator */
div.paginator {
    margin-bottom: 20px;
}
div.paginator form {
    margin-bottom: 6px;
}
nav ul.pagination {
    margin-top: 0;
    margin-bottom: 8px !important;
}

/* Racks */
div.rack_header {
    margin-left: 32px;
    text-align: center;
    width: 220px;
}

/* Devices */
table.component-list td.subtable {
    padding: 0;
    padding-left: 16px;
}
table.component-list td.subtable td {
    border: none;
    padding-bottom: 6px;
    padding-top: 6px;
}
table.interface-ips th {
    font-size: 80%;
    font-weight: normal;
}

/* Reports */
table.reports td.method {
    font-family: monospace;
    padding-left: 30px;
}
td.report-stats label {
    display: inline-block;
    line-height: 14px;
    margin-bottom: 0;
    min-width: 40px;
}
table.report th {
    position: relative;
}
table.report th a {
    position: absolute;
    top: -51px;
}

/* Rendered Markdown */
.rendered-markdown table {
    width: 100%;
}
.rendered-markdown th {
    border-bottom: 2px solid #dddddd;
    padding: 8px;
}
.rendered-markdown td {
    border-top: 1px solid #dddddd;
    padding: 8px;
}
.rendered-markdown :last-child {
    margin-bottom: 0;
}

/* Admonition (docs) */
.admonition {
    margin-bottom: 10px;
    padding-bottom: 2px;
}
.admonition p {
    padding: 0 12px;
}
.admonition pre {
    margin: 0 12px 10px;
}
.admonition p.admonition-title {
    color: rgb(255, 255, 255);
    font-weight: bold;
    padding: 4px 12px;
}
.admonition p.admonition-title::before {
    content: "\f06a";
    font-family: "FontAwesome";
    margin-right: 4px;
}
/* Admonition - Note */
.admonition.note {
    background-color: rgb(231, 242, 250);
}
.admonition.note .admonition-title {
    background-color: rgb(106, 176, 222);
}
.admonition.note .admonition-title::before {
    content: "\f05a";
}
/* Admonition - Warning */
.admonition.warning {
    background-color: rgb(255, 237, 204);
}
.admonition.warning .admonition-title {
    background-color: rgb(240, 179, 126);
}
.admonition.warning .admonition-title::before {
    content: "\f06a";
}
/* Admonition - Danger */
.admonition.danger {
    background-color: rgb(253, 243, 242);
}
.admonition.danger .admonition-title {
    background-color: rgb(242, 159, 151);
}
.admonition.danger .admonition-title::before {
    content: "\f071";
}

/* AJAX loader */
.loading {
    position: fixed;
    display: none;
    z-index: 999;
    height: 2em;
    width: 2em;
    overflow: show;
    margin: auto;
    top: 0;
    left: 0;
    bottom: 0;
    right: 0;
}
.loading:before {
    content: '';
    display: block;
    position: fixed;
    top: 0;
    left: 0;
    width: 100%;
    height: 100%;
    background-color: rgba(0,0,0,0.3);
}

/* Misc */
.color-block {
    display: block;
    width: 80px;
    border: 1px solid grey;
}
.inline-color-block {
    display: inline-block;
    width: 1.5em;
    height: 1.5em;
    border: 1px solid grey;
    border-radius: .25em;
    vertical-align: middle;
}
.text-nowrap {
    white-space: nowrap;
}
.banner-bottom {
    margin-bottom: 50px;
}
.panel table {
    margin-bottom: 0;
}
.panel .table th {
    border-bottom-width: 1px;
}
.panel table tr.even:first-child td {
    border-top: 0;
}
.panel .list-group {
    max-height: 400px;
    overflow: auto;
}
ul.nav-tabs, ul.nav-pills {
    margin-bottom: 20px;
}
/* Fix progress bar margin inside table cells */
td .progress {
    margin-bottom: 0;
    min-width: 100px;
}
textarea {
    font-family: Consolas, Lucida Console, monospace;
}<|MERGE_RESOLUTION|>--- conflicted
+++ resolved
@@ -38,14 +38,14 @@
     padding: 0 8px;
 }
 
-/* Hide the username in the navigation menu on displays less than 1400px wide */
+/* Hide the username in the navigation menu on displays less than 1600px wide */
 @media (max-width: 1599px) {
     #navbar_user {
         display: none;
     }
 }
 
-/* Hide the search bar in the navigation menu on displays less than 1250px wide */
+/* Hide the search bar in the navigation menu on displays less than 1380px wide */
 @media (max-width: 1379px) {
     #navbar_search {
         display: none;
@@ -73,16 +73,12 @@
     }
 }
 
-/* Collapse the nav menu on displays less than 980px wide */
-<<<<<<< HEAD
+/* Collapse the nav menu on displays less than 1220px wide */
 @media (max-width: 1219px) {
-=======
-@media (max-width: 979px) {
     #navbar {
         max-height: calc(80vh - 50px);
         overflow-y: auto;
     }
->>>>>>> d79ed76d
     .navbar-header {
         float: none;
     }
