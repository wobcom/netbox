--- conflicted
+++ resolved
@@ -1321,7 +1321,6 @@
 # Interfaces
 #
 
-<<<<<<< HEAD
 
 class InterfaceListView(ObjectListView):
     queryset = Interface.objects
@@ -1332,11 +1331,8 @@
 
 
 
-class InterfaceView(View):
-=======
 class InterfaceView(PermissionRequiredMixin, View):
     permission_required = 'dcim.view_interface'
->>>>>>> f48a4c23
 
     def get(self, request, pk):
 
@@ -1388,7 +1384,6 @@
     template_name = 'dcim/interface_edit.html'
 
 
-<<<<<<< HEAD
 class InterfaceBulkAddVLANView(PermissionRequiredMixin, BulkEditView):
     permission_required = 'dcim.change_interface'
     queryset = Interface.objects
@@ -1457,8 +1452,6 @@
     model_form = forms.InterfaceAssignVLANsForm
 
 
-=======
->>>>>>> f48a4c23
 class InterfaceDeleteView(PermissionRequiredMixin, ObjectDeleteView):
     permission_required = 'dcim.delete_interface'
     model = Interface
