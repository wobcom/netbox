--- conflicted
+++ resolved
@@ -5,11 +5,8 @@
 from django.contrib.contenttypes.models import ContentType
 from django.contrib.postgres.forms.array import SimpleArrayField
 from django.core.exceptions import ObjectDoesNotExist
-<<<<<<< HEAD
 from django.db.models import Q, Count
-=======
 from django.utils.safestring import mark_safe
->>>>>>> c9a7527f
 from mptt.forms import TreeNodeChoiceField
 from netaddr import EUI
 from netaddr.core import AddrFormatError
@@ -2926,79 +2923,11 @@
         self.fields['tagged_vlans'].widget.add_additional_query_param('site_id', device.site.pk)
 
 
-<<<<<<< HEAD
-class InterfaceCSVForm(forms.ModelForm):
-    device = FlexibleModelChoiceField(
-        queryset=Device.objects.all(),
-        required=False,
-        to_field_name='name',
-        help_text='Name or ID of device',
-        error_messages={
-            'invalid_choice': 'Device not found.',
-        }
-    )
-    virtual_machine = FlexibleModelChoiceField(
-        queryset=VirtualMachine.objects.all(),
-        required=False,
-        to_field_name='name',
-        help_text='Name or ID of virtual machine',
-        error_messages={
-            'invalid_choice': 'Virtual machine not found.',
-        }
-    )
-    lag = FlexibleModelChoiceField(
-        queryset=Interface.objects.all(),
-        required=False,
-        to_field_name='name',
-        help_text='Name or ID of LAG interface',
-        error_messages={
-            'invalid_choice': 'LAG interface not found.',
-        }
-    )
-    type = CSVChoiceField(
-        choices=InterfaceTypeChoices,
-    )
-    mode = CSVChoiceField(
-        choices=InterfaceModeChoices,
-        required=False,
-    )
-
-    class Meta:
-        model = Interface
-        fields = Interface.csv_headers
-
-    def __init__(self, *args, **kwargs):
-        super().__init__(*args, **kwargs)
-
-        # Limit LAG choices to interfaces belonging to this device (or VC master)
-        if self.is_bound and 'device' in self.data:
-            try:
-                device = self.fields['device'].to_python(self.data['device'])
-            except forms.ValidationError:
-                device = None
-        else:
-            device = self.instance.device
-
-        if device:
-            self.fields['lag'].queryset = Interface.objects.filter(
-                device__in=[device, device.get_vc_master()], type__in=AGGREGATABLE_IFACE_TYPES
-            )
-        else:
-            self.fields['lag'].queryset = Interface.objects.none()
-
-    def clean_enabled(self):
-        # Make sure enabled is True when it's not included in the uploaded data
-        if 'enabled' not in self.data:
-            return True
-        else:
-            return self.cleaned_data['enabled']
-=======
 class InterfaceBulkCreateForm(
     form_from_model(Interface, ['type', 'enabled', 'mtu', 'mgmt_only', 'description', 'tags']),
     DeviceBulkAddComponentForm
 ):
     pass
->>>>>>> c9a7527f
 
 
 class InterfaceBulkEditForm(
