--- conflicted
+++ resolved
@@ -30,16 +30,10 @@
 from .constants import *
 from .models import (
     Cable, DeviceBay, DeviceBayTemplate, ConsolePort, ConsolePortTemplate, ConsoleServerPort, ConsoleServerPortTemplate,
-<<<<<<< HEAD
     Device, DeviceRole, DeviceType, DeviceLicense, FrontPort,
     FrontPortTemplate, Interface, InterfaceTemplate, Manufacturer,
-    InventoryItem, Platform, PowerOutlet, PowerOutletTemplate, PowerPort, PowerPortTemplate, Rack, RackGroup,
-    RackReservation, RackRole, RearPort, RearPortTemplate, Region, Site, VirtualChassis,
-=======
-    Device, DeviceRole, DeviceType, FrontPort, FrontPortTemplate, Interface, InterfaceTemplate, Manufacturer,
     InventoryItem, Platform, PowerFeed, PowerOutlet, PowerOutletTemplate, PowerPanel, PowerPort, PowerPortTemplate,
     Rack, RackGroup, RackReservation, RackRole, RearPort, RearPortTemplate, Region, Site, VirtualChassis,
->>>>>>> f48a4c23
 )
 
 DEVICE_BY_PK_RE = r'{\d+\}'
@@ -2167,10 +2161,7 @@
 # Interfaces
 #
 
-<<<<<<< HEAD
-class InterfaceForm(BootstrapMixin, CustomFieldForm, forms.ModelForm):
-=======
-class InterfaceForm(InterfaceCommonForm, BootstrapMixin, forms.ModelForm):
+class InterfaceForm(InterfaceCommonForm, BootstrapMixin, CustomFieldForm, forms.ModelForm):
     untagged_vlan = forms.ModelChoiceField(
         queryset=VLAN.objects.all(),
         required=False,
@@ -2189,8 +2180,6 @@
             full=True
         )
     )
-
->>>>>>> f48a4c23
     tags = TagField(
         required=False
     )
@@ -2222,35 +2211,43 @@
         if self.is_bound:
             device = Device.objects.get(pk=self.data['device'])
             self.fields['lag'].queryset = Interface.objects.filter(
-<<<<<<< HEAD
-                device__in=[device, device.get_vc_master()], form_factor__in=AGGREGATABLE_IFACE_TYPES
-=======
-                device__in=[device, device.get_vc_master()], type=IFACE_TYPE_LAG
->>>>>>> f48a4c23
+                device__in=[device, device.get_vc_master()], type__in=AGGREGATABLE_IFACE_TYPES
             )
         else:
             device = self.instance.device
             self.fields['lag'].queryset = Interface.objects.filter(
-<<<<<<< HEAD
-                device__in=[self.instance.device, self.instance.device.get_vc_master()], form_factor__in=AGGREGATABLE_IFACE_TYPES
+                device__in=[self.instance.device, self.instance.device.get_vc_master()], type__in=AGGREGATABLE_IFACE_TYPES
             )
 
-    def clean(self):
-
-        super().clean()
-
-        # Validate VLAN assignments
-        tagged_vlans = self.cleaned_data['tagged_vlans']
-
-        # Untagged interfaces cannot be assigned tagged VLANs
-        if self.cleaned_data['mode'] == IFACE_MODE_ACCESS and tagged_vlans:
-            raise forms.ValidationError({
-                'mode': "An access interface cannot have tagged VLANs assigned."
-            })
-
-        # Remove all tagged VLAN assignments from "tagged all" interfaces
-        elif self.cleaned_data['mode'] == IFACE_MODE_TAGGED_ALL:
-            self.cleaned_data['tagged_vlans'] = []
+        # Limit VLan choices to those in: global vlans, global groups, the current site's group, the current site
+        vlan_choices = []
+        global_vlans = VLAN.objects.filter(site=None, group=None)
+        vlan_choices.append(
+            ('Global', [(vlan.pk, vlan) for vlan in global_vlans])
+        )
+        for group in VLANGroup.objects.filter(site=None):
+            global_group_vlans = VLAN.objects.filter(group=group)
+            vlan_choices.append(
+                (group.name, [(vlan.pk, vlan) for vlan in global_group_vlans])
+            )
+
+        site = getattr(self.instance.device, 'site', None)
+        if site is not None:
+
+            # Add non-grouped site VLANs
+            site_vlans = VLAN.objects.filter(site=site, group=None)
+            vlan_choices.append((site.name, [(vlan.pk, vlan) for vlan in site_vlans]))
+
+            # Add grouped site VLANs
+            for group in VLANGroup.objects.filter(site=site):
+                site_group_vlans = VLAN.objects.filter(group=group)
+                vlan_choices.append((
+                    '{} / {}'.format(group.site.name, group.name),
+                    [(vlan.pk, vlan) for vlan in site_group_vlans]
+                ))
+
+        self.fields['untagged_vlan'].choices = [(None, '---------')] + vlan_choices
+        self.fields['tagged_vlans'].choices = vlan_choices
 
 
 class InterfaceFilterForm(BootstrapMixin, CustomFieldFilterForm):
@@ -2265,6 +2262,7 @@
         ),
         to_field_name='name',
     )
+
 
 class InterfaceBulkAddVLANForm(BootstrapMixin, BulkEditForm):
     pk = forms.ModelMultipleChoiceField(
@@ -2323,45 +2321,89 @@
                 model.untagged_vlan_id = self.cleaned_data['vlans'][0]
 
 
-
-class InterfaceAssignVLANsForm(BootstrapMixin, forms.ModelForm):
-    vlans = forms.MultipleChoiceField(
-        choices=[],
-        label='VLANs',
-        widget=forms.SelectMultiple(
-            attrs={
-                'size': 20,
-            }
-        )
-    )
-    tagged = forms.BooleanField(
-        required=False,
-        initial=True
-    )
-
-    class Meta:
-        model = Interface
-        fields = []
+class InterfaceCreateForm(InterfaceCommonForm, ComponentForm, forms.Form):
+    name_pattern = ExpandableNameField(
+        label='Name'
+    )
+    type = forms.ChoiceField(
+        choices=IFACE_TYPE_CHOICES,
+        widget=StaticSelect2(),
+    )
+    enabled = forms.BooleanField(
+        required=False
+    )
+    lag = forms.ModelChoiceField(
+        queryset=Interface.objects.all(),
+        required=False,
+        label='Parent LAG',
+        widget=StaticSelect2(),
+    )
+    mtu = forms.IntegerField(
+        required=False,
+        min_value=1,
+        max_value=32767,
+        label='MTU'
+    )
+    mac_address = forms.CharField(
+        required=False,
+        label='MAC Address'
+    )
+    mgmt_only = forms.BooleanField(
+        required=False,
+        label='Management only',
+        help_text='This interface is used only for out-of-band management'
+    )
+    description = forms.CharField(
+        max_length=100,
+        required=False
+    )
+    mode = forms.ChoiceField(
+        choices=add_blank_choice(IFACE_MODE_CHOICES),
+        required=False,
+        widget=StaticSelect2(),
+    )
+    tags = TagField(
+        required=False
+    )
+    clag_id = forms.IntegerField(
+        required=False
+    )
+    untagged_vlan = forms.ModelChoiceField(
+        queryset=VLAN.objects.all(),
+        required=False,
+        widget=APISelect(
+            api_url="/api/ipam/vlans/",
+            display_field='display_name',
+            full=True
+        )
+    )
+    tagged_vlans = forms.ModelMultipleChoiceField(
+        queryset=VLAN.objects.all(),
+        required=False,
+        widget=APISelectMultiple(
+            api_url="/api/ipam/vlans/",
+            display_field='display_name',
+            full=True
+        )
+    )
 
     def __init__(self, *args, **kwargs):
 
+        # Set interfaces enabled by default
+        kwargs['initial'] = kwargs.get('initial', {}).copy()
+        kwargs['initial'].update({'enabled': True})
+
         super().__init__(*args, **kwargs)
 
-        if self.instance.mode == IFACE_MODE_ACCESS:
-            self.initial['tagged'] = False
-
-        # Find all VLANs already assigned to the interface for exclusion from the list
-        assigned_vlans = [v.pk for v in self.instance.tagged_vlans.all()]
-        if self.instance.untagged_vlan is not None:
-            assigned_vlans.append(self.instance.untagged_vlan.pk)
-
-        # Compile VLAN choices
-=======
-                device__in=[self.instance.device, self.instance.device.get_vc_master()], type=IFACE_TYPE_LAG
+        # Limit LAG choices to interfaces belonging to this device (or its VC master)
+        if self.parent is not None:
+            self.fields['lag'].queryset = Interface.objects.filter(
+                device__in=[self.parent, self.parent.get_vc_master()], type__in=AGGREGATABLE_IFACE_TYPES
             )
+        else:
+            self.fields['lag'].queryset = Interface.objects.none()
 
         # Limit VLan choices to those in: global vlans, global groups, the current site's group, the current site
->>>>>>> f48a4c23
         vlan_choices = []
         global_vlans = VLAN.objects.filter(site=None, group=None)
         vlan_choices.append(
@@ -2373,7 +2415,7 @@
                 (group.name, [(vlan.pk, vlan) for vlan in global_group_vlans])
             )
 
-        site = getattr(self.instance.device, 'site', None)
+        site = getattr(self.parent, 'site', None)
         if site is not None:
 
             # Add non-grouped site VLANs
@@ -2388,52 +2430,33 @@
                     [(vlan.pk, vlan) for vlan in site_group_vlans]
                 ))
 
-<<<<<<< HEAD
-        self.fields['vlans'].choices = vlan_choices
-
-    def clean(self):
-
-        super().clean()
-
-        # Only untagged VLANs permitted on an access interface
-        if self.instance.mode == IFACE_MODE_ACCESS and len(self.cleaned_data['vlans']) > 1:
-            raise forms.ValidationError("Only one VLAN may be assigned to an access interface.")
-
-        # 'tagged' is required if more than one VLAN is selected
-        if not self.cleaned_data['tagged'] and len(self.cleaned_data['vlans']) > 1:
-            raise forms.ValidationError("Only one untagged VLAN may be selected.")
-
-    def save(self, *args, **kwargs):
-
-        if self.cleaned_data['tagged']:
-            for vlan in self.cleaned_data['vlans']:
-                self.instance.tagged_vlans.add(vlan)
-        else:
-            self.instance.untagged_vlan = VLAN.objects.get(pk=self.cleaned_data['vlans'][0])
-
-        return super().save(*args, **kwargs)
-=======
         self.fields['untagged_vlan'].choices = [(None, '---------')] + vlan_choices
         self.fields['tagged_vlans'].choices = vlan_choices
->>>>>>> f48a4c23
-
-
-class InterfaceCreateForm(InterfaceCommonForm, ComponentForm, forms.Form):
-    name_pattern = ExpandableNameField(
-        label='Name'
+
+
+class InterfaceBulkEditForm(InterfaceCommonForm, BootstrapMixin, AddRemoveTagsForm, BulkEditForm):
+    pk = forms.ModelMultipleChoiceField(
+        queryset=Interface.objects.all(),
+        widget=forms.MultipleHiddenInput()
     )
     type = forms.ChoiceField(
-        choices=IFACE_TYPE_CHOICES,
-        widget=StaticSelect2(),
-    )
-    enabled = forms.BooleanField(
-        required=False
+        choices=add_blank_choice(IFACE_TYPE_CHOICES),
+        required=False,
+        widget=StaticSelect2()
+    )
+    enabled = forms.NullBooleanField(
+        required=False,
+        widget=BulkEditNullBooleanSelect()
     )
     lag = forms.ModelChoiceField(
         queryset=Interface.objects.all(),
         required=False,
         label='Parent LAG',
-        widget=StaticSelect2(),
+        widget=StaticSelect2()
+    )
+    mac_address = forms.CharField(
+        required=False,
+        label='MAC Address'
     )
     mtu = forms.IntegerField(
         required=False,
@@ -2441,31 +2464,20 @@
         max_value=32767,
         label='MTU'
     )
-    mac_address = forms.CharField(
-        required=False,
-        label='MAC Address'
-    )
-    mgmt_only = forms.BooleanField(
-        required=False,
-        label='Management only',
-        help_text='This interface is used only for out-of-band management'
+    mgmt_only = forms.NullBooleanField(
+        required=False,
+        widget=BulkEditNullBooleanSelect(),
+        label='Management only'
     )
     description = forms.CharField(
         max_length=100,
         required=False
     )
     mode = forms.ChoiceField(
-        choices=add_blank_choice(IFACE_MODE_CHOICES),
-        required=False,
-        widget=StaticSelect2(),
-    )
-    tags = TagField(
-        required=False
-    )
-<<<<<<< HEAD
-    clag_id = forms.IntegerField(
-        required=False
-=======
+        choices=IFACE_MODE_CHOICES,
+        required=False,
+        widget=StaticSelect2()
+    )
     untagged_vlan = forms.ModelChoiceField(
         queryset=VLAN.objects.all(),
         required=False,
@@ -2483,127 +2495,6 @@
             display_field='display_name',
             full=True
         )
->>>>>>> f48a4c23
-    )
-
-    def __init__(self, *args, **kwargs):
-
-        # Set interfaces enabled by default
-        kwargs['initial'] = kwargs.get('initial', {}).copy()
-        kwargs['initial'].update({'enabled': True})
-
-        super().__init__(*args, **kwargs)
-
-        # Limit LAG choices to interfaces belonging to this device (or its VC master)
-        if self.parent is not None:
-            self.fields['lag'].queryset = Interface.objects.filter(
-<<<<<<< HEAD
-                device__in=[self.parent, self.parent.get_vc_master()], form_factor__in=AGGREGATABLE_IFACE_TYPES
-=======
-                device__in=[self.parent, self.parent.get_vc_master()], type=IFACE_TYPE_LAG
->>>>>>> f48a4c23
-            )
-        else:
-            self.fields['lag'].queryset = Interface.objects.none()
-
-        # Limit VLan choices to those in: global vlans, global groups, the current site's group, the current site
-        vlan_choices = []
-        global_vlans = VLAN.objects.filter(site=None, group=None)
-        vlan_choices.append(
-            ('Global', [(vlan.pk, vlan) for vlan in global_vlans])
-        )
-        for group in VLANGroup.objects.filter(site=None):
-            global_group_vlans = VLAN.objects.filter(group=group)
-            vlan_choices.append(
-                (group.name, [(vlan.pk, vlan) for vlan in global_group_vlans])
-            )
-
-        site = getattr(self.parent, 'site', None)
-        if site is not None:
-
-            # Add non-grouped site VLANs
-            site_vlans = VLAN.objects.filter(site=site, group=None)
-            vlan_choices.append((site.name, [(vlan.pk, vlan) for vlan in site_vlans]))
-
-            # Add grouped site VLANs
-            for group in VLANGroup.objects.filter(site=site):
-                site_group_vlans = VLAN.objects.filter(group=group)
-                vlan_choices.append((
-                    '{} / {}'.format(group.site.name, group.name),
-                    [(vlan.pk, vlan) for vlan in site_group_vlans]
-                ))
-
-        self.fields['untagged_vlan'].choices = [(None, '---------')] + vlan_choices
-        self.fields['tagged_vlans'].choices = vlan_choices
-
-
-class InterfaceBulkEditForm(InterfaceCommonForm, BootstrapMixin, AddRemoveTagsForm, BulkEditForm):
-    pk = forms.ModelMultipleChoiceField(
-        queryset=Interface.objects.all(),
-        widget=forms.MultipleHiddenInput()
-    )
-    type = forms.ChoiceField(
-        choices=add_blank_choice(IFACE_TYPE_CHOICES),
-        required=False,
-        widget=StaticSelect2()
-    )
-    enabled = forms.NullBooleanField(
-        required=False,
-        widget=BulkEditNullBooleanSelect()
-    )
-    lag = forms.ModelChoiceField(
-        queryset=Interface.objects.all(),
-        required=False,
-        label='Parent LAG',
-        widget=StaticSelect2()
-    )
-    mac_address = forms.CharField(
-        required=False,
-        label='MAC Address'
-    )
-    mtu = forms.IntegerField(
-        required=False,
-        min_value=1,
-        max_value=32767,
-        label='MTU'
-    )
-    mgmt_only = forms.NullBooleanField(
-        required=False,
-        widget=BulkEditNullBooleanSelect(),
-        label='Management only'
-    )
-    description = forms.CharField(
-        max_length=100,
-        required=False
-    )
-    mode = forms.ChoiceField(
-<<<<<<< HEAD
-        #choices=add_blank_choice(IFACE_MODE_CHOICES),
-        choices=IFACE_MODE_CHOICES,
-        required=False
-=======
-        choices=add_blank_choice(IFACE_MODE_CHOICES),
-        required=False,
-        widget=StaticSelect2()
-    )
-    untagged_vlan = forms.ModelChoiceField(
-        queryset=VLAN.objects.all(),
-        required=False,
-        widget=APISelect(
-            api_url="/api/ipam/vlans/",
-            display_field='display_name',
-            full=True
-        )
-    )
-    tagged_vlans = forms.ModelMultipleChoiceField(
-        queryset=VLAN.objects.all(),
-        required=False,
-        widget=APISelectMultiple(
-            api_url="/api/ipam/vlans/",
-            display_field='display_name',
-            full=True
-        )
->>>>>>> f48a4c23
     )
 
     class Meta:
@@ -2619,11 +2510,7 @@
         if device is not None:
             self.fields['lag'].queryset = Interface.objects.filter(
                 device__in=[device, device.get_vc_master()],
-<<<<<<< HEAD
-                form_factor__in=AGGREGATABLE_IFACE_TYPES
-=======
-                type=IFACE_TYPE_LAG
->>>>>>> f48a4c23
+                type__in=AGGREGATABLE_IFACE_TYPES
             )
         else:
             self.fields['lag'].choices = []
@@ -3691,15 +3578,6 @@
         queryset=Tenant.objects.all(),
         to_field_name='slug',
         null_label='-- None --',
-<<<<<<< HEAD
-    )
-
-
-class DeviceLicenseForm(forms.ModelForm):
-    class Meta:
-        model = DeviceLicense
-        fields = ['license']
-=======
         widget=APISelectMultiple(
             api_url="/api/tenancy/tenants/",
             value_field="slug",
@@ -4059,4 +3937,9 @@
     max_utilization = forms.IntegerField(
         required=False
     )
->>>>>>> f48a4c23
+
+
+class DeviceLicenseForm(forms.ModelForm):
+    class Meta:
+        model = DeviceLicense
+        fields = ['license']