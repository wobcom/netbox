--- conflicted
+++ resolved
@@ -1901,13 +1901,6 @@
             # can be flipped from one face to another.
             self.fields['position'].widget.add_query_param('exclude', self.instance.pk)
 
-<<<<<<< HEAD
-=======
-            # Limit platform by manufacturer
-            self.fields['platform'].queryset = Platform.objects.filter(
-                Q(manufacturer__isnull=True) | Q(manufacturer=self.instance.device_type.manufacturer)
-            )
-
             # Disable rack assignment if this is a child device installed in a parent device
             if self.instance.device_type.is_child_device and hasattr(self.instance, 'parent_bay'):
                 self.fields['site'].disabled = True
@@ -1915,7 +1908,6 @@
                 self.initial['site'] = self.instance.parent_bay.device.site_id
                 self.initial['rack'] = self.instance.parent_bay.device.rack_id
 
->>>>>>> 5a32b959
         else:
 
             # An object that doesn't exist yet can't have any IPs assigned to it
