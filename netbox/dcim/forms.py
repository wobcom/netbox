import re

from django import forms
from django.contrib.auth.models import User
from django.contrib.contenttypes.models import ContentType
from django.contrib.postgres.forms.array import SimpleArrayField
from django.core.exceptions import ObjectDoesNotExist
from django.utils.safestring import mark_safe
from netaddr import EUI
from netaddr.core import AddrFormatError
from timezone_field import TimeZoneFormField

from circuits.models import Circuit, CircuitTermination, Provider
from extras.forms import (
    AddRemoveTagsForm, CustomFieldBulkEditForm, CustomFieldModelCSVForm, CustomFieldFilterForm, CustomFieldModelForm,
    LocalConfigContextFilterForm,
)
from extras.models import Tag
from ipam.constants import BGP_ASN_MAX, BGP_ASN_MIN
from ipam.models import IPAddress, VLAN, VLANGroup
from tenancy.forms import TenancyFilterForm, TenancyForm
from tenancy.models import Tenant, TenantGroup
from utilities.forms import (
    APISelect, add_blank_choice, BootstrapMixin, BulkEditForm, BulkEditNullBooleanSelect,
    ColorSelect, CommentField, CSVChoiceField, CSVContentTypeField, CSVModelChoiceField, CSVModelForm,
    DynamicModelChoiceField, DynamicModelMultipleChoiceField, ExpandableNameField, form_from_model, JSONField,
    NumericArrayField, SelectWithPK, SmallTextarea, SlugField, StaticSelect2, StaticSelect2Multiple, TagFilterField,
    BOOLEAN_WITH_BLANK_CHOICES,
)
from virtualization.models import Cluster, ClusterGroup
from .choices import *
from .constants import *
from .models import (
    Cable, DeviceBay, DeviceBayTemplate, ConsolePort, ConsolePortTemplate, ConsoleServerPort, ConsoleServerPortTemplate,
    Device, DeviceRole, DeviceType, FrontPort, FrontPortTemplate, Interface, InterfaceTemplate, Manufacturer,
    InventoryItem, Platform, PowerFeed, PowerOutlet, PowerOutletTemplate, PowerPanel, PowerPort, PowerPortTemplate,
    Rack, RackGroup, RackReservation, RackRole, RearPort, RearPortTemplate, Region, Site, VirtualChassis,
)

DEVICE_BY_PK_RE = r'{\d+\}'

INTERFACE_MODE_HELP_TEXT = """
Access: One untagged VLAN<br />
Tagged: One untagged VLAN and/or one or more tagged VLANs<br />
Tagged (All): Implies all VLANs are available (w/optional untagged VLAN)
"""


def get_device_by_name_or_pk(name):
    """
    Attempt to retrieve a device by either its name or primary key ('{pk}').
    """
    if re.match(DEVICE_BY_PK_RE, name):
        pk = name.strip('{}')
        device = Device.objects.get(pk=pk)
    else:
        device = Device.objects.get(name=name)
    return device


class DeviceComponentFilterForm(BootstrapMixin, forms.Form):
    field_order = [
        'q', 'region', 'site'
    ]
    q = forms.CharField(
        required=False,
        label='Search'
    )
    region = DynamicModelMultipleChoiceField(
        queryset=Region.objects.all(),
        to_field_name='slug',
        required=False
    )
    site = DynamicModelMultipleChoiceField(
        queryset=Site.objects.all(),
        to_field_name='slug',
        required=False,
        query_params={
            'region': '$region'
        }
    )
    device_id = DynamicModelMultipleChoiceField(
        queryset=Device.objects.all(),
        required=False,
        label='Device',
        query_params={
            'site': '$site'
        }
    )


class InterfaceCommonForm(forms.Form):

    def clean(self):
        super().clean()

        parent_field = 'device' if 'device' in self.cleaned_data else 'virtual_machine'
        tagged_vlans = self.cleaned_data['tagged_vlans']

        # Untagged interfaces cannot be assigned tagged VLANs
        if self.cleaned_data['mode'] == InterfaceModeChoices.MODE_ACCESS and tagged_vlans:
            raise forms.ValidationError({
                'mode': "An access interface cannot have tagged VLANs assigned."
            })

        # Remove all tagged VLAN assignments from "tagged all" interfaces
        elif self.cleaned_data['mode'] == InterfaceModeChoices.MODE_TAGGED_ALL:
            self.cleaned_data['tagged_vlans'] = []

        # Validate tagged VLANs; must be a global VLAN or in the same site
        elif self.cleaned_data['mode'] == InterfaceModeChoices.MODE_TAGGED:
            valid_sites = [None, self.cleaned_data[parent_field].site]
            invalid_vlans = [str(v) for v in tagged_vlans if v.site not in valid_sites]

            if invalid_vlans:
                raise forms.ValidationError({
                    'tagged_vlans': f"The tagged VLANs ({', '.join(invalid_vlans)}) must belong to the same site as "
                                    f"the interface's parent device/VM, or they must be global"
                })


class ComponentForm(BootstrapMixin, forms.Form):
    """
    Subclass this form when facilitating the creation of one or more device component or component templates based on
    a name pattern.
    """
    name_pattern = ExpandableNameField(
        label='Name'
    )
    label_pattern = ExpandableNameField(
        label='Label',
        required=False,
        help_text='Alphanumeric ranges are supported. (Must match the number of names being created.)'
    )

    def clean(self):

        # Validate that the number of components being created from both the name_pattern and label_pattern are equal
        if self.cleaned_data['label_pattern']:
            name_pattern_count = len(self.cleaned_data['name_pattern'])
            label_pattern_count = len(self.cleaned_data['label_pattern'])
            if name_pattern_count != label_pattern_count:
                raise forms.ValidationError({
                    'label_pattern': f'The provided name pattern will create {name_pattern_count} components, however '
                                     f'{label_pattern_count} labels will be generated. These counts must match.'
                }, code='label_pattern_mismatch')


#
# Fields
#

class MACAddressField(forms.Field):
    widget = forms.CharField
    default_error_messages = {
        'invalid': 'MAC address must be in EUI-48 format',
    }

    def to_python(self, value):
        value = super().to_python(value)

        # Validate MAC address format
        try:
            value = EUI(value.strip())
        except AddrFormatError:
            raise forms.ValidationError(self.error_messages['invalid'], code='invalid')

        return value


#
# Regions
#

class RegionForm(BootstrapMixin, forms.ModelForm):
    parent = DynamicModelChoiceField(
        queryset=Region.objects.all(),
        required=False
    )
    slug = SlugField()

    class Meta:
        model = Region
        fields = (
            'parent', 'name', 'slug', 'description',
        )


class RegionCSVForm(CSVModelForm):
    parent = CSVModelChoiceField(
        queryset=Region.objects.all(),
        required=False,
        to_field_name='name',
        help_text='Name of parent region'
    )

    class Meta:
        model = Region
        fields = Region.csv_headers


class RegionFilterForm(BootstrapMixin, forms.Form):
    model = Site
    q = forms.CharField(
        required=False,
        label='Search'
    )


#
# Sites
#

class SiteForm(BootstrapMixin, TenancyForm, CustomFieldModelForm):
    region = DynamicModelChoiceField(
        queryset=Region.objects.all(),
        required=False
    )
    slug = SlugField()
    comments = CommentField()
    tags = DynamicModelMultipleChoiceField(
        queryset=Tag.objects.all(),
        required=False
    )

    class Meta:
        model = Site
        fields = [
            'name', 'slug', 'status', 'region', 'tenant_group', 'tenant', 'facility', 'asn', 'time_zone', 'description',
            'physical_address', 'shipping_address', 'latitude', 'longitude', 'contact_name', 'contact_phone',
            'contact_email', 'comments', 'tags',
        ]
        widgets = {
            'physical_address': SmallTextarea(
                attrs={
                    'rows': 3,
                }
            ),
            'shipping_address': SmallTextarea(
                attrs={
                    'rows': 3,
                }
            ),
            'status': StaticSelect2(),
            'time_zone': StaticSelect2(),
        }
        help_texts = {
            'name': "Full name of the site",
            'facility': "Data center provider and facility (e.g. Equinix NY7)",
            'asn': "BGP autonomous system number",
            'time_zone': "Local time zone",
            'description': "Short description (will appear in sites list)",
            'physical_address': "Physical location of the building (e.g. for GPS)",
            'shipping_address': "If different from the physical address",
            'latitude': "Latitude in decimal format (xx.yyyyyy)",
            'longitude': "Longitude in decimal format (xx.yyyyyy)"
        }


class SiteCSVForm(CustomFieldModelCSVForm):
    status = CSVChoiceField(
        choices=SiteStatusChoices,
        required=False,
        help_text='Operational status'
    )
    region = CSVModelChoiceField(
        queryset=Region.objects.all(),
        required=False,
        to_field_name='name',
        help_text='Assigned region'
    )
    tenant = CSVModelChoiceField(
        queryset=Tenant.objects.all(),
        required=False,
        to_field_name='name',
        help_text='Assigned tenant'
    )

    class Meta:
        model = Site
        fields = Site.csv_headers
        help_texts = {
            'time_zone': mark_safe(
                'Time zone (<a href="https://en.wikipedia.org/wiki/List_of_tz_database_time_zones">available options</a>)'
            )
        }


class SiteBulkEditForm(BootstrapMixin, AddRemoveTagsForm, CustomFieldBulkEditForm):
    pk = forms.ModelMultipleChoiceField(
        queryset=Site.objects.all(),
        widget=forms.MultipleHiddenInput
    )
    status = forms.ChoiceField(
        choices=add_blank_choice(SiteStatusChoices),
        required=False,
        initial='',
        widget=StaticSelect2()
    )
    region = DynamicModelChoiceField(
        queryset=Region.objects.all(),
        required=False
    )
    tenant = DynamicModelChoiceField(
        queryset=Tenant.objects.all(),
        required=False
    )
    asn = forms.IntegerField(
        min_value=BGP_ASN_MIN,
        max_value=BGP_ASN_MAX,
        required=False,
        label='ASN'
    )
    description = forms.CharField(
        max_length=100,
        required=False
    )
    time_zone = TimeZoneFormField(
        choices=add_blank_choice(TimeZoneFormField().choices),
        required=False,
        widget=StaticSelect2()
    )

    class Meta:
        nullable_fields = [
            'region', 'tenant', 'asn', 'description', 'time_zone',
        ]


class SiteFilterForm(BootstrapMixin, TenancyFilterForm, CustomFieldFilterForm):
    model = Site
    field_order = ['q', 'status', 'region', 'tenant_group', 'tenant']
    q = forms.CharField(
        required=False,
        label='Search'
    )
    status = forms.MultipleChoiceField(
        choices=SiteStatusChoices,
        required=False,
        widget=StaticSelect2Multiple()
    )
    region = DynamicModelMultipleChoiceField(
        queryset=Region.objects.all(),
        to_field_name='slug',
        required=False
    )
    tag = TagFilterField(model)


#
# Rack groups
#

class RackGroupForm(BootstrapMixin, forms.ModelForm):
    region = DynamicModelChoiceField(
        queryset=Region.objects.all(),
        required=False,
        initial_params={
            'sites': '$site'
        }
    )
    site = DynamicModelChoiceField(
        queryset=Site.objects.all(),
        query_params={
            'region_id': '$region'
        }
    )
    parent = DynamicModelChoiceField(
        queryset=RackGroup.objects.all(),
        required=False,
        query_params={
            'site_id': '$site'
        }
    )
    slug = SlugField()

    class Meta:
        model = RackGroup
        fields = (
            'region', 'site', 'parent', 'name', 'slug', 'description',
        )


class RackGroupCSVForm(CSVModelForm):
    site = CSVModelChoiceField(
        queryset=Site.objects.all(),
        to_field_name='name',
        help_text='Assigned site'
    )
    parent = CSVModelChoiceField(
        queryset=RackGroup.objects.all(),
        required=False,
        to_field_name='name',
        help_text='Parent rack group',
        error_messages={
            'invalid_choice': 'Rack group not found.',
        }
    )

    class Meta:
        model = RackGroup
        fields = RackGroup.csv_headers


class RackGroupFilterForm(BootstrapMixin, forms.Form):
    region = DynamicModelMultipleChoiceField(
        queryset=Region.objects.all(),
        to_field_name='slug',
        required=False
    )
    site = DynamicModelMultipleChoiceField(
        queryset=Site.objects.all(),
        to_field_name='slug',
        required=False,
        query_params={
            'region': '$region'
        }
    )
    parent = DynamicModelMultipleChoiceField(
        queryset=RackGroup.objects.all(),
        to_field_name='slug',
        required=False,
        query_params={
            'region': '$region',
            'site': '$site',
        }
    )


#
# Rack roles
#

class RackRoleForm(BootstrapMixin, forms.ModelForm):
    slug = SlugField()

    class Meta:
        model = RackRole
        fields = [
            'name', 'slug', 'color', 'description',
        ]


class RackRoleCSVForm(CSVModelForm):
    slug = SlugField()

    class Meta:
        model = RackRole
        fields = RackRole.csv_headers
        help_texts = {
            'color': mark_safe('RGB color in hexadecimal (e.g. <code>00ff00</code>)'),
        }


#
# Racks
#

class RackForm(BootstrapMixin, TenancyForm, CustomFieldModelForm):
    region = DynamicModelChoiceField(
        queryset=Region.objects.all(),
        required=False,
        initial_params={
            'sites': '$site'
        }
    )
    site = DynamicModelChoiceField(
        queryset=Site.objects.all(),
        query_params={
            'region_id': '$region'
        }
    )
    group = DynamicModelChoiceField(
        queryset=RackGroup.objects.all(),
        required=False,
        query_params={
            'site_id': '$site'
        }
    )
    role = DynamicModelChoiceField(
        queryset=RackRole.objects.all(),
        required=False
    )
    comments = CommentField()
    tags = DynamicModelMultipleChoiceField(
        queryset=Tag.objects.all(),
        required=False
    )

    class Meta:
        model = Rack
        fields = [
            'region', 'site', 'group', 'name', 'facility_id', 'tenant_group', 'tenant', 'status', 'role', 'serial',
            'asset_tag', 'type', 'width', 'u_height', 'desc_units', 'outer_width', 'outer_depth', 'outer_unit',
            'comments', 'tags',
        ]
        help_texts = {
            'site': "The site at which the rack exists",
            'name': "Organizational rack name",
            'facility_id': "The unique rack ID assigned by the facility",
            'u_height': "Height in rack units",
        }
        widgets = {
            'status': StaticSelect2(),
            'type': StaticSelect2(),
            'width': StaticSelect2(),
            'outer_unit': StaticSelect2(),
        }


class RackCSVForm(CustomFieldModelCSVForm):
    site = CSVModelChoiceField(
        queryset=Site.objects.all(),
        to_field_name='name'
    )
    group = CSVModelChoiceField(
        queryset=RackGroup.objects.all(),
        required=False,
        to_field_name='name'
    )
    tenant = CSVModelChoiceField(
        queryset=Tenant.objects.all(),
        required=False,
        to_field_name='name',
        help_text='Name of assigned tenant'
    )
    status = CSVChoiceField(
        choices=RackStatusChoices,
        required=False,
        help_text='Operational status'
    )
    role = CSVModelChoiceField(
        queryset=RackRole.objects.all(),
        required=False,
        to_field_name='name',
        help_text='Name of assigned role'
    )
    type = CSVChoiceField(
        choices=RackTypeChoices,
        required=False,
        help_text='Rack type'
    )
    width = forms.ChoiceField(
        choices=RackWidthChoices,
        help_text='Rail-to-rail width (in inches)'
    )
    outer_unit = CSVChoiceField(
        choices=RackDimensionUnitChoices,
        required=False,
        help_text='Unit for outer dimensions'
    )

    class Meta:
        model = Rack
        fields = Rack.csv_headers

    def __init__(self, data=None, *args, **kwargs):
        super().__init__(data, *args, **kwargs)

        if data:

            # Limit group queryset by assigned site
            params = {f"site__{self.fields['site'].to_field_name}": data.get('site')}
            self.fields['group'].queryset = self.fields['group'].queryset.filter(**params)


class RackBulkEditForm(BootstrapMixin, AddRemoveTagsForm, CustomFieldBulkEditForm):
    pk = forms.ModelMultipleChoiceField(
        queryset=Rack.objects.all(),
        widget=forms.MultipleHiddenInput
    )
    region = DynamicModelChoiceField(
        queryset=Region.objects.all(),
        required=False,
        initial_params={
            'sites': '$site'
        }
    )
    site = DynamicModelChoiceField(
        queryset=Site.objects.all(),
        required=False,
        query_params={
            'region_id': '$region'
        }
    )
    group = DynamicModelChoiceField(
        queryset=RackGroup.objects.all(),
        required=False,
        query_params={
            'site_id': '$site'
        }
    )
    tenant = DynamicModelChoiceField(
        queryset=Tenant.objects.all(),
        required=False
    )
    status = forms.ChoiceField(
        choices=add_blank_choice(RackStatusChoices),
        required=False,
        initial='',
        widget=StaticSelect2()
    )
    role = DynamicModelChoiceField(
        queryset=RackRole.objects.all(),
        required=False
    )
    serial = forms.CharField(
        max_length=50,
        required=False,
        label='Serial Number'
    )
    asset_tag = forms.CharField(
        max_length=50,
        required=False
    )
    type = forms.ChoiceField(
        choices=add_blank_choice(RackTypeChoices),
        required=False,
        widget=StaticSelect2()
    )
    width = forms.ChoiceField(
        choices=add_blank_choice(RackWidthChoices),
        required=False,
        widget=StaticSelect2()
    )
    u_height = forms.IntegerField(
        required=False,
        label='Height (U)'
    )
    desc_units = forms.NullBooleanField(
        required=False,
        widget=BulkEditNullBooleanSelect,
        label='Descending units'
    )
    outer_width = forms.IntegerField(
        required=False,
        min_value=1
    )
    outer_depth = forms.IntegerField(
        required=False,
        min_value=1
    )
    outer_unit = forms.ChoiceField(
        choices=add_blank_choice(RackDimensionUnitChoices),
        required=False,
        widget=StaticSelect2()
    )
    comments = CommentField(
        widget=SmallTextarea,
        label='Comments'
    )

    class Meta:
        nullable_fields = [
            'group', 'tenant', 'role', 'serial', 'asset_tag', 'outer_width', 'outer_depth', 'outer_unit', 'comments',
        ]


class RackFilterForm(BootstrapMixin, TenancyFilterForm, CustomFieldFilterForm):
    model = Rack
    field_order = ['q', 'region', 'site', 'group_id', 'status', 'role', 'tenant_group', 'tenant']
    q = forms.CharField(
        required=False,
        label='Search'
    )
    region = DynamicModelMultipleChoiceField(
        queryset=Region.objects.all(),
        to_field_name='slug',
        required=False
    )
    site = DynamicModelMultipleChoiceField(
        queryset=Site.objects.all(),
        to_field_name='slug',
        required=False,
        query_params={
            'region': '$region'
        }
    )
    group_id = DynamicModelMultipleChoiceField(
        queryset=RackGroup.objects.all(),
        required=False,
        label='Rack group',
        null_option='None',
        query_params={
            'site': '$site'
        }
    )
    status = forms.MultipleChoiceField(
        choices=RackStatusChoices,
        required=False,
        widget=StaticSelect2Multiple()
    )
    role = DynamicModelMultipleChoiceField(
        queryset=RackRole.objects.all(),
        to_field_name='slug',
        required=False,
        null_option='None'
    )
    tag = TagFilterField(model)


#
# Rack elevations
#

class RackElevationFilterForm(RackFilterForm):
    field_order = ['q', 'region', 'site', 'group_id', 'id', 'status', 'role', 'tenant_group', 'tenant']
    id = DynamicModelMultipleChoiceField(
        queryset=Rack.objects.all(),
        label='Rack',
        required=False,
        display_field='display_name',
        query_params={
            'site': '$site',
            'group_id': '$group_id',
        }
    )


#
# Rack reservations
#

class RackReservationForm(BootstrapMixin, TenancyForm, CustomFieldModelForm):
    region = DynamicModelChoiceField(
        queryset=Region.objects.all(),
        required=False,
        initial_params={
            'sites': '$site'
        }
    )
    site = DynamicModelChoiceField(
        queryset=Site.objects.all(),
        required=False,
        query_params={
            'region_id': '$region'
        }
    )
    rack_group = DynamicModelChoiceField(
        queryset=RackGroup.objects.all(),
        required=False,
        query_params={
            'site_id': '$site'
        }
    )
    rack = DynamicModelChoiceField(
        queryset=Rack.objects.all(),
        display_field='display_name',
        query_params={
            'site_id': '$site',
            'group_id': '$rack_group',
        }
    )
    units = NumericArrayField(
        base_field=forms.IntegerField(),
        help_text="Comma-separated list of numeric unit IDs. A range may be specified using a hyphen."
    )
    user = forms.ModelChoiceField(
        queryset=User.objects.order_by(
            'username'
        ),
        widget=StaticSelect2()
    )
    tags = DynamicModelMultipleChoiceField(
        queryset=Tag.objects.all(),
        required=False
    )

    class Meta:
        model = RackReservation
        fields = [
            'rack', 'units', 'user', 'tenant_group', 'tenant', 'description', 'tags',
        ]


class RackReservationCSVForm(CSVModelForm):
    site = CSVModelChoiceField(
        queryset=Site.objects.all(),
        to_field_name='name',
        help_text='Parent site'
    )
    rack_group = CSVModelChoiceField(
        queryset=RackGroup.objects.all(),
        to_field_name='name',
        required=False,
        help_text="Rack's group (if any)"
    )
    rack = CSVModelChoiceField(
        queryset=Rack.objects.all(),
        to_field_name='name',
        help_text='Rack'
    )
    units = SimpleArrayField(
        base_field=forms.IntegerField(),
        required=True,
        help_text='Comma-separated list of individual unit numbers'
    )
    tenant = CSVModelChoiceField(
        queryset=Tenant.objects.all(),
        required=False,
        to_field_name='name',
        help_text='Assigned tenant'
    )

    class Meta:
        model = RackReservation
        fields = ('site', 'rack_group', 'rack', 'units', 'tenant', 'description')

    def __init__(self, data=None, *args, **kwargs):
        super().__init__(data, *args, **kwargs)

        if data:

            # Limit rack_group queryset by assigned site
            params = {f"site__{self.fields['site'].to_field_name}": data.get('site')}
            self.fields['rack_group'].queryset = self.fields['rack_group'].queryset.filter(**params)

            # Limit rack queryset by assigned site and group
            params = {
                f"site__{self.fields['site'].to_field_name}": data.get('site'),
                f"group__{self.fields['rack_group'].to_field_name}": data.get('rack_group'),
            }
            self.fields['rack'].queryset = self.fields['rack'].queryset.filter(**params)


class RackReservationBulkEditForm(BootstrapMixin, AddRemoveTagsForm, BulkEditForm):
    pk = forms.ModelMultipleChoiceField(
        queryset=RackReservation.objects.all(),
        widget=forms.MultipleHiddenInput()
    )
    user = forms.ModelChoiceField(
        queryset=User.objects.order_by(
            'username'
        ),
        required=False,
        widget=StaticSelect2()
    )
    tenant = DynamicModelChoiceField(
        queryset=Tenant.objects.all(),
        required=False
    )
    description = forms.CharField(
        max_length=100,
        required=False
    )

    class Meta:
        nullable_fields = []


class RackReservationFilterForm(BootstrapMixin, TenancyFilterForm):
    model = RackReservation
    field_order = ['q', 'region', 'site', 'group_id', 'tenant_group', 'tenant']
    q = forms.CharField(
        required=False,
        label='Search'
    )
    region = DynamicModelMultipleChoiceField(
        queryset=Region.objects.all(),
        to_field_name='slug',
        required=False
    )
    site = DynamicModelMultipleChoiceField(
        queryset=Site.objects.all(),
        to_field_name='slug',
        required=False,
        query_params={
            'region': '$region'
        }
    )
    group_id = DynamicModelMultipleChoiceField(
        queryset=RackGroup.objects.prefetch_related('site'),
        required=False,
        label='Rack group',
        null_option='None'
    )
    tag = TagFilterField(model)


#
# Manufacturers
#

class ManufacturerForm(BootstrapMixin, forms.ModelForm):
    slug = SlugField()

    class Meta:
        model = Manufacturer
        fields = [
            'name', 'slug', 'description',
        ]


class ManufacturerCSVForm(CSVModelForm):

    class Meta:
        model = Manufacturer
        fields = Manufacturer.csv_headers


#
# Device types
#

class DeviceTypeForm(BootstrapMixin, CustomFieldModelForm):
    manufacturer = DynamicModelChoiceField(
        queryset=Manufacturer.objects.all()
    )
    slug = SlugField(
        slug_source='model'
    )
    comments = CommentField()
    tags = DynamicModelMultipleChoiceField(
        queryset=Tag.objects.all(),
        required=False
    )

    class Meta:
        model = DeviceType
        fields = [
            'manufacturer', 'model', 'slug', 'part_number', 'u_height', 'is_full_depth', 'subdevice_role',
            'front_image', 'rear_image', 'comments', 'tags',
        ]
        widgets = {
            'subdevice_role': StaticSelect2(),
            # Exclude SVG images (unsupported by PIL)
            'front_image': forms.FileInput(attrs={
                'accept': 'image/bmp,image/gif,image/jpeg,image/png,image/tiff'
            }),
            'rear_image': forms.FileInput(attrs={
                'accept': 'image/bmp,image/gif,image/jpeg,image/png,image/tiff'
            })
        }


class DeviceTypeImportForm(BootstrapMixin, forms.ModelForm):
    manufacturer = forms.ModelChoiceField(
        queryset=Manufacturer.objects.all(),
        to_field_name='name'
    )

    class Meta:
        model = DeviceType
        fields = [
            'manufacturer', 'model', 'slug', 'part_number', 'u_height', 'is_full_depth', 'subdevice_role',
            'comments',
        ]


class DeviceTypeBulkEditForm(BootstrapMixin, AddRemoveTagsForm, CustomFieldBulkEditForm):
    pk = forms.ModelMultipleChoiceField(
        queryset=DeviceType.objects.all(),
        widget=forms.MultipleHiddenInput()
    )
    manufacturer = DynamicModelChoiceField(
        queryset=Manufacturer.objects.all(),
        required=False
    )
    u_height = forms.IntegerField(
        min_value=1,
        required=False
    )
    is_full_depth = forms.NullBooleanField(
        required=False,
        widget=BulkEditNullBooleanSelect(),
        label='Is full depth'
    )

    class Meta:
        nullable_fields = []


class DeviceTypeFilterForm(BootstrapMixin, CustomFieldFilterForm):
    model = DeviceType
    q = forms.CharField(
        required=False,
        label='Search'
    )
    manufacturer = DynamicModelMultipleChoiceField(
        queryset=Manufacturer.objects.all(),
        to_field_name='slug',
        required=False
    )
    subdevice_role = forms.MultipleChoiceField(
        choices=add_blank_choice(SubdeviceRoleChoices),
        required=False,
        widget=StaticSelect2Multiple()
    )
    console_ports = forms.NullBooleanField(
        required=False,
        label='Has console ports',
        widget=StaticSelect2(
            choices=BOOLEAN_WITH_BLANK_CHOICES
        )
    )
    console_server_ports = forms.NullBooleanField(
        required=False,
        label='Has console server ports',
        widget=StaticSelect2(
            choices=BOOLEAN_WITH_BLANK_CHOICES
        )
    )
    power_ports = forms.NullBooleanField(
        required=False,
        label='Has power ports',
        widget=StaticSelect2(
            choices=BOOLEAN_WITH_BLANK_CHOICES
        )
    )
    power_outlets = forms.NullBooleanField(
        required=False,
        label='Has power outlets',
        widget=StaticSelect2(
            choices=BOOLEAN_WITH_BLANK_CHOICES
        )
    )
    interfaces = forms.NullBooleanField(
        required=False,
        label='Has interfaces',
        widget=StaticSelect2(
            choices=BOOLEAN_WITH_BLANK_CHOICES
        )
    )
    pass_through_ports = forms.NullBooleanField(
        required=False,
        label='Has pass-through ports',
        widget=StaticSelect2(
            choices=BOOLEAN_WITH_BLANK_CHOICES
        )
    )
    tag = TagFilterField(model)


#
# Device component templates
#

class ComponentTemplateCreateForm(ComponentForm):
    """
    Base form for the creation of device component templates (subclassed from ComponentTemplateModel).
    """
    manufacturer = DynamicModelChoiceField(
        queryset=Manufacturer.objects.all(),
        required=False,
        initial_params={
            'device_types': 'device_type'
        }
    )
    device_type = DynamicModelChoiceField(
        queryset=DeviceType.objects.all(),
        display_field='model',
        query_params={
            'manufacturer_id': '$manufacturer'
        }
    )
    description = forms.CharField(
        required=False
    )


class ConsolePortTemplateForm(BootstrapMixin, forms.ModelForm):

    class Meta:
        model = ConsolePortTemplate
        fields = [
            'device_type', 'name', 'label', 'type', 'description',
        ]
        widgets = {
            'device_type': forms.HiddenInput(),
        }


class ConsolePortTemplateCreateForm(ComponentTemplateCreateForm):
    type = forms.ChoiceField(
        choices=add_blank_choice(ConsolePortTypeChoices),
        widget=StaticSelect2()
    )
    field_order = ('manufacturer', 'device_type', 'name_pattern', 'label_pattern', 'type', 'description')


class ConsolePortTemplateBulkEditForm(BootstrapMixin, BulkEditForm):
    pk = forms.ModelMultipleChoiceField(
        queryset=ConsolePortTemplate.objects.all(),
        widget=forms.MultipleHiddenInput()
    )
    label = forms.CharField(
        max_length=64,
        required=False
    )
    type = forms.ChoiceField(
        choices=add_blank_choice(ConsolePortTypeChoices),
        required=False,
        widget=StaticSelect2()
    )

    class Meta:
        nullable_fields = ('label', 'type', 'description')


class ConsoleServerPortTemplateForm(BootstrapMixin, forms.ModelForm):

    class Meta:
        model = ConsoleServerPortTemplate
        fields = [
            'device_type', 'name', 'label', 'type', 'description',
        ]
        widgets = {
            'device_type': forms.HiddenInput(),
        }


class ConsoleServerPortTemplateCreateForm(ComponentTemplateCreateForm):
    type = forms.ChoiceField(
        choices=add_blank_choice(ConsolePortTypeChoices),
        widget=StaticSelect2()
    )
    field_order = ('manufacturer', 'device_type', 'name_pattern', 'label_pattern', 'type', 'description')


class ConsoleServerPortTemplateBulkEditForm(BootstrapMixin, BulkEditForm):
    pk = forms.ModelMultipleChoiceField(
        queryset=ConsoleServerPortTemplate.objects.all(),
        widget=forms.MultipleHiddenInput()
    )
    label = forms.CharField(
        max_length=64,
        required=False
    )
    type = forms.ChoiceField(
        choices=add_blank_choice(ConsolePortTypeChoices),
        required=False,
        widget=StaticSelect2()
    )
    description = forms.CharField(
        required=False
    )

    class Meta:
        nullable_fields = ('label', 'type', 'description')


class PowerPortTemplateForm(BootstrapMixin, forms.ModelForm):

    class Meta:
        model = PowerPortTemplate
        fields = [
            'device_type', 'name', 'label', 'type', 'maximum_draw', 'allocated_draw', 'description',
        ]
        widgets = {
            'device_type': forms.HiddenInput(),
        }


class PowerPortTemplateCreateForm(ComponentTemplateCreateForm):
    type = forms.ChoiceField(
        choices=add_blank_choice(PowerPortTypeChoices),
        required=False
    )
    maximum_draw = forms.IntegerField(
        min_value=1,
        required=False,
        help_text="Maximum power draw (watts)"
    )
    allocated_draw = forms.IntegerField(
        min_value=1,
        required=False,
        help_text="Allocated power draw (watts)"
    )
    field_order = (
        'manufacturer', 'device_type', 'name_pattern', 'label_pattern', 'type', 'maximum_draw', 'allocated_draw',
        'description',
    )


class PowerPortTemplateBulkEditForm(BootstrapMixin, BulkEditForm):
    pk = forms.ModelMultipleChoiceField(
        queryset=PowerPortTemplate.objects.all(),
        widget=forms.MultipleHiddenInput()
    )
    label = forms.CharField(
        max_length=64,
        required=False
    )
    type = forms.ChoiceField(
        choices=add_blank_choice(PowerPortTypeChoices),
        required=False,
        widget=StaticSelect2()
    )
    maximum_draw = forms.IntegerField(
        min_value=1,
        required=False,
        help_text="Maximum power draw (watts)"
    )
    allocated_draw = forms.IntegerField(
        min_value=1,
        required=False,
        help_text="Allocated power draw (watts)"
    )
    description = forms.CharField(
        required=False
    )

    class Meta:
        nullable_fields = ('label', 'type', 'maximum_draw', 'allocated_draw', 'description')


class PowerOutletTemplateForm(BootstrapMixin, forms.ModelForm):

    class Meta:
        model = PowerOutletTemplate
        fields = [
            'device_type', 'name', 'label', 'type', 'power_port', 'feed_leg', 'description',
        ]
        widgets = {
            'device_type': forms.HiddenInput(),
        }

    def __init__(self, *args, **kwargs):

        super().__init__(*args, **kwargs)

        # Limit power_port choices to current DeviceType
        if hasattr(self.instance, 'device_type'):
            self.fields['power_port'].queryset = PowerPortTemplate.objects.filter(
                device_type=self.instance.device_type
            )


class PowerOutletTemplateCreateForm(ComponentTemplateCreateForm):
    type = forms.ChoiceField(
        choices=add_blank_choice(PowerOutletTypeChoices),
        required=False
    )
    power_port = forms.ModelChoiceField(
        queryset=PowerPortTemplate.objects.all(),
        required=False
    )
    feed_leg = forms.ChoiceField(
        choices=add_blank_choice(PowerOutletFeedLegChoices),
        required=False,
        widget=StaticSelect2()
    )
    field_order = (
        'manufacturer', 'device_type', 'name_pattern', 'label_pattern', 'type', 'power_port', 'feed_leg',
        'description',
    )

    def __init__(self, *args, **kwargs):
        super().__init__(*args, **kwargs)

        # Limit power_port choices to current DeviceType
        device_type = DeviceType.objects.get(
            pk=self.initial.get('device_type') or self.data.get('device_type')
        )
        self.fields['power_port'].queryset = PowerPortTemplate.objects.filter(
            device_type=device_type
        )


class PowerOutletTemplateBulkEditForm(BootstrapMixin, BulkEditForm):
    pk = forms.ModelMultipleChoiceField(
        queryset=PowerOutletTemplate.objects.all(),
        widget=forms.MultipleHiddenInput()
    )
    device_type = forms.ModelChoiceField(
        queryset=DeviceType.objects.all(),
        required=False,
        disabled=True,
        widget=forms.HiddenInput()
    )
    label = forms.CharField(
        max_length=64,
        required=False
    )
    type = forms.ChoiceField(
        choices=add_blank_choice(PowerOutletTypeChoices),
        required=False,
        widget=StaticSelect2()
    )
    power_port = forms.ModelChoiceField(
        queryset=PowerPortTemplate.objects.all(),
        required=False
    )
    feed_leg = forms.ChoiceField(
        choices=add_blank_choice(PowerOutletFeedLegChoices),
        required=False,
        widget=StaticSelect2()
    )
    description = forms.CharField(
        required=False
    )

    class Meta:
        nullable_fields = ('label', 'type', 'power_port', 'feed_leg', 'description')

    def __init__(self, *args, **kwargs):
        super().__init__(*args, **kwargs)

        # Limit power_port queryset to PowerPortTemplates which belong to the parent DeviceType
        if 'device_type' in self.initial:
            device_type = DeviceType.objects.filter(pk=self.initial['device_type']).first()
            self.fields['power_port'].queryset = PowerPortTemplate.objects.filter(device_type=device_type)
        else:
            self.fields['power_port'].choices = ()
            self.fields['power_port'].widget.attrs['disabled'] = True


class InterfaceTemplateForm(BootstrapMixin, forms.ModelForm):

    class Meta:
        model = InterfaceTemplate
        fields = [
            'device_type', 'name', 'label', 'type', 'mgmt_only', 'description',
        ]
        widgets = {
            'device_type': forms.HiddenInput(),
            'type': StaticSelect2(),
        }


class InterfaceTemplateCreateForm(ComponentTemplateCreateForm):
    type = forms.ChoiceField(
        choices=InterfaceTypeChoices,
        widget=StaticSelect2()
    )
    mgmt_only = forms.BooleanField(
        required=False,
        label='Management only'
    )
    field_order = ('manufacturer', 'device_type', 'name_pattern', 'label_pattern', 'type', 'mgmt_only', 'description')


class InterfaceTemplateBulkEditForm(BootstrapMixin, BulkEditForm):
    pk = forms.ModelMultipleChoiceField(
        queryset=InterfaceTemplate.objects.all(),
        widget=forms.MultipleHiddenInput()
    )
    label = forms.CharField(
        max_length=64,
        required=False
    )
    type = forms.ChoiceField(
        choices=add_blank_choice(InterfaceTypeChoices),
        required=False,
        widget=StaticSelect2()
    )
    mgmt_only = forms.NullBooleanField(
        required=False,
        widget=BulkEditNullBooleanSelect,
        label='Management only'
    )
    description = forms.CharField(
        required=False
    )

    class Meta:
        nullable_fields = ('label', 'description')


class FrontPortTemplateForm(BootstrapMixin, forms.ModelForm):

    class Meta:
        model = FrontPortTemplate
        fields = [
            'device_type', 'name', 'label', 'type', 'rear_port', 'rear_port_position', 'description',
        ]
        widgets = {
            'device_type': forms.HiddenInput(),
            'rear_port': StaticSelect2(),
        }

    def __init__(self, *args, **kwargs):

        super().__init__(*args, **kwargs)

        # Limit rear_port choices to current DeviceType
        if hasattr(self.instance, 'device_type'):
            self.fields['rear_port'].queryset = RearPortTemplate.objects.filter(
                device_type=self.instance.device_type
            )


class FrontPortTemplateCreateForm(ComponentTemplateCreateForm):
    type = forms.ChoiceField(
        choices=PortTypeChoices,
        widget=StaticSelect2()
    )
    rear_port_set = forms.MultipleChoiceField(
        choices=[],
        label='Rear ports',
        help_text='Select one rear port assignment for each front port being created.',
    )
    field_order = (
        'manufacturer', 'device_type', 'name_pattern', 'label_pattern', 'type', 'rear_port_set', 'description',
    )

    def __init__(self, *args, **kwargs):
        super().__init__(*args, **kwargs)

        device_type = DeviceType.objects.get(
            pk=self.initial.get('device_type') or self.data.get('device_type')
        )

        # Determine which rear port positions are occupied. These will be excluded from the list of available mappings.
        occupied_port_positions = [
            (front_port.rear_port_id, front_port.rear_port_position)
            for front_port in device_type.frontporttemplates.all()
        ]

        # Populate rear port choices
        choices = []
        rear_ports = RearPortTemplate.objects.filter(device_type=device_type)
        for rear_port in rear_ports:
            for i in range(1, rear_port.positions + 1):
                if (rear_port.pk, i) not in occupied_port_positions:
                    choices.append(
                        ('{}:{}'.format(rear_port.pk, i), '{}:{}'.format(rear_port.name, i))
                    )
        self.fields['rear_port_set'].choices = choices

    def clean(self):

        # Validate that the number of ports being created equals the number of selected (rear port, position) tuples
        front_port_count = len(self.cleaned_data['name_pattern'])
        rear_port_count = len(self.cleaned_data['rear_port_set'])
        if front_port_count != rear_port_count:
            raise forms.ValidationError({
                'rear_port_set': 'The provided name pattern will create {} ports, however {} rear port assignments '
                                 'were selected. These counts must match.'.format(front_port_count, rear_port_count)
            })

    def get_iterative_data(self, iteration):

        # Assign rear port and position from selected set
        rear_port, position = self.cleaned_data['rear_port_set'][iteration].split(':')

        return {
            'rear_port': int(rear_port),
            'rear_port_position': int(position),
        }


class FrontPortTemplateBulkEditForm(BootstrapMixin, BulkEditForm):
    pk = forms.ModelMultipleChoiceField(
        queryset=FrontPortTemplate.objects.all(),
        widget=forms.MultipleHiddenInput()
    )
    label = forms.CharField(
        max_length=64,
        required=False
    )
    type = forms.ChoiceField(
        choices=add_blank_choice(PortTypeChoices),
        required=False,
        widget=StaticSelect2()
    )
    description = forms.CharField(
        required=False
    )

    class Meta:
        nullable_fields = ('description',)


class RearPortTemplateForm(BootstrapMixin, forms.ModelForm):

    class Meta:
        model = RearPortTemplate
        fields = [
            'device_type', 'name', 'label', 'type', 'positions', 'description',
        ]
        widgets = {
            'device_type': forms.HiddenInput(),
            'type': StaticSelect2(),
        }


class RearPortTemplateCreateForm(ComponentTemplateCreateForm):
    type = forms.ChoiceField(
        choices=PortTypeChoices,
        widget=StaticSelect2(),
    )
    positions = forms.IntegerField(
        min_value=REARPORT_POSITIONS_MIN,
        max_value=REARPORT_POSITIONS_MAX,
        initial=1,
        help_text='The number of front ports which may be mapped to each rear port'
    )
    field_order = ('manufacturer', 'device_type', 'name_pattern', 'label_pattern', 'type', 'positions', 'description')


class RearPortTemplateBulkEditForm(BootstrapMixin, BulkEditForm):
    pk = forms.ModelMultipleChoiceField(
        queryset=RearPortTemplate.objects.all(),
        widget=forms.MultipleHiddenInput()
    )
    label = forms.CharField(
        max_length=64,
        required=False
    )
    type = forms.ChoiceField(
        choices=add_blank_choice(PortTypeChoices),
        required=False,
        widget=StaticSelect2()
    )
    description = forms.CharField(
        required=False
    )

    class Meta:
        nullable_fields = ('description',)


class DeviceBayTemplateForm(BootstrapMixin, forms.ModelForm):

    class Meta:
        model = DeviceBayTemplate
        fields = [
            'device_type', 'name', 'label', 'description',
        ]
        widgets = {
            'device_type': forms.HiddenInput(),
        }


class DeviceBayTemplateCreateForm(ComponentTemplateCreateForm):
    field_order = ('manufacturer', 'device_type', 'name_pattern', 'label_pattern', 'description')


class DeviceBayTemplateBulkEditForm(BootstrapMixin, BulkEditForm):
    pk = forms.ModelMultipleChoiceField(
        queryset=DeviceBayTemplate.objects.all(),
        widget=forms.MultipleHiddenInput()
    )
    label = forms.CharField(
        max_length=64,
        required=False
    )
    description = forms.CharField(
        required=False
    )

    class Meta:
        nullable_fields = ('label', 'description')


#
# Component template import forms
#

class ComponentTemplateImportForm(BootstrapMixin, forms.ModelForm):

    def __init__(self, device_type, data=None, *args, **kwargs):

        # Must pass the parent DeviceType on form initialization
        data.update({
            'device_type': device_type.pk,
        })

        super().__init__(data, *args, **kwargs)

    def clean_device_type(self):

        data = self.cleaned_data['device_type']

        # Limit fields referencing other components to the parent DeviceType
        for field_name, field in self.fields.items():
            if isinstance(field, forms.ModelChoiceField) and field_name != 'device_type':
                field.queryset = field.queryset.filter(device_type=data)

        return data


class ConsolePortTemplateImportForm(ComponentTemplateImportForm):

    class Meta:
        model = ConsolePortTemplate
        fields = [
            'device_type', 'name', 'label', 'type',
        ]


class ConsoleServerPortTemplateImportForm(ComponentTemplateImportForm):

    class Meta:
        model = ConsoleServerPortTemplate
        fields = [
            'device_type', 'name', 'label', 'type',
        ]


class PowerPortTemplateImportForm(ComponentTemplateImportForm):

    class Meta:
        model = PowerPortTemplate
        fields = [
            'device_type', 'name', 'label', 'type', 'maximum_draw', 'allocated_draw',
        ]


class PowerOutletTemplateImportForm(ComponentTemplateImportForm):
    power_port = forms.ModelChoiceField(
        queryset=PowerPortTemplate.objects.all(),
        to_field_name='name',
        required=False
    )

    class Meta:
        model = PowerOutletTemplate
        fields = [
            'device_type', 'name', 'label', 'type', 'power_port', 'feed_leg',
        ]


class InterfaceTemplateImportForm(ComponentTemplateImportForm):
    type = forms.ChoiceField(
        choices=InterfaceTypeChoices.CHOICES
    )

    class Meta:
        model = InterfaceTemplate
        fields = [
            'device_type', 'name', 'label', 'type', 'mgmt_only',
        ]


class FrontPortTemplateImportForm(ComponentTemplateImportForm):
    type = forms.ChoiceField(
        choices=PortTypeChoices.CHOICES
    )
    rear_port = forms.ModelChoiceField(
        queryset=RearPortTemplate.objects.all(),
        to_field_name='name',
        required=False
    )

    class Meta:
        model = FrontPortTemplate
        fields = [
            'device_type', 'name', 'type', 'rear_port', 'rear_port_position',
        ]


class RearPortTemplateImportForm(ComponentTemplateImportForm):
    type = forms.ChoiceField(
        choices=PortTypeChoices.CHOICES
    )

    class Meta:
        model = RearPortTemplate
        fields = [
            'device_type', 'name', 'type', 'positions',
        ]


class DeviceBayTemplateImportForm(ComponentTemplateImportForm):

    class Meta:
        model = DeviceBayTemplate
        fields = [
            'device_type', 'name',
        ]


#
# Device roles
#

class DeviceRoleForm(BootstrapMixin, forms.ModelForm):
    slug = SlugField()

    class Meta:
        model = DeviceRole
        fields = [
            'name', 'slug', 'color', 'vm_role', 'description',
        ]


class DeviceRoleCSVForm(CSVModelForm):
    slug = SlugField()

    class Meta:
        model = DeviceRole
        fields = DeviceRole.csv_headers
        help_texts = {
            'color': mark_safe('RGB color in hexadecimal (e.g. <code>00ff00</code>)'),
        }


#
# Platforms
#

class PlatformForm(BootstrapMixin, forms.ModelForm):
    manufacturer = DynamicModelChoiceField(
        queryset=Manufacturer.objects.all(),
        required=False
    )
    slug = SlugField(
        max_length=64,
        slug_source="name version",
    )

    class Meta:
        model = Platform
        fields = [
            'name', 'version', 'slug', 'manufacturer', 'napalm_driver', 'napalm_args', 'description', 'vagrant_box', 'vagrant_box_version',
        ]
        widgets = {
            'napalm_args': SmallTextarea(),
        }


class PlatformCSVForm(CSVModelForm):
    slug = SlugField()
    manufacturer = CSVModelChoiceField(
        queryset=Manufacturer.objects.all(),
        required=False,
        to_field_name='name',
        help_text='Limit platform assignments to this manufacturer'
    )

    class Meta:
        model = Platform
        fields = Platform.csv_headers


#
# Devices
#

class DeviceForm(BootstrapMixin, TenancyForm, CustomFieldModelForm):
    region = DynamicModelChoiceField(
        queryset=Region.objects.all(),
        required=False,
        initial_params={
            'sites': '$site'
        }
    )
    site = DynamicModelChoiceField(
        queryset=Site.objects.all(),
        query_params={
            'region_id': '$region'
        }
    )
    rack_group = DynamicModelChoiceField(
        queryset=RackGroup.objects.all(),
        required=False,
        display_field='display_name',
        query_params={
            'site_id': '$site'
        },
        initial_params={
            'racks': '$rack'
        }
    )
    rack = DynamicModelChoiceField(
        queryset=Rack.objects.all(),
        required=False,
        display_field='display_name',
        query_params={
            'site_id': '$site',
            'group_id': '$rack_group',
        }
    )
    position = forms.TypedChoiceField(
        required=False,
        empty_value=None,
        help_text="The lowest-numbered unit occupied by the device",
        widget=APISelect(
            api_url='/api/dcim/racks/{{rack}}/elevation/',
            attrs={
                'disabled-indicator': 'device',
                'data-query-param-face': "[\"$face\"]",
            }
        )
    )
    manufacturer = DynamicModelChoiceField(
        queryset=Manufacturer.objects.all(),
        required=False,
        initial_params={
            'device_types': '$device_type'
        }
    )
    device_type = DynamicModelChoiceField(
        queryset=DeviceType.objects.all(),
        display_field='model',
        query_params={
            'manufacturer_id': '$manufacturer'
        }
    )
    device_role = DynamicModelChoiceField(
        queryset=DeviceRole.objects.all()
    )
    platform = DynamicModelChoiceField(
        queryset=Platform.objects.all(),
        required=False,
        query_params={
            'manufacturer_id': ['$manufacturer', 'null']
        },
        display_field="name version"
    )
    cluster_group = DynamicModelChoiceField(
        queryset=ClusterGroup.objects.all(),
        required=False,
        null_option='None',
        initial_params={
            'clusters': '$cluster'
        }
    )
    cluster = DynamicModelChoiceField(
        queryset=Cluster.objects.all(),
        required=False,
        query_params={
            'group_id': '$cluster_group'
        }
    )
    comments = CommentField()
    local_context_data = JSONField(
        required=False,
        label=''
    )
    tags = DynamicModelMultipleChoiceField(
        queryset=Tag.objects.all(),
        required=False
    )

    class Meta:
        model = Device
        fields = [
            'name', 'device_role', 'device_type', 'serial', 'asset_tag', 'site', 'rack', 'position', 'face',
            'status', 'platform', 'primary_ip4', 'primary_ip6', 'cluster_group', 'cluster', 'tenant_group', 'tenant',
            'comments', 'tags', 'local_context_data'
        ]
        help_texts = {
            'device_role': "The function this device serves",
            'serial': "Chassis serial number",
            'local_context_data': "Local config context data overwrites all source contexts in the final rendered "
                                  "config context",
        }
        widgets = {
            'status': StaticSelect2(),
            'primary_ip4': StaticSelect2(),
            'primary_ip6': StaticSelect2(),
        }

    def __init__(self, *args, **kwargs):
        super().__init__(*args, **kwargs)

        if self.instance.pk:

            # Compile list of choices for primary IPv4 and IPv6 addresses
            for family in [4, 6]:
                ip_choices = [(None, '---------')]

                # Gather PKs of all interfaces belonging to this Device or a peer VirtualChassis member
                interface_ids = self.instance.vc_interfaces.values_list('pk', flat=True)

                # Collect interface IPs
                interface_ips = IPAddress.objects.filter(
                    address__family=family,
                    assigned_object_type=ContentType.objects.get_for_model(Interface),
                    assigned_object_id__in=interface_ids
                ).prefetch_related('assigned_object')
                if interface_ips:
                    ip_list = [(ip.id, f'{ip.address} ({ip.assigned_object})') for ip in interface_ips]
                    ip_choices.append(('Interface IPs', ip_list))
                # Collect NAT IPs
                nat_ips = IPAddress.objects.prefetch_related('nat_inside').filter(
                    address__family=family,
                    nat_inside__assigned_object_type=ContentType.objects.get_for_model(Interface),
                    nat_inside__assigned_object_id__in=interface_ids
                ).prefetch_related('assigned_object')
                if nat_ips:
                    ip_list = [(ip.id, f'{ip.address} (NAT)') for ip in nat_ips]
                    ip_choices.append(('NAT IPs', ip_list))
                self.fields['primary_ip{}'.format(family)].choices = ip_choices

            # If editing an existing device, exclude it from the list of occupied rack units. This ensures that a device
            # can be flipped from one face to another.
            self.fields['position'].widget.add_query_param('exclude', self.instance.pk)

        else:

            # An object that doesn't exist yet can't have any IPs assigned to it
            self.fields['primary_ip4'].choices = []
            self.fields['primary_ip4'].widget.attrs['readonly'] = True
            self.fields['primary_ip6'].choices = []
            self.fields['primary_ip6'].widget.attrs['readonly'] = True

        # Rack position
        pk = self.instance.pk if self.instance.pk else None
        try:
            if self.is_bound and self.data.get('rack') and str(self.data.get('face')):
                position_choices = Rack.objects.get(pk=self.data['rack']) \
                    .get_rack_units(face=self.data.get('face'), exclude=pk)
            elif self.initial.get('rack') and str(self.initial.get('face')):
                position_choices = Rack.objects.get(pk=self.initial['rack']) \
                    .get_rack_units(face=self.initial.get('face'), exclude=pk)
            else:
                position_choices = []
        except Rack.DoesNotExist:
            position_choices = []
        self.fields['position'].choices = [('', '---------')] + [
            (p['id'], {
                'label': p['name'],
                'disabled': bool(p['device'] and p['id'] != self.initial.get('position')),
            }) for p in position_choices
        ]

        # Disable rack assignment if this is a child device installed in a parent device
        if pk and self.instance.device_type.is_child_device and hasattr(self.instance, 'parent_bay'):
            self.fields['site'].disabled = True
            self.fields['rack'].disabled = True
            self.initial['site'] = self.instance.parent_bay.device.site_id
            self.initial['rack'] = self.instance.parent_bay.device.rack_id


class BaseDeviceCSVForm(CustomFieldModelCSVForm):
    device_role = CSVModelChoiceField(
        queryset=DeviceRole.objects.all(),
        to_field_name='name',
        help_text='Assigned role'
    )
    tenant = CSVModelChoiceField(
        queryset=Tenant.objects.all(),
        required=False,
        to_field_name='name',
        help_text='Assigned tenant'
    )
    manufacturer = CSVModelChoiceField(
        queryset=Manufacturer.objects.all(),
        to_field_name='name',
        help_text='Device type manufacturer'
    )
    device_type = CSVModelChoiceField(
        queryset=DeviceType.objects.all(),
        to_field_name='model',
        help_text='Device type model'
    )
    platform = CSVModelChoiceField(
        queryset=Platform.objects.all(),
        required=False,
        to_field_name='name',
        help_text='Assigned platform'
    )
    status = CSVChoiceField(
        choices=DeviceStatusChoices,
        help_text='Operational status'
    )
    cluster = CSVModelChoiceField(
        queryset=Cluster.objects.all(),
        to_field_name='name',
        required=False,
        help_text='Virtualization cluster'
    )

    class Meta:
        fields = []
        model = Device

    def __init__(self, data=None, *args, **kwargs):
        super().__init__(data, *args, **kwargs)

        if data:

            # Limit device type queryset by manufacturer
            params = {f"manufacturer__{self.fields['manufacturer'].to_field_name}": data.get('manufacturer')}
            self.fields['device_type'].queryset = self.fields['device_type'].queryset.filter(**params)


class DeviceCSVForm(BaseDeviceCSVForm):
    site = CSVModelChoiceField(
        queryset=Site.objects.all(),
        to_field_name='name',
        help_text='Assigned site'
    )
    rack_group = CSVModelChoiceField(
        queryset=RackGroup.objects.all(),
        to_field_name='name',
        required=False,
        help_text="Rack's group (if any)"
    )
    rack = CSVModelChoiceField(
        queryset=Rack.objects.all(),
        to_field_name='name',
        required=False,
        help_text="Assigned rack"
    )
    face = CSVChoiceField(
        choices=DeviceFaceChoices,
        required=False,
        help_text='Mounted rack face'
    )

    class Meta(BaseDeviceCSVForm.Meta):
        fields = [
            'name', 'device_role', 'tenant', 'manufacturer', 'device_type', 'platform', 'serial', 'asset_tag', 'status',
            'site', 'rack_group', 'rack', 'position', 'face', 'cluster', 'comments',
        ]

    def __init__(self, data=None, *args, **kwargs):
        super().__init__(data, *args, **kwargs)

        if data:

            # Limit rack_group queryset by assigned site
            params = {f"site__{self.fields['site'].to_field_name}": data.get('site')}
            self.fields['rack_group'].queryset = self.fields['rack_group'].queryset.filter(**params)

            # Limit rack queryset by assigned site and group
            params = {
                f"site__{self.fields['site'].to_field_name}": data.get('site'),
                f"group__{self.fields['rack_group'].to_field_name}": data.get('rack_group'),
            }
            self.fields['rack'].queryset = self.fields['rack'].queryset.filter(**params)


class ChildDeviceCSVForm(BaseDeviceCSVForm):
    parent = CSVModelChoiceField(
        queryset=Device.objects.all(),
        to_field_name='name',
        help_text='Parent device'
    )
    device_bay = CSVModelChoiceField(
        queryset=DeviceBay.objects.all(),
        to_field_name='name',
        help_text='Device bay in which this device is installed'
    )

    class Meta(BaseDeviceCSVForm.Meta):
        fields = [
            'name', 'device_role', 'tenant', 'manufacturer', 'device_type', 'platform', 'serial', 'asset_tag', 'status',
            'parent', 'device_bay', 'cluster', 'comments',
        ]

    def __init__(self, data=None, *args, **kwargs):
        super().__init__(data, *args, **kwargs)

        if data:

            # Limit device bay queryset by parent device
            params = {f"device__{self.fields['parent'].to_field_name}": data.get('parent')}
            self.fields['device_bay'].queryset = self.fields['device_bay'].queryset.filter(**params)

    def clean(self):
        super().clean()

        # Set parent_bay reverse relationship
        device_bay = self.cleaned_data.get('device_bay')
        if device_bay:
            self.instance.parent_bay = device_bay

        # Inherit site and rack from parent device
        parent = self.cleaned_data.get('parent')
        if parent:
            self.instance.site = parent.site
            self.instance.rack = parent.rack


class DeviceBulkEditForm(BootstrapMixin, AddRemoveTagsForm, CustomFieldBulkEditForm):
    pk = forms.ModelMultipleChoiceField(
        queryset=Device.objects.all(),
        widget=forms.MultipleHiddenInput()
    )
    manufacturer = DynamicModelChoiceField(
        queryset=Manufacturer.objects.all(),
        required=False
    )
    device_type = DynamicModelChoiceField(
        queryset=DeviceType.objects.all(),
        required=False,
        display_field='model',
        query_params={
            'manufacturer_id': '$manufacturer'
        }
    )
    device_role = DynamicModelChoiceField(
        queryset=DeviceRole.objects.all(),
        required=False
    )
    tenant = DynamicModelChoiceField(
        queryset=Tenant.objects.all(),
        required=False
    )
    platform = DynamicModelChoiceField(
        queryset=Platform.objects.all(),
        required=False,
        display_field="name version"
    )
    status = forms.ChoiceField(
        choices=add_blank_choice(DeviceStatusChoices),
        required=False,
        widget=StaticSelect2()
    )
    serial = forms.CharField(
        max_length=50,
        required=False,
        label='Serial Number'
    )

    class Meta:
        nullable_fields = [
            'tenant', 'platform', 'serial',
        ]


class DeviceFilterForm(BootstrapMixin, LocalConfigContextFilterForm, TenancyFilterForm, CustomFieldFilterForm):
    model = Device
    field_order = [
        'q', 'region', 'site', 'rack_group_id', 'rack_id', 'status', 'role', 'tenant_group', 'tenant',
        'manufacturer_id', 'device_type_id', 'mac_address', 'has_primary_ip',
    ]
    q = forms.CharField(
        required=False,
        label='Search'
    )
    region = DynamicModelMultipleChoiceField(
        queryset=Region.objects.all(),
        to_field_name='slug',
        required=False
    )
    site = DynamicModelMultipleChoiceField(
        queryset=Site.objects.all(),
        to_field_name='slug',
        required=False,
        query_params={
            'region': '$region'
        }
    )
    rack_group_id = DynamicModelMultipleChoiceField(
        queryset=RackGroup.objects.all(),
        required=False,
        label='Rack group',
        query_params={
            'site': '$site'
        }
    )
    rack_id = DynamicModelMultipleChoiceField(
        queryset=Rack.objects.all(),
        required=False,
        label='Rack',
        null_option='None',
        query_params={
            'site': '$site',
            'group_id': '$rack_group_id',
        }
    )
    role = DynamicModelMultipleChoiceField(
        queryset=DeviceRole.objects.all(),
        to_field_name='slug',
        required=False
    )
    manufacturer = DynamicModelMultipleChoiceField(
        queryset=Manufacturer.objects.all(),
        to_field_name='slug',
        required=False,
        label='Manufacturer'
    )
    device_type_id = DynamicModelMultipleChoiceField(
        queryset=DeviceType.objects.all(),
        required=False,
        label='Model',
        display_field='model',
        query_params={
            'manufacturer': '$manufacturer'
        }
    )
    platform = DynamicModelMultipleChoiceField(
        queryset=Platform.objects.all(),
        to_field_name='slug',
        required=False,
        null_option='None',
        display_field="name version"
    )
    status = forms.MultipleChoiceField(
        choices=DeviceStatusChoices,
        required=False,
        widget=StaticSelect2Multiple()
    )
    mac_address = forms.CharField(
        required=False,
        label='MAC address'
    )
    has_primary_ip = forms.NullBooleanField(
        required=False,
        label='Has a primary IP',
        widget=StaticSelect2(
            choices=BOOLEAN_WITH_BLANK_CHOICES
        )
    )
    virtual_chassis_member = forms.NullBooleanField(
        required=False,
        label='Virtual chassis member',
        widget=StaticSelect2(
            choices=BOOLEAN_WITH_BLANK_CHOICES
        )
    )
    console_ports = forms.NullBooleanField(
        required=False,
        label='Has console ports',
        widget=StaticSelect2(
            choices=BOOLEAN_WITH_BLANK_CHOICES
        )
    )
    console_server_ports = forms.NullBooleanField(
        required=False,
        label='Has console server ports',
        widget=StaticSelect2(
            choices=BOOLEAN_WITH_BLANK_CHOICES
        )
    )
    power_ports = forms.NullBooleanField(
        required=False,
        label='Has power ports',
        widget=StaticSelect2(
            choices=BOOLEAN_WITH_BLANK_CHOICES
        )
    )
    power_outlets = forms.NullBooleanField(
        required=False,
        label='Has power outlets',
        widget=StaticSelect2(
            choices=BOOLEAN_WITH_BLANK_CHOICES
        )
    )
    interfaces = forms.NullBooleanField(
        required=False,
        label='Has interfaces',
        widget=StaticSelect2(
            choices=BOOLEAN_WITH_BLANK_CHOICES
        )
    )
    pass_through_ports = forms.NullBooleanField(
        required=False,
        label='Has pass-through ports',
        widget=StaticSelect2(
            choices=BOOLEAN_WITH_BLANK_CHOICES
        )
    )
    tag = TagFilterField(model)


#
# Device components
#

class ComponentCreateForm(ComponentForm):
    """
    Base form for the creation of device components (models subclassed from ComponentModel).
    """
    device = DynamicModelChoiceField(
        queryset=Device.objects.all(),
        display_field='display_name'
    )
    description = forms.CharField(
        max_length=100,
        required=False
    )
    tags = DynamicModelMultipleChoiceField(
        queryset=Tag.objects.all(),
        required=False
    )


class DeviceBulkAddComponentForm(ComponentForm):
    pk = forms.ModelMultipleChoiceField(
        queryset=Device.objects.all(),
        widget=forms.MultipleHiddenInput()
    )
    description = forms.CharField(
        max_length=100,
        required=False
    )
    tags = DynamicModelMultipleChoiceField(
        queryset=Tag.objects.all(),
        required=False
    )


#
# Console ports
#


class ConsolePortFilterForm(DeviceComponentFilterForm):
    model = ConsolePort
    type = forms.MultipleChoiceField(
        choices=ConsolePortTypeChoices,
        required=False,
        widget=StaticSelect2Multiple()
    )
    tag = TagFilterField(model)


class ConsolePortForm(BootstrapMixin, forms.ModelForm):
    tags = DynamicModelMultipleChoiceField(
        queryset=Tag.objects.all(),
        required=False
    )

    class Meta:
        model = ConsolePort
        fields = [
            'device', 'name', 'label', 'type', 'description', 'tags',
        ]
        widgets = {
            'device': forms.HiddenInput(),
        }


class ConsolePortCreateForm(ComponentCreateForm):
    type = forms.ChoiceField(
        choices=add_blank_choice(ConsolePortTypeChoices),
        required=False,
        widget=StaticSelect2()
    )
    field_order = ('device', 'name_pattern', 'label_pattern', 'type', 'description', 'tags')


class ConsolePortBulkCreateForm(
    form_from_model(ConsolePort, ['type']),
    DeviceBulkAddComponentForm
):
    field_order = ('name_pattern', 'label_pattern', 'type', 'description', 'tags')


class ConsolePortBulkEditForm(
    form_from_model(ConsolePort, ['label', 'type', 'description']),
    BootstrapMixin,
    AddRemoveTagsForm,
    BulkEditForm
):
    pk = forms.ModelMultipleChoiceField(
        queryset=ConsolePort.objects.all(),
        widget=forms.MultipleHiddenInput()
    )

    class Meta:
        nullable_fields = ('label', 'description')


class ConsolePortCSVForm(CSVModelForm):
    device = CSVModelChoiceField(
        queryset=Device.objects.all(),
        to_field_name='name'
    )

    class Meta:
        model = ConsolePort
        fields = ConsolePort.csv_headers


#
# Console server ports
#


class ConsoleServerPortFilterForm(DeviceComponentFilterForm):
    model = ConsoleServerPort
    type = forms.MultipleChoiceField(
        choices=ConsolePortTypeChoices,
        required=False,
        widget=StaticSelect2Multiple()
    )
    tag = TagFilterField(model)


class ConsoleServerPortForm(BootstrapMixin, forms.ModelForm):
    tags = DynamicModelMultipleChoiceField(
        queryset=Tag.objects.all(),
        required=False
    )

    class Meta:
        model = ConsoleServerPort
        fields = [
            'device', 'name', 'label', 'type', 'description', 'tags',
        ]
        widgets = {
            'device': forms.HiddenInput(),
        }


class ConsoleServerPortCreateForm(ComponentCreateForm):
    type = forms.ChoiceField(
        choices=add_blank_choice(ConsolePortTypeChoices),
        required=False,
        widget=StaticSelect2()
    )
    field_order = ('device', 'name_pattern', 'label_pattern', 'type', 'description', 'tags')


class ConsoleServerPortBulkCreateForm(
    form_from_model(ConsoleServerPort, ['type']),
    DeviceBulkAddComponentForm
):
    field_order = ('name_pattern', 'label_pattern', 'type', 'description', 'tags')


class ConsoleServerPortBulkEditForm(
    form_from_model(ConsoleServerPort, ['label', 'type', 'description']),
    BootstrapMixin,
    AddRemoveTagsForm,
    BulkEditForm
):
    pk = forms.ModelMultipleChoiceField(
        queryset=ConsoleServerPort.objects.all(),
        widget=forms.MultipleHiddenInput()
    )

    class Meta:
        nullable_fields = ('label', 'description')


class ConsoleServerPortCSVForm(CSVModelForm):
    device = CSVModelChoiceField(
        queryset=Device.objects.all(),
        to_field_name='name'
    )

    class Meta:
        model = ConsoleServerPort
        fields = ConsoleServerPort.csv_headers


#
# Power ports
#


class PowerPortFilterForm(DeviceComponentFilterForm):
    model = PowerPort
    type = forms.MultipleChoiceField(
        choices=PowerPortTypeChoices,
        required=False,
        widget=StaticSelect2Multiple()
    )
    tag = TagFilterField(model)


class PowerPortForm(BootstrapMixin, forms.ModelForm):
    tags = DynamicModelMultipleChoiceField(
        queryset=Tag.objects.all(),
        required=False
    )

    class Meta:
        model = PowerPort
        fields = [
            'device', 'name', 'label', 'type', 'maximum_draw', 'allocated_draw', 'description', 'tags',
        ]
        widgets = {
            'device': forms.HiddenInput(),
        }


class PowerPortCreateForm(ComponentCreateForm):
    type = forms.ChoiceField(
        choices=add_blank_choice(PowerPortTypeChoices),
        required=False,
        widget=StaticSelect2()
    )
    maximum_draw = forms.IntegerField(
        min_value=1,
        required=False,
        help_text="Maximum draw in watts"
    )
    allocated_draw = forms.IntegerField(
        min_value=1,
        required=False,
        help_text="Allocated draw in watts"
    )
    field_order = (
        'device', 'name_pattern', 'label_pattern', 'type', 'maximum_draw', 'allocated_draw', 'description', 'tags',
    )


class PowerPortBulkCreateForm(
    form_from_model(PowerPort, ['type', 'maximum_draw', 'allocated_draw']),
    DeviceBulkAddComponentForm
):
    field_order = ('name_pattern', 'label_pattern', 'type', 'maximum_draw', 'allocated_draw', 'description', 'tags')


class PowerPortBulkEditForm(
    form_from_model(PowerPort, ['label', 'type', 'maximum_draw', 'allocated_draw', 'description']),
    BootstrapMixin,
    AddRemoveTagsForm,
    BulkEditForm
):
    pk = forms.ModelMultipleChoiceField(
        queryset=PowerPort.objects.all(),
        widget=forms.MultipleHiddenInput()
    )

    class Meta:
        nullable_fields = ('label', 'description')


class PowerPortCSVForm(CSVModelForm):
    device = CSVModelChoiceField(
        queryset=Device.objects.all(),
        to_field_name='name'
    )

    class Meta:
        model = PowerPort
        fields = PowerPort.csv_headers


#
# Power outlets
#


class PowerOutletFilterForm(DeviceComponentFilterForm):
    model = PowerOutlet
    type = forms.MultipleChoiceField(
        choices=PowerOutletTypeChoices,
        required=False,
        widget=StaticSelect2Multiple()
    )
    tag = TagFilterField(model)


class PowerOutletForm(BootstrapMixin, forms.ModelForm):
    power_port = forms.ModelChoiceField(
        queryset=PowerPort.objects.all(),
        required=False
    )
    tags = DynamicModelMultipleChoiceField(
        queryset=Tag.objects.all(),
        required=False
    )

    class Meta:
        model = PowerOutlet
        fields = [
            'device', 'name', 'label', 'type', 'power_port', 'feed_leg', 'description', 'tags',
        ]
        widgets = {
            'device': forms.HiddenInput(),
        }

    def __init__(self, *args, **kwargs):
        super().__init__(*args, **kwargs)

        # Limit power_port choices to the local device
        if hasattr(self.instance, 'device'):
            self.fields['power_port'].queryset = PowerPort.objects.filter(
                device=self.instance.device
            )


class PowerOutletCreateForm(ComponentCreateForm):
    type = forms.ChoiceField(
        choices=add_blank_choice(PowerOutletTypeChoices),
        required=False,
        widget=StaticSelect2()
    )
    power_port = forms.ModelChoiceField(
        queryset=PowerPort.objects.all(),
        required=False
    )
    feed_leg = forms.ChoiceField(
        choices=add_blank_choice(PowerOutletFeedLegChoices),
        required=False
    )
    field_order = ('device', 'name_pattern', 'label_pattern', 'type', 'power_port', 'feed_leg', 'description', 'tags')

    def __init__(self, *args, **kwargs):
        super().__init__(*args, **kwargs)

        # Limit power_port queryset to PowerPorts which belong to the parent Device
        device = Device.objects.get(
            pk=self.initial.get('device') or self.data.get('device')
        )
        self.fields['power_port'].queryset = PowerPort.objects.filter(device=device)


class PowerOutletBulkCreateForm(
    form_from_model(PowerOutlet, ['type', 'feed_leg']),
    DeviceBulkAddComponentForm
):
    field_order = ('name_pattern', 'label_pattern', 'type', 'feed_leg', 'description', 'tags')


class PowerOutletBulkEditForm(
    form_from_model(PowerOutlet, ['label', 'type', 'feed_leg', 'power_port', 'description']),
    BootstrapMixin,
    AddRemoveTagsForm,
    BulkEditForm
):
    pk = forms.ModelMultipleChoiceField(
        queryset=PowerOutlet.objects.all(),
        widget=forms.MultipleHiddenInput()
    )
    device = forms.ModelChoiceField(
        queryset=Device.objects.all(),
        required=False,
        disabled=True,
        widget=forms.HiddenInput()
    )

    class Meta:
        nullable_fields = ('label', 'type', 'feed_leg', 'power_port', 'description')

    def __init__(self, *args, **kwargs):
        super().__init__(*args, **kwargs)

        # Limit power_port queryset to PowerPorts which belong to the parent Device
        if 'device' in self.initial:
            device = Device.objects.filter(pk=self.initial['device']).first()
            self.fields['power_port'].queryset = PowerPort.objects.filter(device=device)
        else:
            self.fields['power_port'].choices = ()
            self.fields['power_port'].widget.attrs['disabled'] = True


class PowerOutletCSVForm(CSVModelForm):
    device = CSVModelChoiceField(
        queryset=Device.objects.all(),
        to_field_name='name'
    )
    power_port = CSVModelChoiceField(
        queryset=PowerPort.objects.all(),
        required=False,
        to_field_name='name',
        help_text='Local power port which feeds this outlet'
    )
    feed_leg = CSVChoiceField(
        choices=PowerOutletFeedLegChoices,
        required=False,
        help_text='Electrical phase (for three-phase circuits)'
    )

    class Meta:
        model = PowerOutlet
        fields = PowerOutlet.csv_headers

    def __init__(self, *args, **kwargs):
        super().__init__(*args, **kwargs)

        # Limit PowerPort choices to those belonging to this device (or VC master)
        if self.is_bound:
            try:
                device = self.fields['device'].to_python(self.data['device'])
            except forms.ValidationError:
                device = None
        else:
            try:
                device = self.instance.device
            except Device.DoesNotExist:
                device = None

        if device:
            self.fields['power_port'].queryset = PowerPort.objects.filter(
                device__in=[device, device.get_vc_master()]
            )
        else:
            self.fields['power_port'].queryset = PowerPort.objects.none()


#
# Interfaces
#


class InterfaceFilterForm(DeviceComponentFilterForm):
    model = Interface
    type = forms.MultipleChoiceField(
        choices=InterfaceTypeChoices,
        required=False,
        widget=StaticSelect2Multiple()
    )
    enabled = forms.NullBooleanField(
        required=False,
        widget=StaticSelect2(
            choices=BOOLEAN_WITH_BLANK_CHOICES
        )
    )
    mac_address = forms.CharField(
        required=False,
        label='MAC address'
    )
    tag = TagFilterField(model)


<<<<<<< HEAD
class InterfaceForm(InterfaceCommonForm, BootstrapMixin, CustomFieldModelForm):
=======
class InterfaceForm(BootstrapMixin, InterfaceCommonForm, forms.ModelForm):
>>>>>>> 2c1a60b9
    untagged_vlan = DynamicModelChoiceField(
        queryset=VLAN.objects.all(),
        required=False,
        label='Untagged VLAN',
        display_field='display_name',
        brief_mode=False,
        query_params={
            'site_id': 'null',
        }
    )
    tagged_vlans = DynamicModelMultipleChoiceField(
        queryset=VLAN.objects.all(),
        required=False,
        label='Tagged VLANs',
        display_field='display_name',
        brief_mode=False,
        query_params={
            'site_id': 'null',
        }
    )
    tags = DynamicModelMultipleChoiceField(
        queryset=Tag.objects.all(),
        required=False
    )

    class Meta:
        model = Interface
        fields = [
            'device', 'name', 'label', 'type', 'enabled', 'lag', 'mac_address', 'mtu', 'mgmt_only', 'description',
            'mode', 'untagged_vlan', 'tagged_vlans', 'tags',
            'clag_id', 'overlay_network'
        ]
        widgets = {
            'device': forms.HiddenInput(),
            'type': StaticSelect2(),
            'lag': StaticSelect2(),
            'mode': StaticSelect2(),
        }
        labels = {
            'mode': '802.1Q Mode',
        }
        help_texts = {
            'mode': INTERFACE_MODE_HELP_TEXT,
        }

    def __init__(self, *args, **kwargs):
        super().__init__(*args, **kwargs)

        if self.is_bound:
            device = Device.objects.get(pk=self.data['device'])
        else:
            device = self.instance.device

        # Limit LAG choices to interfaces belonging to this device or a peer VC member
        device_query = Q(device=device)
        if device.virtual_chassis:
            device_query |= Q(device__virtual_chassis=device.virtual_chassis)
        self.fields['lag'].queryset = Interface.objects.filter(
            device_query,
            type__in=AGGREGATABLE_IFACE_TYPES
        ).exclude(pk=self.instance.pk)

        # Add current site to VLANs query params
        self.fields['untagged_vlan'].widget.add_query_param('site_id', device.site.pk)
        self.fields['tagged_vlans'].widget.add_query_param('site_id', device.site.pk)


class InterfaceBulkAddVLANForm(BootstrapMixin, BulkEditForm):
    pk = forms.ModelMultipleChoiceField(
        queryset=Interface.objects.all(),
        widget=forms.MultipleHiddenInput()
    )
    vlans = forms.MultipleChoiceField(
        choices=[],
        label='VLANs',
        widget=StaticSelect2Multiple()
    )
    tagged = forms.BooleanField(
        required=False,
        initial=True
    )

    class Meta:
        model = Interface
        fields = []

    def __init__(self, *args, **kwargs):

        super().__init__(*args, **kwargs)

        # Compile VLAN choices
        vlan_choices = []

        # Add non-grouped global VLANs
        global_vlans = VLAN.objects.filter(site=None, group=None)
        vlan_choices.append((
            'Global', [(vlan.pk, vlan) for vlan in global_vlans])
        )

        # Add grouped global VLANs
        for group in VLANGroup.objects.all():
            global_group_vlans = VLAN.objects.filter(group=group)
            vlan_choices.append(
                (group.name, [(vlan.pk, vlan) for vlan in global_group_vlans])
            )

        self.fields['vlans'].choices = vlan_choices

    def save(self, *args, **kwargs):
        models = kwargs.get('models', [])

        for model in models:
            if self.cleaned_data['tagged'] and model.mode != InterfaceModeChoices.MODE_TAGGED_ALL:
                for vlan in self.cleaned_data['vlans']:
                    if not model.tagged_vlans.filter(pk=vlan).exists():
                        model.tagged_vlans.add(vlan)
            else:
                model.untagged_vlan_id = self.cleaned_data['vlans'][0]


class InterfaceCreateForm(ComponentCreateForm, InterfaceCommonForm):
    type = forms.ChoiceField(
        choices=InterfaceTypeChoices,
        widget=StaticSelect2(),
    )
    enabled = forms.BooleanField(
        required=False,
        initial=True
    )
    lag = forms.ModelChoiceField(
        queryset=Interface.objects.all(),
        required=False,
        label='Parent LAG',
        widget=StaticSelect2(),
    )
    mtu = forms.IntegerField(
        required=False,
        min_value=INTERFACE_MTU_MIN,
        max_value=INTERFACE_MTU_MAX,
        label='MTU'
    )
    mac_address = forms.CharField(
        required=False,
        label='MAC Address'
    )
    mgmt_only = forms.BooleanField(
        required=False,
        label='Management only',
        help_text='This interface is used only for out-of-band management'
    )
    mode = forms.ChoiceField(
        choices=add_blank_choice(InterfaceModeChoices),
        required=False,
        widget=StaticSelect2(),
    )
    tags = DynamicModelMultipleChoiceField(
        queryset=Tag.objects.all(),
        required=False
    )
    clag_id = forms.IntegerField(
        required=False
    )
    untagged_vlan = DynamicModelChoiceField(
        queryset=VLAN.objects.all(),
        required=False,
        display_field='display_name',
        brief_mode=False,
        query_params={
            'site_id': 'null',
        }
    )
    tagged_vlans = DynamicModelMultipleChoiceField(
        queryset=VLAN.objects.all(),
        required=False,
        display_field='display_name',
        brief_mode=False,
        query_params={
            'site_id': 'null',
        }
    )
    field_order = (
        'device', 'name_pattern', 'label_pattern', 'type', 'enabled', 'lag', 'mtu', 'mac_address', 'description',
        'mgmt_only', 'mode', 'untagged_vlan', 'tagged_vlans', 'tags'
    )

    def __init__(self, *args, **kwargs):
        super().__init__(*args, **kwargs)

        # Limit LAG choices to interfaces belonging to this device or a peer VC member
        device = Device.objects.get(
            pk=self.initial.get('device') or self.data.get('device')
        )
        device_query = Q(device=device)
        if device.virtual_chassis:
            device_query |= Q(device__virtual_chassis=device.virtual_chassis)
        self.fields['lag'].queryset = Interface.objects.filter(device_query, type=InterfaceTypeChoices.TYPE_LAG)

        # Add current site to VLANs query params
        self.fields['untagged_vlan'].widget.add_query_param('site_id', device.site.pk)
        self.fields['tagged_vlans'].widget.add_query_param('site_id', device.site.pk)


class InterfaceBulkCreateForm(
    form_from_model(Interface, ['type', 'enabled', 'mtu', 'mgmt_only']),
    DeviceBulkAddComponentForm
):
    field_order = ('name_pattern', 'label_pattern', 'type', 'enabled', 'mtu', 'mgmt_only', 'description', 'tags')


class InterfaceBulkEditForm(
    form_from_model(Interface, [
        'label', 'type', 'lag', 'mac_address', 'mtu', 'description', 'mode'
    ]),
    BootstrapMixin,
    AddRemoveTagsForm,
    BulkEditForm
):
    pk = forms.ModelMultipleChoiceField(
        queryset=Interface.objects.all(),
        widget=forms.MultipleHiddenInput()
    )
    device = forms.ModelChoiceField(
        queryset=Device.objects.all(),
        required=False,
        disabled=True,
        widget=forms.HiddenInput()
    )
    enabled = forms.NullBooleanField(
        required=False,
        widget=BulkEditNullBooleanSelect
    )
    mgmt_only = forms.NullBooleanField(
        required=False,
        widget=BulkEditNullBooleanSelect,
        label='Management only'
    )
    untagged_vlan = DynamicModelChoiceField(
        queryset=VLAN.objects.all(),
        required=False,
        display_field='display_name',
        brief_mode=False,
        query_params={
            'site_id': 'null',
        }
    )
    tagged_vlans = DynamicModelMultipleChoiceField(
        queryset=VLAN.objects.all(),
        required=False,
        display_field='display_name',
        brief_mode=False,
        query_params={
            'site_id': 'null',
        }
    )

    class Meta:
        nullable_fields = (
            'label', 'lag', 'mac_address', 'mtu', 'description', 'mode', 'untagged_vlan', 'tagged_vlans'
        )

    def __init__(self, *args, **kwargs):
        super().__init__(*args, **kwargs)

        # Limit LAG choices to interfaces which belong to the parent device (or VC master)
        if 'device' in self.initial:
            device = Device.objects.filter(pk=self.initial['device']).first()
            self.fields['lag'].queryset = Interface.objects.filter(
                device__in=[device, device.get_vc_master()],
                type__in=AGGREGATABLE_IFACE_TYPES
            )

            # Add current site to VLANs query params
            self.fields['untagged_vlan'].widget.add_query_param('site_id', device.site.pk)
            self.fields['tagged_vlans'].widget.add_query_param('site_id', device.site.pk)
        else:
            # See 4523
            if 'pk' in self.initial:
                site = None
                interfaces = Interface.objects.filter(pk__in=self.initial['pk']).prefetch_related('device__site')

                # Check interface sites.  First interface should set site, further interfaces will either continue the
                # loop or reset back to no site and break the loop.
                for interface in interfaces:
                    if site is None:
                        site = interface.device.site
                    elif interface.device.site is not site:
                        site = None
                        break

                if site is not None:
                    self.fields['untagged_vlan'].widget.add_query_param('site_id', site.pk)
                    self.fields['tagged_vlans'].widget.add_query_param('site_id', site.pk)

            self.fields['lag'].choices = ()
            self.fields['lag'].widget.attrs['disabled'] = True

    def clean(self):

        # Untagged interfaces cannot be assigned tagged VLANs
        if self.cleaned_data['mode'] == InterfaceModeChoices.MODE_ACCESS and self.cleaned_data['tagged_vlans']:
            raise forms.ValidationError({
                'mode': "An access interface cannot have tagged VLANs assigned."
            })

        # Remove all tagged VLAN assignments from "tagged all" interfaces
        elif self.cleaned_data['mode'] == InterfaceModeChoices.MODE_TAGGED_ALL:
            self.cleaned_data['tagged_vlans'] = []


class InterfaceCSVForm(CSVModelForm):
    device = CSVModelChoiceField(
        queryset=Device.objects.all(),
        to_field_name='name'
    )
    lag = CSVModelChoiceField(
        queryset=Interface.objects.all(),
        required=False,
        to_field_name='name',
        help_text='Parent LAG interface'
    )
    type = CSVChoiceField(
        choices=InterfaceTypeChoices,
        help_text='Physical medium'
    )
    mode = CSVChoiceField(
        choices=InterfaceModeChoices,
        required=False,
        help_text='IEEE 802.1Q operational mode (for L2 interfaces)'
    )

    class Meta:
        model = Interface
        fields = Interface.csv_headers

    def __init__(self, *args, **kwargs):
        super().__init__(*args, **kwargs)

        # Limit LAG choices to interfaces belonging to this device (or virtual chassis)
        device = None
        if self.is_bound and 'device' in self.data:
            try:
                device = self.fields['device'].to_python(self.data['device'])
            except forms.ValidationError:
                pass
        if device and device.virtual_chassis:
            self.fields['lag'].queryset = Interface.objects.filter(
                Q(device=device) | Q(device__virtual_chassis=device.virtual_chassis),
                type=InterfaceTypeChoices.TYPE_LAG
            )
        elif device:
            self.fields['lag'].queryset = Interface.objects.filter(
                device=device,
                type=InterfaceTypeChoices.TYPE_LAG
            )
        else:
            self.fields['lag'].queryset = Interface.objects.none()

    def clean_enabled(self):
        # Make sure enabled is True when it's not included in the uploaded data
        if 'enabled' not in self.data:
            return True
        else:
            return self.cleaned_data['enabled']


#
# Front pass-through ports
#

class FrontPortFilterForm(DeviceComponentFilterForm):
    model = FrontPort
    type = forms.MultipleChoiceField(
        choices=PortTypeChoices,
        required=False,
        widget=StaticSelect2Multiple()
    )
    tag = TagFilterField(model)


class FrontPortForm(BootstrapMixin, forms.ModelForm):
    tags = DynamicModelMultipleChoiceField(
        queryset=Tag.objects.all(),
        required=False
    )

    class Meta:
        model = FrontPort
        fields = [
            'device', 'name', 'label', 'type', 'rear_port', 'rear_port_position', 'description', 'tags',
        ]
        widgets = {
            'device': forms.HiddenInput(),
            'type': StaticSelect2(),
            'rear_port': StaticSelect2(),
        }

    def __init__(self, *args, **kwargs):
        super().__init__(*args, **kwargs)

        # Limit RearPort choices to the local device
        if hasattr(self.instance, 'device'):
            self.fields['rear_port'].queryset = self.fields['rear_port'].queryset.filter(
                device=self.instance.device
            )


# TODO: Merge with FrontPortTemplateCreateForm to remove duplicate logic
class FrontPortCreateForm(ComponentCreateForm):
    type = forms.ChoiceField(
        choices=PortTypeChoices,
        widget=StaticSelect2(),
    )
    rear_port_set = forms.MultipleChoiceField(
        choices=[],
        label='Rear ports',
        help_text='Select one rear port assignment for each front port being created.',
    )
    field_order = ('device', 'name_pattern', 'label_pattern', 'type', 'rear_port_set', 'description', 'tags')

    def __init__(self, *args, **kwargs):
        super().__init__(*args, **kwargs)

        device = Device.objects.get(
            pk=self.initial.get('device') or self.data.get('device')
        )

        # Determine which rear port positions are occupied. These will be excluded from the list of available
        # mappings.
        occupied_port_positions = [
            (front_port.rear_port_id, front_port.rear_port_position)
            for front_port in device.frontports.all()
        ]

        # Populate rear port choices
        choices = []
        rear_ports = RearPort.objects.filter(device=device)
        for rear_port in rear_ports:
            for i in range(1, rear_port.positions + 1):
                if (rear_port.pk, i) not in occupied_port_positions:
                    choices.append(
                        ('{}:{}'.format(rear_port.pk, i), '{}:{}'.format(rear_port.name, i))
                    )
        self.fields['rear_port_set'].choices = choices

    def clean(self):

        # Validate that the number of ports being created equals the number of selected (rear port, position) tuples
        front_port_count = len(self.cleaned_data['name_pattern'])
        rear_port_count = len(self.cleaned_data['rear_port_set'])
        if front_port_count != rear_port_count:
            raise forms.ValidationError({
                'rear_port_set': 'The provided name pattern will create {} ports, however {} rear port assignments '
                                 'were selected. These counts must match.'.format(front_port_count, rear_port_count)
            })

    def get_iterative_data(self, iteration):

        # Assign rear port and position from selected set
        rear_port, position = self.cleaned_data['rear_port_set'][iteration].split(':')

        return {
            'rear_port': int(rear_port),
            'rear_port_position': int(position),
        }


# class FrontPortBulkCreateForm(
#     form_from_model(FrontPort, ['label', 'type', 'description', 'tags']),
#     DeviceBulkAddComponentForm
# ):
#     pass


class FrontPortBulkEditForm(
    form_from_model(FrontPort, ['label', 'type', 'description']),
    BootstrapMixin,
    AddRemoveTagsForm,
    BulkEditForm
):
    pk = forms.ModelMultipleChoiceField(
        queryset=FrontPort.objects.all(),
        widget=forms.MultipleHiddenInput()
    )

    class Meta:
        nullable_fields = ('label', 'description')


class FrontPortCSVForm(CSVModelForm):
    device = CSVModelChoiceField(
        queryset=Device.objects.all(),
        to_field_name='name'
    )
    rear_port = CSVModelChoiceField(
        queryset=RearPort.objects.all(),
        to_field_name='name',
        help_text='Corresponding rear port'
    )
    type = CSVChoiceField(
        choices=PortTypeChoices,
        help_text='Physical medium classification'
    )

    class Meta:
        model = FrontPort
        fields = FrontPort.csv_headers
        help_texts = {
            'rear_port_position': 'Mapped position on corresponding rear port',
        }

    def __init__(self, *args, **kwargs):
        super().__init__(*args, **kwargs)

        # Limit RearPort choices to those belonging to this device (or VC master)
        if self.is_bound:
            try:
                device = self.fields['device'].to_python(self.data['device'])
            except forms.ValidationError:
                device = None
        else:
            try:
                device = self.instance.device
            except Device.DoesNotExist:
                device = None

        if device:
            self.fields['rear_port'].queryset = RearPort.objects.filter(
                device__in=[device, device.get_vc_master()]
            )
        else:
            self.fields['rear_port'].queryset = RearPort.objects.none()


#
# Rear pass-through ports
#

class RearPortFilterForm(DeviceComponentFilterForm):
    model = RearPort
    type = forms.MultipleChoiceField(
        choices=PortTypeChoices,
        required=False,
        widget=StaticSelect2Multiple()
    )
    tag = TagFilterField(model)


class RearPortForm(BootstrapMixin, forms.ModelForm):
    tags = DynamicModelMultipleChoiceField(
        queryset=Tag.objects.all(),
        required=False
    )

    class Meta:
        model = RearPort
        fields = [
            'device', 'name', 'label', 'type', 'positions', 'description', 'tags',
        ]
        widgets = {
            'device': forms.HiddenInput(),
            'type': StaticSelect2(),
        }


class RearPortCreateForm(ComponentCreateForm):
    type = forms.ChoiceField(
        choices=PortTypeChoices,
        widget=StaticSelect2(),
    )
    positions = forms.IntegerField(
        min_value=REARPORT_POSITIONS_MIN,
        max_value=REARPORT_POSITIONS_MAX,
        initial=1,
        help_text='The number of front ports which may be mapped to each rear port'
    )
    field_order = ('device', 'name_pattern', 'label_pattern', 'type', 'positions', 'description', 'tags')


class RearPortBulkCreateForm(
    form_from_model(RearPort, ['type', 'positions']),
    DeviceBulkAddComponentForm
):
    field_order = ('name_pattern', 'label_pattern', 'type', 'positions', 'description', 'tags')


class RearPortBulkEditForm(
    form_from_model(RearPort, ['label', 'type', 'description']),
    BootstrapMixin,
    AddRemoveTagsForm,
    BulkEditForm
):
    pk = forms.ModelMultipleChoiceField(
        queryset=RearPort.objects.all(),
        widget=forms.MultipleHiddenInput()
    )

    class Meta:
        nullable_fields = ('label', 'description')


class RearPortCSVForm(CSVModelForm):
    device = CSVModelChoiceField(
        queryset=Device.objects.all(),
        to_field_name='name'
    )
    type = CSVChoiceField(
        help_text='Physical medium classification',
        choices=PortTypeChoices,
    )

    class Meta:
        model = RearPort
        fields = RearPort.csv_headers
        help_texts = {
            'positions': 'Number of front ports which may be mapped'
        }


#
# Device bays
#

class DeviceBayFilterForm(DeviceComponentFilterForm):
    model = DeviceBay
    tag = TagFilterField(model)


class DeviceBayForm(BootstrapMixin, forms.ModelForm):
    tags = DynamicModelMultipleChoiceField(
        queryset=Tag.objects.all(),
        required=False
    )

    class Meta:
        model = DeviceBay
        fields = [
            'device', 'name', 'label', 'description', 'tags',
        ]
        widgets = {
            'device': forms.HiddenInput(),
        }


class DeviceBayCreateForm(ComponentCreateForm):
    field_order = ('device', 'name_pattern', 'label_pattern', 'description', 'tags')


class PopulateDeviceBayForm(BootstrapMixin, forms.Form):
    installed_device = forms.ModelChoiceField(
        queryset=Device.objects.all(),
        label='Child Device',
        help_text="Child devices must first be created and assigned to the site/rack of the parent device.",
        widget=StaticSelect2(),
    )

    def __init__(self, device_bay, *args, **kwargs):

        super().__init__(*args, **kwargs)

        self.fields['installed_device'].queryset = Device.objects.filter(
            site=device_bay.device.site,
            rack=device_bay.device.rack,
            parent_bay__isnull=True,
            device_type__u_height=0,
            device_type__subdevice_role=SubdeviceRoleChoices.ROLE_CHILD
        ).exclude(pk=device_bay.device.pk)


class DeviceBayBulkCreateForm(DeviceBulkAddComponentForm):
    field_order = ('name_pattern', 'label_pattern', 'description', 'tags')


class DeviceBayBulkEditForm(
    form_from_model(DeviceBay, ['label', 'description']),
    BootstrapMixin,
    AddRemoveTagsForm,
    BulkEditForm
):
    pk = forms.ModelMultipleChoiceField(
        queryset=DeviceBay.objects.all(),
        widget=forms.MultipleHiddenInput()
    )

    class Meta:
        nullable_fields = ('label', 'description')


class DeviceBayCSVForm(CSVModelForm):
    device = CSVModelChoiceField(
        queryset=Device.objects.all(),
        to_field_name='name'
    )
    installed_device = CSVModelChoiceField(
        queryset=Device.objects.all(),
        required=False,
        to_field_name='name',
        help_text='Child device installed within this bay',
        error_messages={
            'invalid_choice': 'Child device not found.',
        }
    )

    class Meta:
        model = DeviceBay
        fields = DeviceBay.csv_headers

    def __init__(self, *args, **kwargs):
        super().__init__(*args, **kwargs)

        # Limit installed device choices to devices of the correct type and location
        if self.is_bound:
            try:
                device = self.fields['device'].to_python(self.data['device'])
            except forms.ValidationError:
                device = None
        else:
            try:
                device = self.instance.device
            except Device.DoesNotExist:
                device = None

        if device:
            self.fields['installed_device'].queryset = Device.objects.filter(
                site=device.site,
                rack=device.rack,
                parent_bay__isnull=True,
                device_type__u_height=0,
                device_type__subdevice_role=SubdeviceRoleChoices.ROLE_CHILD
            ).exclude(pk=device.pk)
        else:
            self.fields['installed_device'].queryset = Interface.objects.none()


#
# Inventory items
#

class InventoryItemForm(BootstrapMixin, forms.ModelForm):
    device = DynamicModelChoiceField(
        queryset=Device.objects.all(),
        display_field='display_name'
    )
    parent = DynamicModelChoiceField(
        queryset=InventoryItem.objects.all(),
        required=False,
        query_params={
            'device_id': '$device'
        }
    )
    manufacturer = DynamicModelChoiceField(
        queryset=Manufacturer.objects.all(),
        required=False
    )
    tags = DynamicModelMultipleChoiceField(
        queryset=Tag.objects.all(),
        required=False
    )

    class Meta:
        model = InventoryItem
        fields = [
            'device', 'parent', 'name', 'label', 'manufacturer', 'part_id', 'serial', 'asset_tag', 'description',
            'tags',
        ]


class InventoryItemCreateForm(ComponentCreateForm):
    manufacturer = DynamicModelChoiceField(
        queryset=Manufacturer.objects.all(),
        required=False
    )
    parent = DynamicModelChoiceField(
        queryset=InventoryItem.objects.all(),
        required=False,
        query_params={
            'device_id': '$device'
        }
    )
    part_id = forms.CharField(
        max_length=50,
        required=False,
        label='Part ID'
    )
    serial = forms.CharField(
        max_length=50,
        required=False,
    )
    asset_tag = forms.CharField(
        max_length=50,
        required=False,
    )
    field_order = (
        'device', 'parent', 'name_pattern', 'label_pattern', 'manufacturer', 'part_id', 'serial', 'asset_tag',
        'description', 'tags',
    )


class InventoryItemCSVForm(CSVModelForm):
    device = CSVModelChoiceField(
        queryset=Device.objects.all(),
        to_field_name='name'
    )
    manufacturer = CSVModelChoiceField(
        queryset=Manufacturer.objects.all(),
        to_field_name='name',
        required=False
    )

    class Meta:
        model = InventoryItem
        fields = InventoryItem.csv_headers


class InventoryItemBulkCreateForm(
    form_from_model(InventoryItem, ['manufacturer', 'part_id', 'serial', 'asset_tag', 'discovered']),
    DeviceBulkAddComponentForm
):
    field_order = (
        'name_pattern', 'label_pattern', 'manufacturer', 'part_id', 'serial', 'asset_tag', 'discovered', 'description',
        'tags',
    )


class InventoryItemBulkEditForm(
    form_from_model(InventoryItem, ['label', 'manufacturer', 'part_id', 'description']),
    BootstrapMixin,
    AddRemoveTagsForm,
    BulkEditForm
):
    pk = forms.ModelMultipleChoiceField(
        queryset=InventoryItem.objects.all(),
        widget=forms.MultipleHiddenInput()
    )
    manufacturer = DynamicModelChoiceField(
        queryset=Manufacturer.objects.all(),
        required=False
    )

    class Meta:
        nullable_fields = ('label', 'manufacturer', 'part_id', 'description')


class InventoryItemFilterForm(DeviceComponentFilterForm):
    model = InventoryItem
    manufacturer = DynamicModelMultipleChoiceField(
        queryset=Manufacturer.objects.all(),
        to_field_name='slug',
        required=False
    )
    serial = forms.CharField(
        required=False
    )
    asset_tag = forms.CharField(
        required=False
    )
    discovered = forms.NullBooleanField(
        required=False,
        widget=StaticSelect2(
            choices=BOOLEAN_WITH_BLANK_CHOICES
        )
    )
    tag = TagFilterField(model)


#
# Cables
#

class ConnectCableToDeviceForm(BootstrapMixin, CustomFieldModelForm):
    """
    Base form for connecting a Cable to a Device component
    """
    termination_b_region = DynamicModelChoiceField(
        queryset=Region.objects.all(),
        label='Region',
        required=False
    )
    termination_b_site = DynamicModelChoiceField(
        queryset=Site.objects.all(),
        label='Site',
        required=False,
        query_params={
            'region_id': '$termination_b_region'
        }
    )
    termination_b_rack = DynamicModelChoiceField(
        queryset=Rack.objects.all(),
        label='Rack',
        required=False,
        display_field='display_name',
        null_option='None',
        query_params={
            'site_id': '$termination_b_site'
        }
    )
    termination_b_device = DynamicModelChoiceField(
        queryset=Device.objects.all(),
        label='Device',
        required=False,
        display_field='display_name',
        query_params={
            'site_id': '$termination_b_site',
            'rack_id': '$termination_b_rack',
        }
    )
    tags = DynamicModelMultipleChoiceField(
        queryset=Tag.objects.all(),
        required=False
    )

    class Meta:
        model = Cable
        fields = [
            'termination_b_region', 'termination_b_site', 'termination_b_rack', 'termination_b_device',
            'termination_b_id', 'type', 'status', 'label', 'color', 'length', 'length_unit', 'tags',
        ]
        widgets = {
            'status': StaticSelect2,
            'type': StaticSelect2,
            'length_unit': StaticSelect2,
        }

    def clean_termination_b_id(self):
        # Return the PK rather than the object
        return getattr(self.cleaned_data['termination_b_id'], 'pk', None)


class ConnectCableToConsolePortForm(ConnectCableToDeviceForm):
    termination_b_id = DynamicModelChoiceField(
        queryset=ConsolePort.objects.all(),
        label='Name',
        disabled_indicator='cable',
        query_params={
            'device_id': '$termination_b_device'
        }
    )


class ConnectCableToConsoleServerPortForm(ConnectCableToDeviceForm):
    termination_b_id = DynamicModelChoiceField(
        queryset=ConsoleServerPort.objects.all(),
        label='Name',
        disabled_indicator='cable',
        query_params={
            'device_id': '$termination_b_device'
        }
    )


class ConnectCableToPowerPortForm(ConnectCableToDeviceForm):
    termination_b_id = DynamicModelChoiceField(
        queryset=PowerPort.objects.all(),
        label='Name',
        disabled_indicator='cable',
        query_params={
            'device_id': '$termination_b_device'
        }
    )


class ConnectCableToPowerOutletForm(ConnectCableToDeviceForm):
    termination_b_id = DynamicModelChoiceField(
        queryset=PowerOutlet.objects.all(),
        label='Name',
        disabled_indicator='cable',
        query_params={
            'device_id': '$termination_b_device'
        }
    )


class ConnectCableToInterfaceForm(ConnectCableToDeviceForm):
    termination_b_id = DynamicModelChoiceField(
        queryset=Interface.objects.all(),
        label='Name',
        disabled_indicator='cable',
        query_params={
            'device_id': '$termination_b_device',
            'kind': 'physical',
        }
    )


class ConnectCableToFrontPortForm(ConnectCableToDeviceForm):
    termination_b_id = DynamicModelChoiceField(
        queryset=FrontPort.objects.all(),
        label='Name',
        disabled_indicator='cable',
        query_params={
            'device_id': '$termination_b_device'
        }
    )


class ConnectCableToRearPortForm(ConnectCableToDeviceForm):
    termination_b_id = DynamicModelChoiceField(
        queryset=RearPort.objects.all(),
        label='Name',
        disabled_indicator='cable',
        query_params={
            'device_id': '$termination_b_device'
        }
    )


class ConnectCableToCircuitTerminationForm(BootstrapMixin, CustomFieldModelForm):
    termination_b_provider = DynamicModelChoiceField(
        queryset=Provider.objects.all(),
        label='Provider',
        required=False
    )
    termination_b_region = DynamicModelChoiceField(
        queryset=Region.objects.all(),
        label='Region',
        required=False
    )
    termination_b_site = DynamicModelChoiceField(
        queryset=Site.objects.all(),
        label='Site',
        required=False,
        query_params={
            'region_id': '$termination_b_region'
        }
    )
    termination_b_circuit = DynamicModelChoiceField(
        queryset=Circuit.objects.all(),
        label='Circuit',
        display_field='cid',
        query_params={
            'provider_id': '$termination_b_provider',
            'site_id': '$termination_b_site',
        }
    )
    termination_b_id = DynamicModelChoiceField(
        queryset=CircuitTermination.objects.all(),
        label='Side',
        display_field='term_side',
        disabled_indicator='cable',
        query_params={
            'circuit_id': '$termination_b_circuit'
        }
    )
    tags = DynamicModelMultipleChoiceField(
        queryset=Tag.objects.all(),
        required=False
    )

    class Meta:
        model = Cable
        fields = [
            'termination_b_provider', 'termination_b_region', 'termination_b_site', 'termination_b_circuit',
            'termination_b_id', 'type', 'status', 'label', 'color', 'length', 'length_unit', 'tags',
        ]

    def clean_termination_b_id(self):
        # Return the PK rather than the object
        return getattr(self.cleaned_data['termination_b_id'], 'pk', None)


class ConnectCableToPowerFeedForm(BootstrapMixin, CustomFieldModelForm):
    termination_b_region = DynamicModelChoiceField(
        queryset=Region.objects.all(),
        label='Region',
        required=False
    )
    termination_b_site = DynamicModelChoiceField(
        queryset=Site.objects.all(),
        label='Site',
        required=False,
        query_params={
            'region_id': '$termination_b_region'
        }
    )
    termination_b_rackgroup = DynamicModelChoiceField(
        queryset=RackGroup.objects.all(),
        label='Rack Group',
        required=False,
        display_field='cid',
        query_params={
            'site_id': '$termination_b_site'
        }
    )
    termination_b_powerpanel = DynamicModelChoiceField(
        queryset=PowerPanel.objects.all(),
        label='Power Panel',
        required=False,
        query_params={
            'site_id': '$termination_b_site',
            'rack_group_id': '$termination_b_rackgroup',
        }
    )
    termination_b_id = DynamicModelChoiceField(
        queryset=PowerFeed.objects.all(),
        label='Name',
        disabled_indicator='cable',
        query_params={
            'power_panel_id': '$termination_b_powerpanel'
        }
    )
    tags = DynamicModelMultipleChoiceField(
        queryset=Tag.objects.all(),
        required=False
    )

    class Meta:
        model = Cable
        fields = [
            'termination_b_rackgroup', 'termination_b_powerpanel', 'termination_b_id', 'type', 'status', 'label',
            'color', 'length', 'length_unit', 'tags',
        ]

    def clean_termination_b_id(self):
        # Return the PK rather than the object
        return getattr(self.cleaned_data['termination_b_id'], 'pk', None)


class CableForm(BootstrapMixin, CustomFieldModelForm):
    tags = DynamicModelMultipleChoiceField(
        queryset=Tag.objects.all(),
        required=False
    )

    class Meta:
        model = Cable
        fields = [
            'type', 'status', 'label', 'color', 'length', 'length_unit', 'tags',
        ]
        widgets = {
            'status': StaticSelect2,
            'type': StaticSelect2,
            'length_unit': StaticSelect2,
        }
        error_messages = {
            'length': {
                'max_value': 'Maximum length is 32767 (any unit)'
            }
        }


class CableCSVForm(CSVModelForm):
    # Termination A
    side_a_device = CSVModelChoiceField(
        queryset=Device.objects.all(),
        to_field_name='name',
        help_text='Side A device'
    )
    side_a_type = CSVContentTypeField(
        queryset=ContentType.objects.all(),
        limit_choices_to=CABLE_TERMINATION_MODELS,
        help_text='Side A type'
    )
    side_a_name = forms.CharField(
        help_text='Side A component name'
    )

    # Termination B
    side_b_device = CSVModelChoiceField(
        queryset=Device.objects.all(),
        to_field_name='name',
        help_text='Side B device'
    )
    side_b_type = CSVContentTypeField(
        queryset=ContentType.objects.all(),
        limit_choices_to=CABLE_TERMINATION_MODELS,
        help_text='Side B type'
    )
    side_b_name = forms.CharField(
        help_text='Side B component name'
    )

    # Cable attributes
    status = CSVChoiceField(
        choices=CableStatusChoices,
        required=False,
        help_text='Connection status'
    )
    type = CSVChoiceField(
        choices=CableTypeChoices,
        required=False,
        help_text='Physical medium classification'
    )
    length_unit = CSVChoiceField(
        choices=CableLengthUnitChoices,
        required=False,
        help_text='Length unit'
    )

    class Meta:
        model = Cable
        fields = [
            'side_a_device', 'side_a_type', 'side_a_name', 'side_b_device', 'side_b_type', 'side_b_name', 'type',
            'status', 'label', 'color', 'length', 'length_unit',
        ]
        help_texts = {
            'color': mark_safe('RGB color in hexadecimal (e.g. <code>00ff00</code>)'),
        }

    def _clean_side(self, side):
        """
        Derive a Cable's A/B termination objects.

        :param side: 'a' or 'b'
        """
        assert side in 'ab', f"Invalid side designation: {side}"

        device = self.cleaned_data.get(f'side_{side}_device')
        content_type = self.cleaned_data.get(f'side_{side}_type')
        name = self.cleaned_data.get(f'side_{side}_name')
        if not device or not content_type or not name:
            return None

        model = content_type.model_class()
        try:
            termination_object = model.objects.get(device=device, name=name)
            if termination_object.cable is not None:
                raise forms.ValidationError(f"Side {side.upper()}: {device} {termination_object} is already connected")
        except ObjectDoesNotExist:
            raise forms.ValidationError(f"{side.upper()} side termination not found: {device} {name}")

        setattr(self.instance, f'termination_{side}', termination_object)
        return termination_object

    def clean_side_a_name(self):
        return self._clean_side('a')

    def clean_side_b_name(self):
        return self._clean_side('b')

    def clean_length_unit(self):
        # Avoid trying to save as NULL
        length_unit = self.cleaned_data.get('length_unit', None)
        return length_unit if length_unit is not None else ''


class CableBulkEditForm(BootstrapMixin, AddRemoveTagsForm, BulkEditForm):
    pk = forms.ModelMultipleChoiceField(
        queryset=Cable.objects.all(),
        widget=forms.MultipleHiddenInput
    )
    type = forms.ChoiceField(
        choices=add_blank_choice(CableTypeChoices),
        required=False,
        initial='',
        widget=StaticSelect2()
    )
    status = forms.ChoiceField(
        choices=add_blank_choice(CableStatusChoices),
        required=False,
        widget=StaticSelect2(),
        initial=''
    )
    label = forms.CharField(
        max_length=100,
        required=False
    )
    color = forms.CharField(
        max_length=6,  # RGB color code
        required=False,
        widget=ColorSelect()
    )
    length = forms.IntegerField(
        min_value=1,
        required=False
    )
    length_unit = forms.ChoiceField(
        choices=add_blank_choice(CableLengthUnitChoices),
        required=False,
        initial='',
        widget=StaticSelect2()
    )

    class Meta:
        nullable_fields = [
            'type', 'status', 'label', 'color', 'length',
        ]

    def clean(self):

        # Validate length/unit
        length = self.cleaned_data.get('length')
        length_unit = self.cleaned_data.get('length_unit')
        if length and not length_unit:
            raise forms.ValidationError({
                'length_unit': "Must specify a unit when setting length"
            })


class CableFilterForm(BootstrapMixin, forms.Form):
    model = Cable
    q = forms.CharField(
        required=False,
        label='Search'
    )
    region = DynamicModelMultipleChoiceField(
        queryset=Region.objects.all(),
        to_field_name='slug',
        required=False
    )
    site = DynamicModelMultipleChoiceField(
        queryset=Site.objects.all(),
        to_field_name='slug',
        required=False,
        query_params={
            'region': '$region'
        }
    )
    tenant = DynamicModelMultipleChoiceField(
        queryset=Tenant.objects.all(),
        to_field_name='slug',
        required=False
    )
    rack_id = DynamicModelMultipleChoiceField(
        queryset=Rack.objects.all(),
        required=False,
        label='Rack',
        null_option='None',
        query_params={
            'site': '$site'
        }
    )
    type = forms.MultipleChoiceField(
        choices=add_blank_choice(CableTypeChoices),
        required=False,
        widget=StaticSelect2()
    )
    status = forms.ChoiceField(
        required=False,
        choices=add_blank_choice(CableStatusChoices),
        widget=StaticSelect2()
    )
    color = forms.CharField(
        max_length=6,  # RGB color code
        required=False,
        widget=ColorSelect()
    )
    device_id = DynamicModelMultipleChoiceField(
        queryset=Device.objects.all(),
        required=False,
        label='Device',
        query_params={
            'site': '$site',
            'tenant': '$tenant',
            'rack_id': '$rack_id',
        }
    )
    tag = TagFilterField(model)


#
# Connections
#

class ConsoleConnectionFilterForm(BootstrapMixin, forms.Form):
    region = DynamicModelMultipleChoiceField(
        queryset=Region.objects.all(),
        to_field_name='slug',
        required=False
    )
    site = DynamicModelMultipleChoiceField(
        queryset=Site.objects.all(),
        to_field_name='slug',
        required=False,
        query_params={
            'region': '$region'
        }
    )
    device_id = DynamicModelMultipleChoiceField(
        queryset=Device.objects.all(),
        required=False,
        label='Device',
        query_params={
            'site': '$site'
        }
    )


class PowerConnectionFilterForm(BootstrapMixin, forms.Form):
    region = DynamicModelMultipleChoiceField(
        queryset=Region.objects.all(),
        to_field_name='slug',
        required=False
    )
    site = DynamicModelMultipleChoiceField(
        queryset=Site.objects.all(),
        to_field_name='slug',
        required=False,
        query_params={
            'region': '$region'
        }
    )
    device_id = DynamicModelMultipleChoiceField(
        queryset=Device.objects.all(),
        required=False,
        label='Device',
        query_params={
            'site': '$site'
        }
    )


class InterfaceConnectionFilterForm(BootstrapMixin, forms.Form):
    region = DynamicModelMultipleChoiceField(
        queryset=Region.objects.all(),
        to_field_name='slug',
        required=False
    )
    site = DynamicModelMultipleChoiceField(
        queryset=Site.objects.all(),
        to_field_name='slug',
        required=False,
        query_params={
            'region': '$region'
        }
    )
    device_id = DynamicModelMultipleChoiceField(
        queryset=Device.objects.all(),
        required=False,
        label='Device',
        query_params={
            'site': '$site'
        }
    )


#
# Virtual chassis
#

class DeviceSelectionForm(forms.Form):
    pk = forms.ModelMultipleChoiceField(
        queryset=Device.objects.all(),
        widget=forms.MultipleHiddenInput()
    )


class VirtualChassisCreateForm(BootstrapMixin, CustomFieldModelForm):
    region = DynamicModelChoiceField(
        queryset=Region.objects.all(),
        required=False,
        initial_params={
            'sites': '$site'
        }
    )
    site = DynamicModelChoiceField(
        queryset=Site.objects.all(),
        required=False,
        query_params={
            'region_id': '$region'
        }
    )
    rack = DynamicModelChoiceField(
        queryset=Rack.objects.all(),
        required=False,
        null_option='None',
        display_field='display_name',
        query_params={
            'site_id': '$site'
        }
    )
    members = DynamicModelMultipleChoiceField(
        queryset=Device.objects.all(),
        required=False,
        display_field='display_name',
        query_params={
            'site_id': '$site',
            'rack_id': '$rack',
        }
    )
    initial_position = forms.IntegerField(
        initial=1,
        required=False,
        help_text='Position of the first member device. Increases by one for each additional member.'
    )
    tags = DynamicModelMultipleChoiceField(
        queryset=Tag.objects.all(),
        required=False
    )

    class Meta:
        model = VirtualChassis
        fields = [
            'name', 'domain', 'region', 'site', 'rack', 'members', 'initial_position', 'tags',
        ]

    def save(self, *args, **kwargs):
        instance = super().save(*args, **kwargs)

        # Assign VC members
        if instance.pk:
            initial_position = self.cleaned_data.get('initial_position') or 1
            for i, member in enumerate(self.cleaned_data['members'], start=initial_position):
                member.virtual_chassis = instance
                member.vc_position = i
                member.save()

        return instance


class VirtualChassisForm(BootstrapMixin, CustomFieldModelForm):
    master = forms.ModelChoiceField(
        queryset=Device.objects.all(),
        required=False,
    )
    tags = DynamicModelMultipleChoiceField(
        queryset=Tag.objects.all(),
        required=False
    )

    class Meta:
        model = VirtualChassis
        fields = [
            'name', 'domain', 'master', 'tags',
        ]
        widgets = {
            'master': SelectWithPK(),
        }

    def __init__(self, *args, **kwargs):
        super().__init__(*args, **kwargs)

        self.fields['master'].queryset = Device.objects.filter(virtual_chassis=self.instance)


class BaseVCMemberFormSet(forms.BaseModelFormSet):

    def clean(self):
        super().clean()

        # Check for duplicate VC position values
        vc_position_list = []
        for form in self.forms:
            vc_position = form.cleaned_data.get('vc_position')
            if vc_position:
                if vc_position in vc_position_list:
                    error_msg = 'A virtual chassis member already exists in position {}.'.format(vc_position)
                    form.add_error('vc_position', error_msg)
                vc_position_list.append(vc_position)


class DeviceVCMembershipForm(forms.ModelForm):

    class Meta:
        model = Device
        fields = [
            'vc_position', 'vc_priority',
        ]
        labels = {
            'vc_position': 'Position',
            'vc_priority': 'Priority',
        }

    def __init__(self, validate_vc_position=False, *args, **kwargs):
        super().__init__(*args, **kwargs)

        # Require VC position (only required when the Device is a VirtualChassis member)
        self.fields['vc_position'].required = True

        # Validation of vc_position is optional. This is only required when adding a new member to an existing
        # VirtualChassis. Otherwise, vc_position validation is handled by BaseVCMemberFormSet.
        self.validate_vc_position = validate_vc_position

    def clean_vc_position(self):
        vc_position = self.cleaned_data['vc_position']

        if self.validate_vc_position:
            conflicting_members = Device.objects.filter(
                virtual_chassis=self.instance.virtual_chassis,
                vc_position=vc_position
            )
            if conflicting_members.exists():
                raise forms.ValidationError(
                    'A virtual chassis member already exists in position {}.'.format(vc_position)
                )

        return vc_position


class VCMemberSelectForm(BootstrapMixin, forms.Form):
    region = DynamicModelChoiceField(
        queryset=Region.objects.all(),
        required=False,
        initial_params={
            'sites': '$site'
        }
    )
    site = DynamicModelChoiceField(
        queryset=Site.objects.all(),
        required=False,
        query_params={
            'region_id': '$region'
        }
    )
    rack = DynamicModelChoiceField(
        queryset=Rack.objects.all(),
        required=False,
        null_option='None',
        display_field='display_name',
        query_params={
            'site_id': '$site'
        }
    )
    device = DynamicModelChoiceField(
        queryset=Device.objects.all(),
        display_field='display_name',
        query_params={
            'site_id': '$site',
            'rack_id': '$rack',
            'virtual_chassis_id': 'null',
        }
    )

    def clean_device(self):
        device = self.cleaned_data['device']
        if device.virtual_chassis is not None:
            raise forms.ValidationError(
                f"Device {device} is already assigned to a virtual chassis."
            )
        return device


class VirtualChassisBulkEditForm(BootstrapMixin, AddRemoveTagsForm, BulkEditForm):
    pk = forms.ModelMultipleChoiceField(
        queryset=VirtualChassis.objects.all(),
        widget=forms.MultipleHiddenInput()
    )
    domain = forms.CharField(
        max_length=30,
        required=False
    )

    class Meta:
        nullable_fields = ['domain']


class VirtualChassisCSVForm(CSVModelForm):
    master = CSVModelChoiceField(
        queryset=Device.objects.all(),
        to_field_name='name',
        required=False,
        help_text='Master device'
    )

    class Meta:
        model = VirtualChassis
        fields = VirtualChassis.csv_headers


class VirtualChassisFilterForm(BootstrapMixin, CustomFieldFilterForm):
    model = VirtualChassis
    q = forms.CharField(
        required=False,
        label='Search'
    )
    region = DynamicModelMultipleChoiceField(
        queryset=Region.objects.all(),
        to_field_name='slug',
        required=False
    )
    site = DynamicModelMultipleChoiceField(
        queryset=Site.objects.all(),
        to_field_name='slug',
        required=False,
        query_params={
            'region': '$region'
        }
    )
    tenant_group = DynamicModelMultipleChoiceField(
        queryset=TenantGroup.objects.all(),
        to_field_name='slug',
        required=False,
        null_option='None'
    )
    tenant = DynamicModelMultipleChoiceField(
        queryset=Tenant.objects.all(),
        to_field_name='slug',
        required=False,
        null_option='None',
        query_params={
            'group': '$tenant_group'
        }
    )
    tag = TagFilterField(model)


#
# Power panels
#

class PowerPanelForm(BootstrapMixin, CustomFieldModelForm):
    region = DynamicModelChoiceField(
        queryset=Region.objects.all(),
        required=False,
        initial_params={
            'sites': '$site'
        }
    )
    site = DynamicModelChoiceField(
        queryset=Site.objects.all(),
        query_params={
            'region_id': '$region'
        }
    )
    rack_group = DynamicModelChoiceField(
        queryset=RackGroup.objects.all(),
        required=False,
        query_params={
            'site_id': '$site'
        }
    )
    tags = DynamicModelMultipleChoiceField(
        queryset=Tag.objects.all(),
        required=False
    )

    class Meta:
        model = PowerPanel
        fields = [
            'region', 'site', 'rack_group', 'name', 'tags',
        ]


class PowerPanelCSVForm(CSVModelForm):
    site = CSVModelChoiceField(
        queryset=Site.objects.all(),
        to_field_name='name',
        help_text='Name of parent site'
    )
    rack_group = CSVModelChoiceField(
        queryset=RackGroup.objects.all(),
        required=False,
        to_field_name='name'
    )

    class Meta:
        model = PowerPanel
        fields = PowerPanel.csv_headers

    def __init__(self, data=None, *args, **kwargs):
        super().__init__(data, *args, **kwargs)

        if data:

            # Limit group queryset by assigned site
            params = {f"site__{self.fields['site'].to_field_name}": data.get('site')}
            self.fields['rack_group'].queryset = self.fields['rack_group'].queryset.filter(**params)


class PowerPanelBulkEditForm(BootstrapMixin, AddRemoveTagsForm, BulkEditForm):
    pk = forms.ModelMultipleChoiceField(
        queryset=PowerPanel.objects.all(),
        widget=forms.MultipleHiddenInput
    )
    region = DynamicModelChoiceField(
        queryset=Region.objects.all(),
        required=False,
        initial_params={
            'sites': '$site'
        }
    )
    site = DynamicModelChoiceField(
        queryset=Site.objects.all(),
        required=False,
        query_params={
            'region_id': '$region'
        }
    )
    rack_group = DynamicModelChoiceField(
        queryset=RackGroup.objects.all(),
        required=False,
        query_params={
            'site_id': '$site'
        }
    )

    class Meta:
        nullable_fields = (
            'rack_group',
        )


class PowerPanelFilterForm(BootstrapMixin, CustomFieldFilterForm):
    model = PowerPanel
    q = forms.CharField(
        required=False,
        label='Search'
    )
    region = DynamicModelMultipleChoiceField(
        queryset=Region.objects.all(),
        to_field_name='slug',
        required=False
    )
    site = DynamicModelMultipleChoiceField(
        queryset=Site.objects.all(),
        to_field_name='slug',
        required=False,
        query_params={
            'region': '$region'
        }
    )
    rack_group_id = DynamicModelMultipleChoiceField(
        queryset=RackGroup.objects.all(),
        required=False,
        label='Rack group (ID)',
        null_option='None',
        query_params={
            'site': '$site'
        }
    )
    tag = TagFilterField(model)


#
# Power feeds
#

class PowerFeedForm(BootstrapMixin, CustomFieldModelForm):
    region = DynamicModelChoiceField(
        queryset=Region.objects.all(),
        required=False,
        initial_params={
            'sites__powerpanel': '$power_panel'
        }
    )
    site = DynamicModelChoiceField(
        queryset=Site.objects.all(),
        required=False,
        initial_params={
            'powerpanel': '$power_panel'
        },
        query_params={
            'region_id': '$region'
        }
    )
    power_panel = DynamicModelChoiceField(
        queryset=PowerPanel.objects.all(),
        query_params={
            'site_id': '$site'
        }
    )
    rack = DynamicModelChoiceField(
        queryset=Rack.objects.all(),
        required=False,
        display_field='display_name',
        query_params={
            'site_id': '$site'
        }
    )
    comments = CommentField()
    tags = DynamicModelMultipleChoiceField(
        queryset=Tag.objects.all(),
        required=False
    )

    class Meta:
        model = PowerFeed
        fields = [
            'region', 'site', 'power_panel', 'rack', 'name', 'status', 'type', 'supply', 'phase', 'voltage', 'amperage',
            'max_utilization', 'comments', 'tags',
        ]
        widgets = {
            'status': StaticSelect2(),
            'type': StaticSelect2(),
            'supply': StaticSelect2(),
            'phase': StaticSelect2(),
        }


class PowerFeedCSVForm(CustomFieldModelCSVForm):
    site = CSVModelChoiceField(
        queryset=Site.objects.all(),
        to_field_name='name',
        help_text='Assigned site'
    )
    power_panel = CSVModelChoiceField(
        queryset=PowerPanel.objects.all(),
        to_field_name='name',
        help_text='Upstream power panel'
    )
    rack_group = CSVModelChoiceField(
        queryset=RackGroup.objects.all(),
        to_field_name='name',
        required=False,
        help_text="Rack's group (if any)"
    )
    rack = CSVModelChoiceField(
        queryset=Rack.objects.all(),
        to_field_name='name',
        required=False,
        help_text='Rack'
    )
    status = CSVChoiceField(
        choices=PowerFeedStatusChoices,
        required=False,
        help_text='Operational status'
    )
    type = CSVChoiceField(
        choices=PowerFeedTypeChoices,
        required=False,
        help_text='Primary or redundant'
    )
    supply = CSVChoiceField(
        choices=PowerFeedSupplyChoices,
        required=False,
        help_text='Supply type (AC/DC)'
    )
    phase = CSVChoiceField(
        choices=PowerFeedPhaseChoices,
        required=False,
        help_text='Single or three-phase'
    )

    class Meta:
        model = PowerFeed
        fields = PowerFeed.csv_headers

    def __init__(self, data=None, *args, **kwargs):
        super().__init__(data, *args, **kwargs)

        if data:

            # Limit power_panel queryset by site
            params = {f"site__{self.fields['site'].to_field_name}": data.get('site')}
            self.fields['power_panel'].queryset = self.fields['power_panel'].queryset.filter(**params)

            # Limit rack_group queryset by site
            params = {f"site__{self.fields['site'].to_field_name}": data.get('site')}
            self.fields['rack_group'].queryset = self.fields['rack_group'].queryset.filter(**params)

            # Limit rack queryset by site and group
            params = {
                f"site__{self.fields['site'].to_field_name}": data.get('site'),
                f"group__{self.fields['rack_group'].to_field_name}": data.get('rack_group'),
            }
            self.fields['rack'].queryset = self.fields['rack'].queryset.filter(**params)


class PowerFeedBulkEditForm(BootstrapMixin, AddRemoveTagsForm, CustomFieldBulkEditForm):
    pk = forms.ModelMultipleChoiceField(
        queryset=PowerFeed.objects.all(),
        widget=forms.MultipleHiddenInput
    )
    power_panel = DynamicModelChoiceField(
        queryset=PowerPanel.objects.all(),
        required=False
    )
    rack = DynamicModelChoiceField(
        queryset=Rack.objects.all(),
        required=False,
        display_field='display_name'
    )
    status = forms.ChoiceField(
        choices=add_blank_choice(PowerFeedStatusChoices),
        required=False,
        initial='',
        widget=StaticSelect2()
    )
    type = forms.ChoiceField(
        choices=add_blank_choice(PowerFeedTypeChoices),
        required=False,
        initial='',
        widget=StaticSelect2()
    )
    supply = forms.ChoiceField(
        choices=add_blank_choice(PowerFeedSupplyChoices),
        required=False,
        initial='',
        widget=StaticSelect2()
    )
    phase = forms.ChoiceField(
        choices=add_blank_choice(PowerFeedPhaseChoices),
        required=False,
        initial='',
        widget=StaticSelect2()
    )
    voltage = forms.IntegerField(
        required=False
    )
    amperage = forms.IntegerField(
        required=False
    )
    max_utilization = forms.IntegerField(
        required=False
    )
    comments = CommentField(
        widget=SmallTextarea,
        label='Comments'
    )

    class Meta:
        nullable_fields = [
            'rackgroup', 'comments',
        ]


class PowerFeedFilterForm(BootstrapMixin, CustomFieldFilterForm):
    model = PowerFeed
    q = forms.CharField(
        required=False,
        label='Search'
    )
    region = DynamicModelMultipleChoiceField(
        queryset=Region.objects.all(),
        to_field_name='slug',
        required=False
    )
    site = DynamicModelMultipleChoiceField(
        queryset=Site.objects.all(),
        to_field_name='slug',
        required=False,
        query_params={
            'region': '$region'
        }
    )
    power_panel_id = DynamicModelMultipleChoiceField(
        queryset=PowerPanel.objects.all(),
        required=False,
        label='Power panel',
        null_option='None',
        query_params={
            'site': '$site'
        }
    )
    rack_id = DynamicModelMultipleChoiceField(
        queryset=Rack.objects.all(),
        required=False,
        label='Rack',
        null_option='None',
        query_params={
            'site': '$site'
        }
    )
    status = forms.MultipleChoiceField(
        choices=PowerFeedStatusChoices,
        required=False,
        widget=StaticSelect2Multiple()
    )
    type = forms.ChoiceField(
        choices=add_blank_choice(PowerFeedTypeChoices),
        required=False,
        widget=StaticSelect2()
    )
    supply = forms.ChoiceField(
        choices=add_blank_choice(PowerFeedSupplyChoices),
        required=False,
        widget=StaticSelect2()
    )
    phase = forms.ChoiceField(
        choices=add_blank_choice(PowerFeedPhaseChoices),
        required=False,
        widget=StaticSelect2()
    )
    voltage = forms.IntegerField(
        required=False
    )
    amperage = forms.IntegerField(
        required=False
    )
    max_utilization = forms.IntegerField(
        required=False
    )
    tag = TagFilterField(model)<|MERGE_RESOLUTION|>--- conflicted
+++ resolved
@@ -2687,11 +2687,7 @@
     tag = TagFilterField(model)
 
 
-<<<<<<< HEAD
-class InterfaceForm(InterfaceCommonForm, BootstrapMixin, CustomFieldModelForm):
-=======
-class InterfaceForm(BootstrapMixin, InterfaceCommonForm, forms.ModelForm):
->>>>>>> 2c1a60b9
+class InterfaceForm(BootstrapMixin, InterfaceCommonForm, CustomFieldModelForm):
     untagged_vlan = DynamicModelChoiceField(
         queryset=VLAN.objects.all(),
         required=False,
