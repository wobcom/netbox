--- conflicted
+++ resolved
@@ -5,10 +5,7 @@
 from django.contrib.contenttypes.models import ContentType
 from django.contrib.postgres.forms.array import SimpleArrayField
 from django.core.exceptions import ObjectDoesNotExist
-<<<<<<< HEAD
 from django.db.models import Q, Count
-=======
->>>>>>> d79ed76d
 from mptt.forms import TreeNodeChoiceField
 from netaddr import EUI
 from netaddr.core import AddrFormatError
@@ -21,7 +18,7 @@
     LocalConfigContextFilterForm,
 )
 from ipam.constants import BGP_ASN_MAX, BGP_ASN_MIN
-from ipam.models import IPAddress, VLAN
+from ipam.models import IPAddress, VLAN, VLANGroup
 from tenancy.forms import TenancyFilterForm, TenancyForm
 from tenancy.models import Tenant, TenantGroup
 from utilities.forms import (
@@ -39,7 +36,7 @@
     FrontPortTemplate, Interface, InterfaceTemplate, Manufacturer,
     InventoryItem, Platform, PlatformVersion, PowerFeed, PowerOutlet, PowerOutletTemplate, PowerPanel, PowerPort,
     PowerPortTemplate, Rack, RackGroup, RackReservation, RackRole, RearPort, RearPortTemplate, Region, Site,
-    VirtualChassis,
+    VirtualChassis
 )
 
 DEVICE_BY_PK_RE = r'{\d+\}'
@@ -1701,11 +1698,7 @@
     class Meta:
         model = Platform
         fields = [
-<<<<<<< HEAD
-            'name', 'slug', 'manufacturer', 'napalm_driver', 'napalm_args', 'vagrant_box', 'vagrant_box_version',
-=======
-            'name', 'slug', 'manufacturer', 'napalm_driver', 'napalm_args', 'description',
->>>>>>> d79ed76d
+            'name', 'slug', 'manufacturer', 'napalm_driver', 'napalm_args', 'description', 'vagrant_box', 'vagrant_box_version',
         ]
         widgets = {
             'napalm_args': SmallTextarea(),
@@ -1768,7 +1761,7 @@
             display_field='display_name'
         )
     )
-    platform = forms.ModelChoiceField(
+    platform = DynamicModelChoiceField(
         queryset=Platform.objects.all(),
         widget=APISelect(
             api_url='/api/dcim/platforms',
@@ -1777,14 +1770,10 @@
             }
         )
     )
-    platform_version = ChainedModelChoiceField(
+    platform_version = DynamicModelChoiceField(
         queryset=PlatformVersion.objects.all(),
-        chains=(
-            ('platform', 'platform'),
-        ),
         required=False,
         widget=APISelect(
-            api_url='/api/dcim/platform-versions',
             display_field='name'
         )
     )
@@ -2168,28 +2157,19 @@
     )
     platform = DynamicModelChoiceField(
         queryset=Platform.objects.all(),
-<<<<<<< HEAD
         required=False,
         widget=APISelect(
-            api_url='/api/dcim/platforms',
             filter_for={
                 'platform_version': 'platform_id'
             }
         )
     )
-    platform_version = ChainedModelChoiceField(
+    platform_version = DynamicModelChoiceField(
         queryset=PlatformVersion.objects.all(),
-        chains=(
-            ('platform', 'platform'),
-        ),
         required=False,
         widget=APISelect(
-            api_url='/api/dcim/platform-versions',
             display_field='name'
         )
-=======
-        required=False
->>>>>>> d79ed76d
     )
     status = forms.ChoiceField(
         choices=add_blank_choice(DeviceStatusChoices),
@@ -2890,13 +2870,13 @@
 # Interfaces
 #
 
-<<<<<<< HEAD
-class InterfaceForm(InterfaceCommonForm, BootstrapMixin, CustomFieldForm, forms.ModelForm):
-    untagged_vlan = forms.ModelChoiceField(
-=======
 
 class InterfaceFilterForm(DeviceComponentFilterForm):
     model = Interface
+    q = forms.CharField(
+        required=False,
+        label='Search'
+    )
     type = forms.MultipleChoiceField(
         choices=InterfaceTypeChoices,
         required=False,
@@ -2911,9 +2891,8 @@
     tag = TagFilterField(model)
 
 
-class InterfaceForm(InterfaceCommonForm, BootstrapMixin, forms.ModelForm):
+class InterfaceForm(InterfaceCommonForm, BootstrapMixin, CustomFieldModelForm):
     untagged_vlan = DynamicModelChoiceField(
->>>>>>> d79ed76d
         queryset=VLAN.objects.all(),
         required=False,
         label='Untagged VLAN',
@@ -2966,45 +2945,18 @@
 
         if self.is_bound:
             device = Device.objects.get(pk=self.data['device'])
-<<<<<<< HEAD
-            self.fields['lag'].queryset = Interface.objects.filter(
-                device__in=[device, device.get_vc_master()], type__in=AGGREGATABLE_IFACE_TYPES
-            )
         else:
             device = self.instance.device
-            self.fields['lag'].queryset = Interface.objects.filter(
-                device__in=[self.instance.device, self.instance.device.get_vc_master()], type__in=AGGREGATABLE_IFACE_TYPES
-            )
-=======
-        else:
-            device = self.instance.device
->>>>>>> d79ed76d
 
         # Limit LAG choices to interfaces belonging to this device (or VC master)
         self.fields['lag'].queryset = Interface.objects.filter(
             device__in=[device, device.get_vc_master()],
-            type=InterfaceTypeChoices.TYPE_LAG
+            type__in=AGGREGATABLE_IFACE_TYPES
         )
 
         # Add current site to VLANs query params
         self.fields['untagged_vlan'].widget.add_additional_query_param('site_id', device.site.pk)
         self.fields['tagged_vlans'].widget.add_additional_query_param('site_id', device.site.pk)
-
-
-<<<<<<< HEAD
-
-class InterfaceFilterForm(BootstrapMixin, CustomFieldFilterForm):
-    model = Interface
-    q = forms.CharField(
-        required=False,
-        label='Search'
-    )
-    device = FilterChoiceField(
-        queryset=Device.objects.annotate(
-            filter_count=Count('interfaces')
-        ),
-        to_field_name='name',
-    )
 
 
 class InterfaceBulkAddVLANForm(BootstrapMixin, BulkEditForm):
@@ -3056,7 +3008,7 @@
         models = kwargs.get('models', [])
 
         for model in models:
-            if self.cleaned_data['tagged'] and model.mode != IFACE_MODE_TAGGED_ALL:
+            if self.cleaned_data['tagged'] and model.mode != InterfaceModeChoices.MODE_TAGGED_ALL:
                 for vlan in self.cleaned_data['vlans']:
                     if not model.tagged_vlans.filter(pk=vlan).exists():
                         model.tagged_vlans.add(vlan)
@@ -3064,13 +3016,10 @@
                 model.untagged_vlan_id = self.cleaned_data['vlans'][0]
 
 
-class InterfaceCreateForm(InterfaceCommonForm, ComponentForm, forms.Form):
-=======
 class InterfaceCreateForm(BootstrapMixin, InterfaceCommonForm, forms.Form):
     device = DynamicModelChoiceField(
         queryset=Device.objects.prefetch_related('device_type__manufacturer')
     )
->>>>>>> d79ed76d
     name_pattern = ExpandableNameField(
         label='Name'
     )
@@ -3115,14 +3064,10 @@
     tags = TagField(
         required=False
     )
-<<<<<<< HEAD
     clag_id = forms.IntegerField(
         required=False
     )
-    untagged_vlan = forms.ModelChoiceField(
-=======
     untagged_vlan = DynamicModelChoiceField(
->>>>>>> d79ed76d
         queryset=VLAN.objects.all(),
         required=False,
         widget=APISelect(
@@ -3216,11 +3161,7 @@
 
         if device:
             self.fields['lag'].queryset = Interface.objects.filter(
-<<<<<<< HEAD
-                device__in=[self.parent, self.parent.get_vc_master()], type__in=AGGREGATABLE_IFACE_TYPES
-=======
-                device__in=[device, device.get_vc_master()], type=InterfaceTypeChoices.TYPE_LAG
->>>>>>> d79ed76d
+                device__in=[device, device.get_vc_master()], type__in=AGGREGATABLE_IFACE_TYPES
             )
         else:
             self.fields['lag'].queryset = Interface.objects.none()
@@ -3279,11 +3220,7 @@
         required=False
     )
     mode = forms.ChoiceField(
-<<<<<<< HEAD
-        choices=IFACE_MODE_CHOICES,
-=======
         choices=add_blank_choice(InterfaceModeChoices),
->>>>>>> d79ed76d
         required=False,
         widget=StaticSelect2()
     )
@@ -3323,11 +3260,7 @@
             device = Device.objects.filter(pk=self.initial['device']).first()
             self.fields['lag'].queryset = Interface.objects.filter(
                 device__in=[device, device.get_vc_master()],
-<<<<<<< HEAD
                 type__in=AGGREGATABLE_IFACE_TYPES
-=======
-                type=InterfaceTypeChoices.TYPE_LAG
->>>>>>> d79ed76d
             )
 
             # Add current site to VLANs query params
@@ -5047,13 +4980,10 @@
     max_utilization = forms.IntegerField(
         required=False
     )
-<<<<<<< HEAD
+    tag = TagFilterField(model)
 
 
 class DeviceLicenseForm(forms.ModelForm):
     class Meta:
         model = DeviceLicense
-        fields = ['license']
-=======
-    tag = TagFilterField(model)
->>>>>>> d79ed76d
+        fields = ['license']