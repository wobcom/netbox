
# Rack types
RACK_TYPE_2POST = 100
RACK_TYPE_4POST = 200
RACK_TYPE_CABINET = 300
RACK_TYPE_WALLFRAME = 1000
RACK_TYPE_WALLCABINET = 1100
RACK_TYPE_CHOICES = (
    (RACK_TYPE_2POST, '2-post frame'),
    (RACK_TYPE_4POST, '4-post frame'),
    (RACK_TYPE_CABINET, '4-post cabinet'),
    (RACK_TYPE_WALLFRAME, 'Wall-mounted frame'),
    (RACK_TYPE_WALLCABINET, 'Wall-mounted cabinet'),
)

# Rack widths
RACK_WIDTH_19IN = 19
RACK_WIDTH_23IN = 23
RACK_WIDTH_CHOICES = (
    (RACK_WIDTH_19IN, '19 inches'),
    (RACK_WIDTH_23IN, '23 inches'),
)

# Rack faces
RACK_FACE_FRONT = 0
RACK_FACE_REAR = 1
RACK_FACE_CHOICES = [
    [RACK_FACE_FRONT, 'Front'],
    [RACK_FACE_REAR, 'Rear'],
]

# Rack statuses
RACK_STATUS_RESERVED = 0
RACK_STATUS_AVAILABLE = 1
RACK_STATUS_PLANNED = 2
RACK_STATUS_ACTIVE = 3
RACK_STATUS_DEPRECATED = 4
RACK_STATUS_CHOICES = [
    [RACK_STATUS_ACTIVE, 'Active'],
    [RACK_STATUS_PLANNED, 'Planned'],
    [RACK_STATUS_RESERVED, 'Reserved'],
    [RACK_STATUS_AVAILABLE, 'Available'],
    [RACK_STATUS_DEPRECATED, 'Deprecated'],
]

# Device rack position
DEVICE_POSITION_CHOICES = [
    # Rack.u_height is limited to 100
    (i, 'Unit {}'.format(i)) for i in range(1, 101)
]

# Parent/child device roles
SUBDEVICE_ROLE_PARENT = True
SUBDEVICE_ROLE_CHILD = False
SUBDEVICE_ROLE_CHOICES = (
    (None, 'None'),
    (SUBDEVICE_ROLE_PARENT, 'Parent'),
    (SUBDEVICE_ROLE_CHILD, 'Child'),
)

# Interface ordering schemes (for device types)
IFACE_ORDERING_POSITION = 1
IFACE_ORDERING_NAME = 2
IFACE_ORDERING_CHOICES = [
    [IFACE_ORDERING_POSITION, 'Slot/position'],
    [IFACE_ORDERING_NAME, 'Name (alphabetically)']
]

# Interface types
# Virtual
<<<<<<< HEAD
IFACE_FF_VIRTUAL = 0
IFACE_FF_BRIDGE = 100
IFACE_FF_ONTEP = 150
IFACE_FF_LAG = 200
=======
IFACE_TYPE_VIRTUAL = 0
IFACE_TYPE_LAG = 200
>>>>>>> f48a4c23
# Ethernet
IFACE_TYPE_100ME_FIXED = 800
IFACE_TYPE_1GE_FIXED = 1000
IFACE_TYPE_1GE_GBIC = 1050
IFACE_TYPE_1GE_SFP = 1100
IFACE_TYPE_2GE_FIXED = 1120
IFACE_TYPE_5GE_FIXED = 1130
IFACE_TYPE_10GE_FIXED = 1150
IFACE_TYPE_10GE_CX4 = 1170
IFACE_TYPE_10GE_SFP_PLUS = 1200
IFACE_TYPE_10GE_XFP = 1300
IFACE_TYPE_10GE_XENPAK = 1310
IFACE_TYPE_10GE_X2 = 1320
IFACE_TYPE_25GE_SFP28 = 1350
IFACE_TYPE_40GE_QSFP_PLUS = 1400
IFACE_TYPE_50GE_QSFP28 = 1420
IFACE_TYPE_100GE_CFP = 1500
IFACE_TYPE_100GE_CFP2 = 1510
IFACE_TYPE_100GE_CFP4 = 1520
IFACE_TYPE_100GE_CPAK = 1550
IFACE_TYPE_100GE_QSFP28 = 1600
IFACE_TYPE_200GE_CFP2 = 1650
IFACE_TYPE_200GE_QSFP56 = 1700
IFACE_TYPE_400GE_QSFP_DD = 1750
# Wireless
IFACE_TYPE_80211A = 2600
IFACE_TYPE_80211G = 2610
IFACE_TYPE_80211N = 2620
IFACE_TYPE_80211AC = 2630
IFACE_TYPE_80211AD = 2640
# Cellular
IFACE_TYPE_GSM = 2810
IFACE_TYPE_CDMA = 2820
IFACE_TYPE_LTE = 2830
# SONET
IFACE_TYPE_SONET_OC3 = 6100
IFACE_TYPE_SONET_OC12 = 6200
IFACE_TYPE_SONET_OC48 = 6300
IFACE_TYPE_SONET_OC192 = 6400
IFACE_TYPE_SONET_OC768 = 6500
IFACE_TYPE_SONET_OC1920 = 6600
IFACE_TYPE_SONET_OC3840 = 6700
# Fibrechannel
IFACE_TYPE_1GFC_SFP = 3010
IFACE_TYPE_2GFC_SFP = 3020
IFACE_TYPE_4GFC_SFP = 3040
IFACE_TYPE_8GFC_SFP_PLUS = 3080
IFACE_TYPE_16GFC_SFP_PLUS = 3160
IFACE_TYPE_32GFC_SFP28 = 3320
IFACE_TYPE_128GFC_QSFP28 = 3400
# Serial
IFACE_TYPE_T1 = 4000
IFACE_TYPE_E1 = 4010
IFACE_TYPE_T3 = 4040
IFACE_TYPE_E3 = 4050
# Stacking
IFACE_TYPE_STACKWISE = 5000
IFACE_TYPE_STACKWISE_PLUS = 5050
IFACE_TYPE_FLEXSTACK = 5100
IFACE_TYPE_FLEXSTACK_PLUS = 5150
IFACE_TYPE_JUNIPER_VCP = 5200
IFACE_TYPE_SUMMITSTACK = 5300
IFACE_TYPE_SUMMITSTACK128 = 5310
IFACE_TYPE_SUMMITSTACK256 = 5320
IFACE_TYPE_SUMMITSTACK512 = 5330

# Other
IFACE_TYPE_OTHER = 32767

IFACE_TYPE_CHOICES = [
    [
        'Virtual interfaces',
        [
<<<<<<< HEAD
            [IFACE_FF_VIRTUAL, 'Virtual'],
            [IFACE_FF_BRIDGE, 'Bridge'],
            [IFACE_FF_ONTEP, 'ONTEP'],
            [IFACE_FF_LAG, 'Link Aggregation Group (LAG)'],
=======
            [IFACE_TYPE_VIRTUAL, 'Virtual'],
            [IFACE_TYPE_LAG, 'Link Aggregation Group (LAG)'],
>>>>>>> f48a4c23
        ],
    ],
    [
        'Ethernet (fixed)',
        [
            [IFACE_TYPE_100ME_FIXED, '100BASE-TX (10/100ME)'],
            [IFACE_TYPE_1GE_FIXED, '1000BASE-T (1GE)'],
            [IFACE_TYPE_2GE_FIXED, '2.5GBASE-T (2.5GE)'],
            [IFACE_TYPE_5GE_FIXED, '5GBASE-T (5GE)'],
            [IFACE_TYPE_10GE_FIXED, '10GBASE-T (10GE)'],
            [IFACE_TYPE_10GE_CX4, '10GBASE-CX4 (10GE)'],
        ]
    ],
    [
        'Ethernet (modular)',
        [
            [IFACE_TYPE_1GE_GBIC, 'GBIC (1GE)'],
            [IFACE_TYPE_1GE_SFP, 'SFP (1GE)'],
            [IFACE_TYPE_10GE_SFP_PLUS, 'SFP+ (10GE)'],
            [IFACE_TYPE_10GE_XFP, 'XFP (10GE)'],
            [IFACE_TYPE_10GE_XENPAK, 'XENPAK (10GE)'],
            [IFACE_TYPE_10GE_X2, 'X2 (10GE)'],
            [IFACE_TYPE_25GE_SFP28, 'SFP28 (25GE)'],
            [IFACE_TYPE_40GE_QSFP_PLUS, 'QSFP+ (40GE)'],
            [IFACE_TYPE_50GE_QSFP28, 'QSFP28 (50GE)'],
            [IFACE_TYPE_100GE_CFP, 'CFP (100GE)'],
            [IFACE_TYPE_100GE_CFP2, 'CFP2 (100GE)'],
            [IFACE_TYPE_200GE_CFP2, 'CFP2 (200GE)'],
            [IFACE_TYPE_100GE_CFP4, 'CFP4 (100GE)'],
            [IFACE_TYPE_100GE_CPAK, 'Cisco CPAK (100GE)'],
            [IFACE_TYPE_100GE_QSFP28, 'QSFP28 (100GE)'],
            [IFACE_TYPE_200GE_QSFP56, 'QSFP56 (200GE)'],
            [IFACE_TYPE_400GE_QSFP_DD, 'QSFP-DD (400GE)'],
        ]
    ],
    [
        'Wireless',
        [
            [IFACE_TYPE_80211A, 'IEEE 802.11a'],
            [IFACE_TYPE_80211G, 'IEEE 802.11b/g'],
            [IFACE_TYPE_80211N, 'IEEE 802.11n'],
            [IFACE_TYPE_80211AC, 'IEEE 802.11ac'],
            [IFACE_TYPE_80211AD, 'IEEE 802.11ad'],
        ]
    ],
    [
        'Cellular',
        [
            [IFACE_TYPE_GSM, 'GSM'],
            [IFACE_TYPE_CDMA, 'CDMA'],
            [IFACE_TYPE_LTE, 'LTE'],
        ]
    ],
    [
        'SONET',
        [
            [IFACE_TYPE_SONET_OC3, 'OC-3/STM-1'],
            [IFACE_TYPE_SONET_OC12, 'OC-12/STM-4'],
            [IFACE_TYPE_SONET_OC48, 'OC-48/STM-16'],
            [IFACE_TYPE_SONET_OC192, 'OC-192/STM-64'],
            [IFACE_TYPE_SONET_OC768, 'OC-768/STM-256'],
            [IFACE_TYPE_SONET_OC1920, 'OC-1920/STM-640'],
            [IFACE_TYPE_SONET_OC3840, 'OC-3840/STM-1234'],
        ]
    ],
    [
        'FibreChannel',
        [
            [IFACE_TYPE_1GFC_SFP, 'SFP (1GFC)'],
            [IFACE_TYPE_2GFC_SFP, 'SFP (2GFC)'],
            [IFACE_TYPE_4GFC_SFP, 'SFP (4GFC)'],
            [IFACE_TYPE_8GFC_SFP_PLUS, 'SFP+ (8GFC)'],
            [IFACE_TYPE_16GFC_SFP_PLUS, 'SFP+ (16GFC)'],
            [IFACE_TYPE_32GFC_SFP28, 'SFP28 (32GFC)'],
            [IFACE_TYPE_128GFC_QSFP28, 'QSFP28 (128GFC)'],
        ]
    ],
    [
        'Serial',
        [
            [IFACE_TYPE_T1, 'T1 (1.544 Mbps)'],
            [IFACE_TYPE_E1, 'E1 (2.048 Mbps)'],
            [IFACE_TYPE_T3, 'T3 (45 Mbps)'],
            [IFACE_TYPE_E3, 'E3 (34 Mbps)'],
        ]
    ],
    [
        'Stacking',
        [
            [IFACE_TYPE_STACKWISE, 'Cisco StackWise'],
            [IFACE_TYPE_STACKWISE_PLUS, 'Cisco StackWise Plus'],
            [IFACE_TYPE_FLEXSTACK, 'Cisco FlexStack'],
            [IFACE_TYPE_FLEXSTACK_PLUS, 'Cisco FlexStack Plus'],
            [IFACE_TYPE_JUNIPER_VCP, 'Juniper VCP'],
            [IFACE_TYPE_SUMMITSTACK, 'Extreme SummitStack'],
            [IFACE_TYPE_SUMMITSTACK128, 'Extreme SummitStack-128'],
            [IFACE_TYPE_SUMMITSTACK256, 'Extreme SummitStack-256'],
            [IFACE_TYPE_SUMMITSTACK512, 'Extreme SummitStack-512'],
        ]
    ],
    [
        'Other',
        [
            [IFACE_TYPE_OTHER, 'Other'],
        ]
    ],
]

AGGREGATABLE_IFACE_TYPES = [
    IFACE_FF_LAG,
    IFACE_FF_BRIDGE
]

VIRTUAL_IFACE_TYPES = [
    IFACE_TYPE_VIRTUAL,
    IFACE_TYPE_LAG,
]

WIRELESS_IFACE_TYPES = [
    IFACE_TYPE_80211A,
    IFACE_TYPE_80211G,
    IFACE_TYPE_80211N,
    IFACE_TYPE_80211AC,
    IFACE_TYPE_80211AD,
]

NONCONNECTABLE_IFACE_TYPES = WIRELESS_IFACE_TYPES

IFACE_MODE_ACCESS = 100
IFACE_MODE_TAGGED = 200
IFACE_MODE_TAGGED_ALL = 300
IFACE_MODE_CHOICES = [
    [IFACE_MODE_ACCESS, 'Access'],
    [IFACE_MODE_TAGGED, 'Tagged'],
    [IFACE_MODE_TAGGED_ALL, 'Tagged All'],
]

# Pass-through port types
PORT_TYPE_8P8C = 1000
PORT_TYPE_110_PUNCH = 1100
PORT_TYPE_BNC = 1200
PORT_TYPE_ST = 2000
PORT_TYPE_SC = 2100
PORT_TYPE_SC_APC = 2110
PORT_TYPE_FC = 2200
PORT_TYPE_LC = 2300
PORT_TYPE_LC_APC = 2310
PORT_TYPE_MTRJ = 2400
PORT_TYPE_MPO = 2500
PORT_TYPE_LSH = 2600
PORT_TYPE_LSH_APC = 2610
PORT_TYPE_CHOICES = [
    [
        'Copper',
        [
            [PORT_TYPE_8P8C, '8P8C'],
            [PORT_TYPE_110_PUNCH, '110 Punch'],
            [PORT_TYPE_BNC, 'BNC'],
        ],
    ],
    [
        'Fiber Optic',
        [
            [PORT_TYPE_FC, 'FC'],
            [PORT_TYPE_LC, 'LC'],
            [PORT_TYPE_LC_APC, 'LC/APC'],
            [PORT_TYPE_LSH, 'LSH'],
            [PORT_TYPE_LSH_APC, 'LSH/APC'],
            [PORT_TYPE_MPO, 'MPO'],
            [PORT_TYPE_MTRJ, 'MTRJ'],
            [PORT_TYPE_SC, 'SC'],
            [PORT_TYPE_SC_APC, 'SC/APC'],
            [PORT_TYPE_ST, 'ST'],
        ]
    ]
]

# Device statuses
DEVICE_STATUS_OFFLINE = 0
DEVICE_STATUS_ACTIVE = 1
DEVICE_STATUS_PLANNED = 2
DEVICE_STATUS_STAGED = 3
DEVICE_STATUS_FAILED = 4
DEVICE_STATUS_INVENTORY = 5
DEVICE_STATUS_DECOMMISSIONING = 6
DEVICE_STATUS_CHOICES = [
    [DEVICE_STATUS_ACTIVE, 'Active'],
    [DEVICE_STATUS_OFFLINE, 'Offline'],
    [DEVICE_STATUS_PLANNED, 'Planned'],
    [DEVICE_STATUS_STAGED, 'Staged'],
    [DEVICE_STATUS_FAILED, 'Failed'],
    [DEVICE_STATUS_INVENTORY, 'Inventory'],
    [DEVICE_STATUS_DECOMMISSIONING, 'Decommissioning'],
]

# Site statuses
SITE_STATUS_ACTIVE = 1
SITE_STATUS_PLANNED = 2
SITE_STATUS_RETIRED = 4
SITE_STATUS_CHOICES = [
    [SITE_STATUS_ACTIVE, 'Active'],
    [SITE_STATUS_PLANNED, 'Planned'],
    [SITE_STATUS_RETIRED, 'Retired'],
]

# Bootstrap CSS classes for device/rack statuses
STATUS_CLASSES = {
    0: 'warning',
    1: 'success',
    2: 'info',
    3: 'primary',
    4: 'danger',
    5: 'default',
    6: 'warning',
}

# Console/power/interface connection statuses
CONNECTION_STATUS_PLANNED = False
CONNECTION_STATUS_CONNECTED = True
CONNECTION_STATUS_CHOICES = [
    [CONNECTION_STATUS_PLANNED, 'Planned'],
    [CONNECTION_STATUS_CONNECTED, 'Connected'],
]

# Cable endpoint types
CABLE_TERMINATION_TYPES = [
    'consoleport', 'consoleserverport', 'interface', 'poweroutlet', 'powerport', 'frontport', 'rearport', 'circuittermination',
]

# Cable types
CABLE_TYPE_CAT3 = 1300
CABLE_TYPE_CAT5 = 1500
CABLE_TYPE_CAT5E = 1510
CABLE_TYPE_CAT6 = 1600
CABLE_TYPE_CAT6A = 1610
CABLE_TYPE_CAT7 = 1700
CABLE_TYPE_DAC_ACTIVE = 1800
CABLE_TYPE_DAC_PASSIVE = 1810
CABLE_TYPE_COAXIAL = 1900
CABLE_TYPE_MMF = 3000
CABLE_TYPE_MMF_OM1 = 3010
CABLE_TYPE_MMF_OM2 = 3020
CABLE_TYPE_MMF_OM3 = 3030
CABLE_TYPE_MMF_OM4 = 3040
CABLE_TYPE_SMF = 3500
CABLE_TYPE_SMF_OS1 = 3510
CABLE_TYPE_SMF_OS2 = 3520
CABLE_TYPE_AOC = 3800
CABLE_TYPE_POWER = 5000
CABLE_TYPE_CHOICES = (
    (
        'Copper', (
            (CABLE_TYPE_CAT3, 'CAT3'),
            (CABLE_TYPE_CAT5, 'CAT5'),
            (CABLE_TYPE_CAT5E, 'CAT5e'),
            (CABLE_TYPE_CAT6, 'CAT6'),
            (CABLE_TYPE_CAT6A, 'CAT6a'),
            (CABLE_TYPE_CAT7, 'CAT7'),
            (CABLE_TYPE_DAC_ACTIVE, 'Direct Attach Copper (Active)'),
            (CABLE_TYPE_DAC_PASSIVE, 'Direct Attach Copper (Passive)'),
            (CABLE_TYPE_COAXIAL, 'Coaxial'),
        ),
    ),
    (
        'Fiber', (
            (CABLE_TYPE_MMF, 'Multimode Fiber'),
            (CABLE_TYPE_MMF_OM1, 'Multimode Fiber (OM1)'),
            (CABLE_TYPE_MMF_OM2, 'Multimode Fiber (OM2)'),
            (CABLE_TYPE_MMF_OM3, 'Multimode Fiber (OM3)'),
            (CABLE_TYPE_MMF_OM4, 'Multimode Fiber (OM4)'),
            (CABLE_TYPE_SMF, 'Singlemode Fiber'),
            (CABLE_TYPE_SMF_OS1, 'Singlemode Fiber (OS1)'),
            (CABLE_TYPE_SMF_OS2, 'Singlemode Fiber (OS2)'),
            (CABLE_TYPE_AOC, 'Active Optical Cabling (AOC)'),
        ),
    ),
    (CABLE_TYPE_POWER, 'Power'),
)

CABLE_TERMINATION_TYPE_CHOICES = {
    # (API endpoint, human-friendly name)
    'consoleport': ('console-ports', 'Console port'),
    'consoleserverport': ('console-server-ports', 'Console server port'),
    'powerport': ('power-ports', 'Power port'),
    'poweroutlet': ('power-outlets', 'Power outlet'),
    'interface': ('interfaces', 'Interface'),
    'frontport': ('front-ports', 'Front panel port'),
    'rearport': ('rear-ports', 'Rear panel port'),
}

COMPATIBLE_TERMINATION_TYPES = {
    'consoleport': ['consoleserverport', 'frontport', 'rearport'],
    'consoleserverport': ['consoleport', 'frontport', 'rearport'],
    'powerport': ['poweroutlet', 'powerfeed'],
    'poweroutlet': ['powerport'],
    'interface': ['interface', 'circuittermination', 'frontport', 'rearport'],
    'frontport': ['consoleport', 'consoleserverport', 'interface', 'frontport', 'rearport', 'circuittermination'],
    'rearport': ['consoleport', 'consoleserverport', 'interface', 'frontport', 'rearport', 'circuittermination'],
    'circuittermination': ['interface', 'frontport', 'rearport'],
}

LENGTH_UNIT_METER = 1200
LENGTH_UNIT_CENTIMETER = 1100
LENGTH_UNIT_MILLIMETER = 1000
LENGTH_UNIT_FOOT = 2100
LENGTH_UNIT_INCH = 2000
CABLE_LENGTH_UNIT_CHOICES = (
    (LENGTH_UNIT_METER, 'Meters'),
    (LENGTH_UNIT_CENTIMETER, 'Centimeters'),
    (LENGTH_UNIT_FOOT, 'Feet'),
    (LENGTH_UNIT_INCH, 'Inches'),
)
RACK_DIMENSION_UNIT_CHOICES = (
    (LENGTH_UNIT_MILLIMETER, 'Millimeters'),
    (LENGTH_UNIT_INCH, 'Inches'),
)

# Power feeds
POWERFEED_TYPE_PRIMARY = 1
POWERFEED_TYPE_REDUNDANT = 2
POWERFEED_TYPE_CHOICES = (
    (POWERFEED_TYPE_PRIMARY, 'Primary'),
    (POWERFEED_TYPE_REDUNDANT, 'Redundant'),
)
POWERFEED_SUPPLY_AC = 1
POWERFEED_SUPPLY_DC = 2
POWERFEED_SUPPLY_CHOICES = (
    (POWERFEED_SUPPLY_AC, 'AC'),
    (POWERFEED_SUPPLY_DC, 'DC'),
)
POWERFEED_PHASE_SINGLE = 1
POWERFEED_PHASE_3PHASE = 3
POWERFEED_PHASE_CHOICES = (
    (POWERFEED_PHASE_SINGLE, 'Single phase'),
    (POWERFEED_PHASE_3PHASE, 'Three-phase'),
)
POWERFEED_STATUS_OFFLINE = 0
POWERFEED_STATUS_ACTIVE = 1
POWERFEED_STATUS_PLANNED = 2
POWERFEED_STATUS_FAILED = 4
POWERFEED_STATUS_CHOICES = (
    (POWERFEED_STATUS_ACTIVE, 'Active'),
    (POWERFEED_STATUS_OFFLINE, 'Offline'),
    (POWERFEED_STATUS_PLANNED, 'Planned'),
    (POWERFEED_STATUS_FAILED, 'Failed'),
)
POWERFEED_LEG_A = 1
POWERFEED_LEG_B = 2
POWERFEED_LEG_C = 3
POWERFEED_LEG_CHOICES = (
    (POWERFEED_LEG_A, 'A'),
    (POWERFEED_LEG_B, 'B'),
    (POWERFEED_LEG_C, 'C'),
)<|MERGE_RESOLUTION|>--- conflicted
+++ resolved
@@ -68,15 +68,10 @@
 
 # Interface types
 # Virtual
-<<<<<<< HEAD
-IFACE_FF_VIRTUAL = 0
-IFACE_FF_BRIDGE = 100
-IFACE_FF_ONTEP = 150
-IFACE_FF_LAG = 200
-=======
 IFACE_TYPE_VIRTUAL = 0
+IFACE_TYPE_BRIDGE = 100
+IFACE_TYPE_ONTEP = 150
 IFACE_TYPE_LAG = 200
->>>>>>> f48a4c23
 # Ethernet
 IFACE_TYPE_100ME_FIXED = 800
 IFACE_TYPE_1GE_FIXED = 1000
@@ -150,15 +145,10 @@
     [
         'Virtual interfaces',
         [
-<<<<<<< HEAD
-            [IFACE_FF_VIRTUAL, 'Virtual'],
-            [IFACE_FF_BRIDGE, 'Bridge'],
-            [IFACE_FF_ONTEP, 'ONTEP'],
-            [IFACE_FF_LAG, 'Link Aggregation Group (LAG)'],
-=======
             [IFACE_TYPE_VIRTUAL, 'Virtual'],
+            [IFACE_TYPE_BRIDGE, 'Bridge'],
+            [IFACE_TYPE_ONTEP, 'ONTEP'],
             [IFACE_TYPE_LAG, 'Link Aggregation Group (LAG)'],
->>>>>>> f48a4c23
         ],
     ],
     [
@@ -268,8 +258,8 @@
 ]
 
 AGGREGATABLE_IFACE_TYPES = [
-    IFACE_FF_LAG,
-    IFACE_FF_BRIDGE
+    IFACE_TYPE_LAG,
+    IFACE_TYPE_BRIDGE
 ]
 
 VIRTUAL_IFACE_TYPES = [
@@ -285,7 +275,7 @@
     IFACE_TYPE_80211AD,
 ]
 
-NONCONNECTABLE_IFACE_TYPES = WIRELESS_IFACE_TYPES
+NONCONNECTABLE_IFACE_TYPES = VIRTUAL_IFACE_TYPES + WIRELESS_IFACE_TYPES
 
 IFACE_MODE_ACCESS = 100
 IFACE_MODE_TAGGED = 200
