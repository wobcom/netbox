--- conflicted
+++ resolved
@@ -19,212 +19,20 @@
 # RearPorts
 #
 
-<<<<<<< HEAD
-# Interface types
-# Virtual
-IFACE_TYPE_VIRTUAL = 0
-IFACE_TYPE_BRIDGE = 100
-IFACE_TYPE_ONTEP = 150
-IFACE_TYPE_LAG = 200
-# Ethernet
-IFACE_TYPE_100ME_FIXED = 800
-IFACE_TYPE_1GE_FIXED = 1000
-IFACE_TYPE_1GE_GBIC = 1050
-IFACE_TYPE_1GE_SFP = 1100
-IFACE_TYPE_2GE_FIXED = 1120
-IFACE_TYPE_5GE_FIXED = 1130
-IFACE_TYPE_10GE_FIXED = 1150
-IFACE_TYPE_10GE_CX4 = 1170
-IFACE_TYPE_10GE_SFP_PLUS = 1200
-IFACE_TYPE_10GE_XFP = 1300
-IFACE_TYPE_10GE_XENPAK = 1310
-IFACE_TYPE_10GE_X2 = 1320
-IFACE_TYPE_25GE_SFP28 = 1350
-IFACE_TYPE_40GE_QSFP_PLUS = 1400
-IFACE_TYPE_50GE_QSFP28 = 1420
-IFACE_TYPE_100GE_CFP = 1500
-IFACE_TYPE_100GE_CFP2 = 1510
-IFACE_TYPE_100GE_CFP4 = 1520
-IFACE_TYPE_100GE_CPAK = 1550
-IFACE_TYPE_100GE_QSFP28 = 1600
-IFACE_TYPE_200GE_CFP2 = 1650
-IFACE_TYPE_200GE_QSFP56 = 1700
-IFACE_TYPE_400GE_QSFP_DD = 1750
-# Wireless
-IFACE_TYPE_80211A = 2600
-IFACE_TYPE_80211G = 2610
-IFACE_TYPE_80211N = 2620
-IFACE_TYPE_80211AC = 2630
-IFACE_TYPE_80211AD = 2640
-# Cellular
-IFACE_TYPE_GSM = 2810
-IFACE_TYPE_CDMA = 2820
-IFACE_TYPE_LTE = 2830
-# SONET
-IFACE_TYPE_SONET_OC3 = 6100
-IFACE_TYPE_SONET_OC12 = 6200
-IFACE_TYPE_SONET_OC48 = 6300
-IFACE_TYPE_SONET_OC192 = 6400
-IFACE_TYPE_SONET_OC768 = 6500
-IFACE_TYPE_SONET_OC1920 = 6600
-IFACE_TYPE_SONET_OC3840 = 6700
-# Fibrechannel
-IFACE_TYPE_1GFC_SFP = 3010
-IFACE_TYPE_2GFC_SFP = 3020
-IFACE_TYPE_4GFC_SFP = 3040
-IFACE_TYPE_8GFC_SFP_PLUS = 3080
-IFACE_TYPE_16GFC_SFP_PLUS = 3160
-IFACE_TYPE_32GFC_SFP28 = 3320
-IFACE_TYPE_128GFC_QSFP28 = 3400
-# Serial
-IFACE_TYPE_T1 = 4000
-IFACE_TYPE_E1 = 4010
-IFACE_TYPE_T3 = 4040
-IFACE_TYPE_E3 = 4050
-# Stacking
-IFACE_TYPE_STACKWISE = 5000
-IFACE_TYPE_STACKWISE_PLUS = 5050
-IFACE_TYPE_FLEXSTACK = 5100
-IFACE_TYPE_FLEXSTACK_PLUS = 5150
-IFACE_TYPE_JUNIPER_VCP = 5200
-IFACE_TYPE_SUMMITSTACK = 5300
-IFACE_TYPE_SUMMITSTACK128 = 5310
-IFACE_TYPE_SUMMITSTACK256 = 5320
-IFACE_TYPE_SUMMITSTACK512 = 5330
-=======
 REARPORT_POSITIONS_MIN = 1
 REARPORT_POSITIONS_MAX = 64
->>>>>>> d79ed76d
 
 
-<<<<<<< HEAD
-IFACE_TYPE_CHOICES = [
-    [
-        'Virtual interfaces',
-        [
-            [IFACE_TYPE_VIRTUAL, 'Virtual'],
-            [IFACE_TYPE_BRIDGE, 'Bridge'],
-            [IFACE_TYPE_ONTEP, 'ONTEP'],
-            [IFACE_TYPE_LAG, 'Link Aggregation Group (LAG)'],
-        ],
-    ],
-    [
-        'Ethernet (fixed)',
-        [
-            [IFACE_TYPE_100ME_FIXED, '100BASE-TX (10/100ME)'],
-            [IFACE_TYPE_1GE_FIXED, '1000BASE-T (1GE)'],
-            [IFACE_TYPE_2GE_FIXED, '2.5GBASE-T (2.5GE)'],
-            [IFACE_TYPE_5GE_FIXED, '5GBASE-T (5GE)'],
-            [IFACE_TYPE_10GE_FIXED, '10GBASE-T (10GE)'],
-            [IFACE_TYPE_10GE_CX4, '10GBASE-CX4 (10GE)'],
-        ]
-    ],
-    [
-        'Ethernet (modular)',
-        [
-            [IFACE_TYPE_1GE_GBIC, 'GBIC (1GE)'],
-            [IFACE_TYPE_1GE_SFP, 'SFP (1GE)'],
-            [IFACE_TYPE_10GE_SFP_PLUS, 'SFP+ (10GE)'],
-            [IFACE_TYPE_10GE_XFP, 'XFP (10GE)'],
-            [IFACE_TYPE_10GE_XENPAK, 'XENPAK (10GE)'],
-            [IFACE_TYPE_10GE_X2, 'X2 (10GE)'],
-            [IFACE_TYPE_25GE_SFP28, 'SFP28 (25GE)'],
-            [IFACE_TYPE_40GE_QSFP_PLUS, 'QSFP+ (40GE)'],
-            [IFACE_TYPE_50GE_QSFP28, 'QSFP28 (50GE)'],
-            [IFACE_TYPE_100GE_CFP, 'CFP (100GE)'],
-            [IFACE_TYPE_100GE_CFP2, 'CFP2 (100GE)'],
-            [IFACE_TYPE_200GE_CFP2, 'CFP2 (200GE)'],
-            [IFACE_TYPE_100GE_CFP4, 'CFP4 (100GE)'],
-            [IFACE_TYPE_100GE_CPAK, 'Cisco CPAK (100GE)'],
-            [IFACE_TYPE_100GE_QSFP28, 'QSFP28 (100GE)'],
-            [IFACE_TYPE_200GE_QSFP56, 'QSFP56 (200GE)'],
-            [IFACE_TYPE_400GE_QSFP_DD, 'QSFP-DD (400GE)'],
-        ]
-    ],
-    [
-        'Wireless',
-        [
-            [IFACE_TYPE_80211A, 'IEEE 802.11a'],
-            [IFACE_TYPE_80211G, 'IEEE 802.11b/g'],
-            [IFACE_TYPE_80211N, 'IEEE 802.11n'],
-            [IFACE_TYPE_80211AC, 'IEEE 802.11ac'],
-            [IFACE_TYPE_80211AD, 'IEEE 802.11ad'],
-        ]
-    ],
-    [
-        'Cellular',
-        [
-            [IFACE_TYPE_GSM, 'GSM'],
-            [IFACE_TYPE_CDMA, 'CDMA'],
-            [IFACE_TYPE_LTE, 'LTE'],
-        ]
-    ],
-    [
-        'SONET',
-        [
-            [IFACE_TYPE_SONET_OC3, 'OC-3/STM-1'],
-            [IFACE_TYPE_SONET_OC12, 'OC-12/STM-4'],
-            [IFACE_TYPE_SONET_OC48, 'OC-48/STM-16'],
-            [IFACE_TYPE_SONET_OC192, 'OC-192/STM-64'],
-            [IFACE_TYPE_SONET_OC768, 'OC-768/STM-256'],
-            [IFACE_TYPE_SONET_OC1920, 'OC-1920/STM-640'],
-            [IFACE_TYPE_SONET_OC3840, 'OC-3840/STM-1234'],
-        ]
-    ],
-    [
-        'FibreChannel',
-        [
-            [IFACE_TYPE_1GFC_SFP, 'SFP (1GFC)'],
-            [IFACE_TYPE_2GFC_SFP, 'SFP (2GFC)'],
-            [IFACE_TYPE_4GFC_SFP, 'SFP (4GFC)'],
-            [IFACE_TYPE_8GFC_SFP_PLUS, 'SFP+ (8GFC)'],
-            [IFACE_TYPE_16GFC_SFP_PLUS, 'SFP+ (16GFC)'],
-            [IFACE_TYPE_32GFC_SFP28, 'SFP28 (32GFC)'],
-            [IFACE_TYPE_128GFC_QSFP28, 'QSFP28 (128GFC)'],
-        ]
-    ],
-    [
-        'Serial',
-        [
-            [IFACE_TYPE_T1, 'T1 (1.544 Mbps)'],
-            [IFACE_TYPE_E1, 'E1 (2.048 Mbps)'],
-            [IFACE_TYPE_T3, 'T3 (45 Mbps)'],
-            [IFACE_TYPE_E3, 'E3 (34 Mbps)'],
-        ]
-    ],
-    [
-        'Stacking',
-        [
-            [IFACE_TYPE_STACKWISE, 'Cisco StackWise'],
-            [IFACE_TYPE_STACKWISE_PLUS, 'Cisco StackWise Plus'],
-            [IFACE_TYPE_FLEXSTACK, 'Cisco FlexStack'],
-            [IFACE_TYPE_FLEXSTACK_PLUS, 'Cisco FlexStack Plus'],
-            [IFACE_TYPE_JUNIPER_VCP, 'Juniper VCP'],
-            [IFACE_TYPE_SUMMITSTACK, 'Extreme SummitStack'],
-            [IFACE_TYPE_SUMMITSTACK128, 'Extreme SummitStack-128'],
-            [IFACE_TYPE_SUMMITSTACK256, 'Extreme SummitStack-256'],
-            [IFACE_TYPE_SUMMITSTACK512, 'Extreme SummitStack-512'],
-        ]
-    ],
-    [
-        'Other',
-        [
-            [IFACE_TYPE_OTHER, 'Other'],
-        ]
-    ],
-]
-=======
 #
 # Interfaces
 #
 
 INTERFACE_MTU_MIN = 1
 INTERFACE_MTU_MAX = 32767  # Max value of a signed 16-bit integer
->>>>>>> d79ed76d
 
 AGGREGATABLE_IFACE_TYPES = [
-    IFACE_TYPE_LAG,
-    IFACE_TYPE_BRIDGE
+    InterfaceTypeChoices.TYPE_LAG,
+    InterfaceTypeChoices.TYPE_BRIDGE,
 ]
 
 VIRTUAL_IFACE_TYPES = [
@@ -240,7 +48,7 @@
     InterfaceTypeChoices.TYPE_80211AD,
 ]
 
-NONCONNECTABLE_IFACE_TYPES = [IFACE_TYPE_VIRTUAL] + WIRELESS_IFACE_TYPES
+NONCONNECTABLE_IFACE_TYPES = [InterfaceTypeChoices.TYPE_VIRTUAL] + WIRELESS_IFACE_TYPES
 
 
 #
