from django.conf import settings
from django.contrib.contenttypes.models import ContentType
from drf_yasg.utils import swagger_serializer_method
from rest_framework import serializers
from rest_framework.validators import UniqueTogetherValidator

from dcim.choices import *
from dcim.constants import *
from dcim.models import (
    Cable, ConsolePort, ConsolePortTemplate, ConsoleServerPort, ConsoleServerPortTemplate, Device, DeviceBay,
    DeviceBayTemplate, DeviceType, DeviceRole, FrontPort, FrontPortTemplate, Interface, InterfaceTemplate,
    Manufacturer, InventoryItem, Platform, PowerFeed, PowerOutlet, PowerOutletTemplate, PowerPanel,
    PowerPort, PowerPortTemplate, Rack, RackGroup, RackReservation, RackRole, RearPort, RearPortTemplate, Region, Site,
    VirtualChassis,
)
from extras.api.customfields import CustomFieldModelSerializer
from extras.api.serializers import TaggedObjectSerializer
from ipam.api.nested_serializers import NestedIPAddressSerializer, NestedVLANSerializer
from ipam.models import VLAN
from tenancy.api.nested_serializers import NestedTenantSerializer
from users.api.nested_serializers import NestedUserSerializer
from utilities.api import (
    ChoiceField, ContentTypeField, SerializedPKRelatedField, TimeZoneField, ValidatedModelSerializer,
    WritableNestedSerializer, get_serializer_for_model,
)
from virtualization.api.nested_serializers import NestedClusterSerializer
from .nested_serializers import *


class ConnectedEndpointSerializer(ValidatedModelSerializer):
    connected_endpoint_type = serializers.SerializerMethodField(read_only=True)
    connected_endpoint = serializers.SerializerMethodField(read_only=True)
    connection_status = ChoiceField(choices=CONNECTION_STATUS_CHOICES, read_only=True)

    def get_connected_endpoint_type(self, obj):
        if hasattr(obj, 'connected_endpoint') and obj.connected_endpoint is not None:
            return '{}.{}'.format(
                obj.connected_endpoint._meta.app_label,
                obj.connected_endpoint._meta.model_name
            )
        return None

    @swagger_serializer_method(serializer_or_field=serializers.DictField)
    def get_connected_endpoint(self, obj):
        """
        Return the appropriate serializer for the type of connected object.
        """
        if getattr(obj, 'connected_endpoint', None) is None:
            return None

        serializer = get_serializer_for_model(obj.connected_endpoint, prefix='Nested')
        context = {'request': self.context['request']}
        data = serializer(obj.connected_endpoint, context=context).data

        return data


#
# Regions/sites
#

class RegionSerializer(serializers.ModelSerializer):
    url = serializers.HyperlinkedIdentityField(view_name='dcim-api:region-detail')
    parent = NestedRegionSerializer(required=False, allow_null=True)
    site_count = serializers.IntegerField(read_only=True)
    _depth = serializers.IntegerField(source='level', read_only=True)

    class Meta:
        model = Region
        fields = ['id', 'url', 'name', 'slug', 'parent', 'description', 'site_count', '_depth']


class SiteSerializer(TaggedObjectSerializer, CustomFieldModelSerializer):
    url = serializers.HyperlinkedIdentityField(view_name='dcim-api:site-detail')
    status = ChoiceField(choices=SiteStatusChoices, required=False)
    region = NestedRegionSerializer(required=False, allow_null=True)
    tenant = NestedTenantSerializer(required=False, allow_null=True)
    time_zone = TimeZoneField(required=False)
    circuit_count = serializers.IntegerField(read_only=True)
    device_count = serializers.IntegerField(read_only=True)
    prefix_count = serializers.IntegerField(read_only=True)
    rack_count = serializers.IntegerField(read_only=True)
    virtualmachine_count = serializers.IntegerField(read_only=True)
    vlan_count = serializers.IntegerField(read_only=True)

    class Meta:
        model = Site
        fields = [
            'id', 'url', 'name', 'slug', 'status', 'region', 'tenant', 'facility', 'asn', 'time_zone', 'description',
            'physical_address', 'shipping_address', 'latitude', 'longitude', 'contact_name', 'contact_phone',
            'contact_email', 'comments', 'tags', 'custom_fields', 'created', 'last_updated', 'circuit_count',
            'device_count', 'prefix_count', 'rack_count', 'virtualmachine_count', 'vlan_count',
        ]


#
# Racks
#

class RackGroupSerializer(ValidatedModelSerializer):
    url = serializers.HyperlinkedIdentityField(view_name='dcim-api:rackgroup-detail')
    site = NestedSiteSerializer()
    parent = NestedRackGroupSerializer(required=False, allow_null=True)
    rack_count = serializers.IntegerField(read_only=True)
    _depth = serializers.IntegerField(source='level', read_only=True)

    class Meta:
        model = RackGroup
        fields = ['id', 'url', 'name', 'slug', 'site', 'parent', 'description', 'rack_count', '_depth']


class RackRoleSerializer(ValidatedModelSerializer):
    url = serializers.HyperlinkedIdentityField(view_name='dcim-api:rackrole-detail')
    rack_count = serializers.IntegerField(read_only=True)

    class Meta:
        model = RackRole
        fields = ['id', 'url', 'name', 'slug', 'color', 'description', 'rack_count']


class RackSerializer(TaggedObjectSerializer, CustomFieldModelSerializer):
    url = serializers.HyperlinkedIdentityField(view_name='dcim-api:rack-detail')
    site = NestedSiteSerializer()
    group = NestedRackGroupSerializer(required=False, allow_null=True, default=None)
    tenant = NestedTenantSerializer(required=False, allow_null=True)
    status = ChoiceField(choices=RackStatusChoices, required=False)
    role = NestedRackRoleSerializer(required=False, allow_null=True)
    type = ChoiceField(choices=RackTypeChoices, allow_blank=True, required=False)
    width = ChoiceField(choices=RackWidthChoices, required=False)
    outer_unit = ChoiceField(choices=RackDimensionUnitChoices, allow_blank=True, required=False)
    device_count = serializers.IntegerField(read_only=True)
    powerfeed_count = serializers.IntegerField(read_only=True)

    class Meta:
        model = Rack
        fields = [
            'id', 'url', 'name', 'facility_id', 'display_name', 'site', 'group', 'tenant', 'status', 'role', 'serial',
            'asset_tag', 'type', 'width', 'u_height', 'desc_units', 'outer_width', 'outer_depth', 'outer_unit',
            'comments', 'tags', 'custom_fields', 'created', 'last_updated', 'device_count', 'powerfeed_count',
        ]
        # Omit the UniqueTogetherValidator that would be automatically added to validate (group, facility_id). This
        # prevents facility_id from being interpreted as a required field.
        validators = [
            UniqueTogetherValidator(queryset=Rack.objects.all(), fields=('group', 'name'))
        ]

    def validate(self, data):

        # Validate uniqueness of (group, facility_id) since we omitted the automatically-created validator from Meta.
        if data.get('facility_id', None):
            validator = UniqueTogetherValidator(queryset=Rack.objects.all(), fields=('group', 'facility_id'))
            validator(data, self)

        # Enforce model validation
        super().validate(data)

        return data


class RackUnitSerializer(serializers.Serializer):
    """
    A rack unit is an abstraction formed by the set (rack, position, face); it does not exist as a row in the database.
    """
    id = serializers.IntegerField(read_only=True)
    name = serializers.CharField(read_only=True)
    face = ChoiceField(choices=DeviceFaceChoices, read_only=True)
    device = NestedDeviceSerializer(read_only=True)
    occupied = serializers.BooleanField(read_only=True)


class RackReservationSerializer(TaggedObjectSerializer, ValidatedModelSerializer):
    url = serializers.HyperlinkedIdentityField(view_name='dcim-api:rackreservation-detail')
    rack = NestedRackSerializer()
    user = NestedUserSerializer()
    tenant = NestedTenantSerializer(required=False, allow_null=True)

    class Meta:
        model = RackReservation
        fields = ['id', 'url', 'rack', 'units', 'created', 'user', 'tenant', 'description', 'tags']


class RackElevationDetailFilterSerializer(serializers.Serializer):
    q = serializers.CharField(
        required=False,
        default=None
    )
    face = serializers.ChoiceField(
        choices=DeviceFaceChoices,
        default=DeviceFaceChoices.FACE_FRONT
    )
    render = serializers.ChoiceField(
        choices=RackElevationDetailRenderChoices,
        default=RackElevationDetailRenderChoices.RENDER_JSON
    )
    unit_width = serializers.IntegerField(
        default=settings.RACK_ELEVATION_DEFAULT_UNIT_WIDTH
    )
    unit_height = serializers.IntegerField(
        default=settings.RACK_ELEVATION_DEFAULT_UNIT_HEIGHT
    )
    legend_width = serializers.IntegerField(
        default=RACK_ELEVATION_LEGEND_WIDTH_DEFAULT
    )
    exclude = serializers.IntegerField(
        required=False,
        default=None
    )
    expand_devices = serializers.BooleanField(
        required=False,
        default=True
    )
    include_images = serializers.BooleanField(
        required=False,
        default=True
    )


#
# Device types
#

class ManufacturerSerializer(ValidatedModelSerializer):
    url = serializers.HyperlinkedIdentityField(view_name='dcim-api:manufacturer-detail')
    devicetype_count = serializers.IntegerField(read_only=True)
    inventoryitem_count = serializers.IntegerField(read_only=True)
    platform_count = serializers.IntegerField(read_only=True)

    class Meta:
        model = Manufacturer
        fields = [
            'id', 'url', 'name', 'slug', 'description', 'devicetype_count', 'inventoryitem_count', 'platform_count',
        ]


class DeviceTypeSerializer(TaggedObjectSerializer, CustomFieldModelSerializer):
    url = serializers.HyperlinkedIdentityField(view_name='dcim-api:devicetype-detail')
    manufacturer = NestedManufacturerSerializer()
    subdevice_role = ChoiceField(choices=SubdeviceRoleChoices, allow_blank=True, required=False)
    device_count = serializers.IntegerField(read_only=True)

    class Meta:
        model = DeviceType
        fields = [
            'id', 'url', 'manufacturer', 'model', 'slug', 'display_name', 'part_number', 'u_height', 'is_full_depth',
            'subdevice_role', 'front_image', 'rear_image', 'comments', 'tags', 'custom_fields', 'created',
            'last_updated', 'device_count',
        ]


class ConsolePortTemplateSerializer(ValidatedModelSerializer):
    url = serializers.HyperlinkedIdentityField(view_name='dcim-api:consoleporttemplate-detail')
    device_type = NestedDeviceTypeSerializer()
    type = ChoiceField(
        choices=ConsolePortTypeChoices,
        allow_blank=True,
        required=False
    )

    class Meta:
        model = ConsolePortTemplate
        fields = ['id', 'url', 'device_type', 'name', 'label', 'type', 'description']


class ConsoleServerPortTemplateSerializer(ValidatedModelSerializer):
    url = serializers.HyperlinkedIdentityField(view_name='dcim-api:consoleserverporttemplate-detail')
    device_type = NestedDeviceTypeSerializer()
    type = ChoiceField(
        choices=ConsolePortTypeChoices,
        allow_blank=True,
        required=False
    )

    class Meta:
        model = ConsoleServerPortTemplate
        fields = ['id', 'url', 'device_type', 'name', 'label', 'type', 'description']


class PowerPortTemplateSerializer(ValidatedModelSerializer):
    url = serializers.HyperlinkedIdentityField(view_name='dcim-api:powerporttemplate-detail')
    device_type = NestedDeviceTypeSerializer()
    type = ChoiceField(
        choices=PowerPortTypeChoices,
        allow_blank=True,
        required=False
    )

    class Meta:
        model = PowerPortTemplate
        fields = ['id', 'url', 'device_type', 'name', 'label', 'type', 'maximum_draw', 'allocated_draw', 'description']


class PowerOutletTemplateSerializer(ValidatedModelSerializer):
    url = serializers.HyperlinkedIdentityField(view_name='dcim-api:poweroutlettemplate-detail')
    device_type = NestedDeviceTypeSerializer()
    type = ChoiceField(
        choices=PowerOutletTypeChoices,
        allow_blank=True,
        required=False
    )
    power_port = NestedPowerPortTemplateSerializer(
        required=False
    )
    feed_leg = ChoiceField(
        choices=PowerOutletFeedLegChoices,
        allow_blank=True,
        required=False
    )

    class Meta:
        model = PowerOutletTemplate
        fields = ['id', 'url', 'device_type', 'name', 'label', 'type', 'power_port', 'feed_leg', 'description']


class InterfaceTemplateSerializer(ValidatedModelSerializer):
    url = serializers.HyperlinkedIdentityField(view_name='dcim-api:interfacetemplate-detail')
    device_type = NestedDeviceTypeSerializer()
    type = ChoiceField(choices=InterfaceTypeChoices)

    class Meta:
        model = InterfaceTemplate
        fields = ['id', 'url', 'device_type', 'name', 'label', 'type', 'mgmt_only', 'description']


class RearPortTemplateSerializer(ValidatedModelSerializer):
    url = serializers.HyperlinkedIdentityField(view_name='dcim-api:rearporttemplate-detail')
    device_type = NestedDeviceTypeSerializer()
    type = ChoiceField(choices=PortTypeChoices)

    class Meta:
        model = RearPortTemplate
        fields = ['id', 'url', 'device_type', 'name', 'label', 'type', 'positions', 'description']


class FrontPortTemplateSerializer(ValidatedModelSerializer):
    url = serializers.HyperlinkedIdentityField(view_name='dcim-api:frontporttemplate-detail')
    device_type = NestedDeviceTypeSerializer()
    type = ChoiceField(choices=PortTypeChoices)
    rear_port = NestedRearPortTemplateSerializer()

    class Meta:
        model = FrontPortTemplate
        fields = ['id', 'url', 'device_type', 'name', 'label', 'type', 'rear_port', 'rear_port_position', 'description']


class DeviceBayTemplateSerializer(ValidatedModelSerializer):
    url = serializers.HyperlinkedIdentityField(view_name='dcim-api:devicebaytemplate-detail')
    device_type = NestedDeviceTypeSerializer()

    class Meta:
        model = DeviceBayTemplate
        fields = ['id', 'url', 'device_type', 'name', 'label', 'description']


#
# Devices
#

class DeviceRoleSerializer(ValidatedModelSerializer):
    url = serializers.HyperlinkedIdentityField(view_name='dcim-api:devicerole-detail')
    device_count = serializers.IntegerField(read_only=True)
    virtualmachine_count = serializers.IntegerField(read_only=True)

    class Meta:
        model = DeviceRole
        fields = [
            'id', 'url', 'name', 'slug', 'color', 'vm_role', 'description', 'device_count', 'virtualmachine_count',
        ]


class PlatformSerializer(ValidatedModelSerializer):
    url = serializers.HyperlinkedIdentityField(view_name='dcim-api:platform-detail')
    manufacturer = NestedManufacturerSerializer(required=False, allow_null=True)
    device_count = serializers.IntegerField(read_only=True)
    virtualmachine_count = serializers.IntegerField(read_only=True)

    class Meta:
        model = Platform
        fields = [
<<<<<<< HEAD
            'id', 'name', 'version', 'slug', 'manufacturer', 'napalm_driver', 'napalm_args', 'description', 'device_count',
=======
            'id', 'url', 'name', 'slug', 'manufacturer', 'napalm_driver', 'napalm_args', 'description', 'device_count',
>>>>>>> 13349dab
            'virtualmachine_count',
        ]


class DeviceSerializer(TaggedObjectSerializer, CustomFieldModelSerializer):
    url = serializers.HyperlinkedIdentityField(view_name='dcim-api:device-detail')
    device_type = NestedDeviceTypeSerializer()
    device_role = NestedDeviceRoleSerializer()
    tenant = NestedTenantSerializer(required=False, allow_null=True)
    platform = NestedPlatformSerializer(required=False, allow_null=True)
    site = NestedSiteSerializer()
    rack = NestedRackSerializer(required=False, allow_null=True)
    face = ChoiceField(choices=DeviceFaceChoices, allow_blank=True, required=False)
    status = ChoiceField(choices=DeviceStatusChoices, required=False)
    primary_ip = NestedIPAddressSerializer(read_only=True)
    primary_ip4 = NestedIPAddressSerializer(required=False, allow_null=True)
    primary_ip6 = NestedIPAddressSerializer(required=False, allow_null=True)
    parent_device = serializers.SerializerMethodField()
    cluster = NestedClusterSerializer(required=False, allow_null=True)
    virtual_chassis = NestedVirtualChassisSerializer(required=False, allow_null=True)

    class Meta:
        model = Device
        fields = [
            'id', 'url', 'name', 'display_name', 'device_type', 'device_role', 'tenant', 'platform', 'serial',
            'asset_tag', 'site', 'rack', 'position', 'face', 'parent_device', 'status', 'primary_ip', 'primary_ip4',
            'primary_ip6', 'cluster', 'virtual_chassis', 'vc_position', 'vc_priority', 'comments', 'local_context_data',
            'tags', 'custom_fields', 'created', 'last_updated',
        ]
        validators = []

    def validate(self, data):

        # Validate uniqueness of (rack, position, face) since we omitted the automatically-created validator from Meta.
        if data.get('rack') and data.get('position') and data.get('face'):
            validator = UniqueTogetherValidator(queryset=Device.objects.all(), fields=('rack', 'position', 'face'))
            validator(data, self)

        # Enforce model validation
        super().validate(data)

        return data

    @swagger_serializer_method(serializer_or_field=NestedDeviceSerializer)
    def get_parent_device(self, obj):
        try:
            device_bay = obj.parent_bay
        except DeviceBay.DoesNotExist:
            return None
        context = {'request': self.context['request']}
        data = NestedDeviceSerializer(instance=device_bay.device, context=context).data
        data['device_bay'] = NestedDeviceBaySerializer(instance=device_bay, context=context).data
        return data


class DeviceWithConfigContextSerializer(DeviceSerializer):
    config_context = serializers.SerializerMethodField()

    class Meta(DeviceSerializer.Meta):
        fields = [
            'id', 'url', 'name', 'display_name', 'device_type', 'device_role', 'tenant', 'platform', 'serial',
            'asset_tag', 'site', 'rack', 'position', 'face', 'parent_device', 'status', 'primary_ip', 'primary_ip4',
            'primary_ip6', 'cluster', 'virtual_chassis', 'vc_position', 'vc_priority', 'comments', 'local_context_data',
            'tags', 'custom_fields', 'config_context', 'created', 'last_updated',
        ]

    @swagger_serializer_method(serializer_or_field=serializers.DictField)
    def get_config_context(self, obj):
        return obj.get_config_context()


class DeviceNAPALMSerializer(serializers.Serializer):
    method = serializers.DictField()


class ConsoleServerPortSerializer(TaggedObjectSerializer, ConnectedEndpointSerializer):
    url = serializers.HyperlinkedIdentityField(view_name='dcim-api:consoleserverport-detail')
    device = NestedDeviceSerializer()
    type = ChoiceField(
        choices=ConsolePortTypeChoices,
        allow_blank=True,
        required=False
    )
    cable = NestedCableSerializer(read_only=True)

    class Meta:
        model = ConsoleServerPort
        fields = [
            'id', 'url', 'device', 'name', 'label', 'type', 'description', 'connected_endpoint_type',
            'connected_endpoint', 'connection_status', 'cable', 'tags',
        ]


class ConsolePortSerializer(TaggedObjectSerializer, ConnectedEndpointSerializer):
    url = serializers.HyperlinkedIdentityField(view_name='dcim-api:consoleport-detail')
    device = NestedDeviceSerializer()
    type = ChoiceField(
        choices=ConsolePortTypeChoices,
        allow_blank=True,
        required=False
    )
    cable = NestedCableSerializer(read_only=True)

    class Meta:
        model = ConsolePort
        fields = [
            'id', 'url', 'device', 'name', 'label', 'type', 'description', 'connected_endpoint_type',
            'connected_endpoint', 'connection_status', 'cable', 'tags',
        ]


class PowerOutletSerializer(TaggedObjectSerializer, ConnectedEndpointSerializer):
    url = serializers.HyperlinkedIdentityField(view_name='dcim-api:poweroutlet-detail')
    device = NestedDeviceSerializer()
    type = ChoiceField(
        choices=PowerOutletTypeChoices,
        allow_blank=True,
        required=False
    )
    power_port = NestedPowerPortSerializer(
        required=False
    )
    feed_leg = ChoiceField(
        choices=PowerOutletFeedLegChoices,
        allow_blank=True,
        required=False
    )
    cable = NestedCableSerializer(
        read_only=True
    )

    class Meta:
        model = PowerOutlet
        fields = [
            'id', 'url', 'device', 'name', 'label', 'type', 'power_port', 'feed_leg', 'description',
            'connected_endpoint_type', 'connected_endpoint', 'connection_status', 'cable', 'tags',
        ]


class PowerPortSerializer(TaggedObjectSerializer, ConnectedEndpointSerializer):
    url = serializers.HyperlinkedIdentityField(view_name='dcim-api:powerport-detail')
    device = NestedDeviceSerializer()
    type = ChoiceField(
        choices=PowerPortTypeChoices,
        allow_blank=True,
        required=False
    )
    cable = NestedCableSerializer(read_only=True)

    class Meta:
        model = PowerPort
        fields = [
            'id', 'url', 'device', 'name', 'label', 'type', 'maximum_draw', 'allocated_draw', 'description',
            'connected_endpoint_type', 'connected_endpoint', 'connection_status', 'cable', 'tags',
        ]


class InterfaceSerializer(TaggedObjectSerializer, ConnectedEndpointSerializer):
    url = serializers.HyperlinkedIdentityField(view_name='dcim-api:interface-detail')
    device = NestedDeviceSerializer()
    type = ChoiceField(choices=InterfaceTypeChoices)
    lag = NestedInterfaceSerializer(required=False, allow_null=True)
    mode = ChoiceField(choices=InterfaceModeChoices, allow_blank=True, required=False)
    untagged_vlan = NestedVLANSerializer(required=False, allow_null=True)
    tagged_vlans = SerializedPKRelatedField(
        queryset=VLAN.objects.all(),
        serializer=NestedVLANSerializer,
        required=False,
        many=True
    )
    cable = NestedCableSerializer(read_only=True)
    count_ipaddresses = serializers.IntegerField(read_only=True)

    class Meta:
        model = Interface
        fields = [
            'id', 'url', 'device', 'name', 'label', 'type', 'enabled', 'lag', 'mtu', 'mac_address', 'mgmt_only',
            'description', 'connected_endpoint_type', 'connected_endpoint', 'connection_status', 'cable', 'mode',
            'untagged_vlan', 'tagged_vlans', 'tags', 'count_ipaddresses',
        ]

    # TODO: This validation should be handled by Interface.clean()
    def validate(self, data):

        # All associated VLANs be global or assigned to the parent device's site.
        device = self.instance.device if self.instance else data.get('device')
        untagged_vlan = data.get('untagged_vlan')
        if untagged_vlan and untagged_vlan.site not in [device.site, None]:
            raise serializers.ValidationError({
                'untagged_vlan': "VLAN {} must belong to the same site as the interface's parent device, or it must be "
                                 "global.".format(untagged_vlan)
            })
        for vlan in data.get('tagged_vlans', []):
            if vlan.site not in [device.site, None]:
                raise serializers.ValidationError({
                    'tagged_vlans': "VLAN {} must belong to the same site as the interface's parent device, or it must "
                                    "be global.".format(vlan)
                })

        return super().validate(data)


class RearPortSerializer(TaggedObjectSerializer, ValidatedModelSerializer):
    url = serializers.HyperlinkedIdentityField(view_name='dcim-api:rearport-detail')
    device = NestedDeviceSerializer()
    type = ChoiceField(choices=PortTypeChoices)
    cable = NestedCableSerializer(read_only=True)

    class Meta:
        model = RearPort
        fields = ['id', 'url', 'device', 'name', 'label', 'type', 'positions', 'description', 'cable', 'tags']


class FrontPortRearPortSerializer(WritableNestedSerializer):
    """
    NestedRearPortSerializer but with parent device omitted (since front and rear ports must belong to same device)
    """
    url = serializers.HyperlinkedIdentityField(view_name='dcim-api:rearport-detail')

    class Meta:
        model = RearPort
        fields = ['id', 'url', 'name', 'label']


class FrontPortSerializer(TaggedObjectSerializer, ValidatedModelSerializer):
    url = serializers.HyperlinkedIdentityField(view_name='dcim-api:frontport-detail')
    device = NestedDeviceSerializer()
    type = ChoiceField(choices=PortTypeChoices)
    rear_port = FrontPortRearPortSerializer()
    cable = NestedCableSerializer(read_only=True)

    class Meta:
        model = FrontPort
        fields = [
            'id', 'url', 'device', 'name', 'label', 'type', 'rear_port', 'rear_port_position', 'description', 'cable',
            'tags',
        ]


class DeviceBaySerializer(TaggedObjectSerializer, ValidatedModelSerializer):
    url = serializers.HyperlinkedIdentityField(view_name='dcim-api:devicebay-detail')
    device = NestedDeviceSerializer()
    installed_device = NestedDeviceSerializer(required=False, allow_null=True)

    class Meta:
        model = DeviceBay
        fields = ['id', 'url', 'device', 'name', 'label', 'description', 'installed_device', 'tags']


#
# Inventory items
#

class InventoryItemSerializer(TaggedObjectSerializer, ValidatedModelSerializer):
    url = serializers.HyperlinkedIdentityField(view_name='dcim-api:inventoryitem-detail')
    device = NestedDeviceSerializer()
    # Provide a default value to satisfy UniqueTogetherValidator
    parent = serializers.PrimaryKeyRelatedField(queryset=InventoryItem.objects.all(), allow_null=True, default=None)
    manufacturer = NestedManufacturerSerializer(required=False, allow_null=True, default=None)

    class Meta:
        model = InventoryItem
        fields = [
            'id', 'url', 'device', 'parent', 'name', 'label', 'manufacturer', 'part_id', 'serial', 'asset_tag',
            'discovered', 'description', 'tags',
        ]


#
# Cables
#

class CableSerializer(TaggedObjectSerializer, ValidatedModelSerializer):
    url = serializers.HyperlinkedIdentityField(view_name='dcim-api:cable-detail')
    termination_a_type = ContentTypeField(
        queryset=ContentType.objects.filter(CABLE_TERMINATION_MODELS)
    )
    termination_b_type = ContentTypeField(
        queryset=ContentType.objects.filter(CABLE_TERMINATION_MODELS)
    )
    termination_a = serializers.SerializerMethodField(read_only=True)
    termination_b = serializers.SerializerMethodField(read_only=True)
    status = ChoiceField(choices=CableStatusChoices, required=False)
    length_unit = ChoiceField(choices=CableLengthUnitChoices, allow_blank=True, required=False)

    class Meta:
        model = Cable
        fields = [
            'id', 'url', 'termination_a_type', 'termination_a_id', 'termination_a', 'termination_b_type',
            'termination_b_id', 'termination_b', 'type', 'status', 'label', 'color', 'length', 'length_unit', 'tags',
        ]

    def _get_termination(self, obj, side):
        """
        Serialize a nested representation of a termination.
        """
        if side.lower() not in ['a', 'b']:
            raise ValueError("Termination side must be either A or B.")
        termination = getattr(obj, 'termination_{}'.format(side.lower()))
        if termination is None:
            return None
        serializer = get_serializer_for_model(termination, prefix='Nested')
        context = {'request': self.context['request']}
        data = serializer(termination, context=context).data

        return data

    @swagger_serializer_method(serializer_or_field=serializers.DictField)
    def get_termination_a(self, obj):
        return self._get_termination(obj, 'a')

    @swagger_serializer_method(serializer_or_field=serializers.DictField)
    def get_termination_b(self, obj):
        return self._get_termination(obj, 'b')


class TracedCableSerializer(serializers.ModelSerializer):
    """
    Used only while tracing a cable path.
    """
    url = serializers.HyperlinkedIdentityField(view_name='dcim-api:cable-detail')

    class Meta:
        model = Cable
        fields = [
            'id', 'url', 'type', 'status', 'label', 'color', 'length', 'length_unit',
        ]


#
# Interface connections
#

class InterfaceConnectionSerializer(ValidatedModelSerializer):
    interface_a = serializers.SerializerMethodField()
    interface_b = NestedInterfaceSerializer(source='connected_endpoint')
    connection_status = ChoiceField(choices=CONNECTION_STATUS_CHOICES, required=False)

    class Meta:
        model = Interface
        fields = ['interface_a', 'interface_b', 'connection_status']

    @swagger_serializer_method(serializer_or_field=NestedInterfaceSerializer)
    def get_interface_a(self, obj):
        context = {'request': self.context['request']}
        return NestedInterfaceSerializer(instance=obj, context=context).data


#
# Virtual chassis
#

class VirtualChassisSerializer(TaggedObjectSerializer, ValidatedModelSerializer):
    url = serializers.HyperlinkedIdentityField(view_name='dcim-api:virtualchassis-detail')
    master = NestedDeviceSerializer(required=False)
    member_count = serializers.IntegerField(read_only=True)

    class Meta:
        model = VirtualChassis
        fields = ['id', 'url', 'name', 'domain', 'master', 'tags', 'member_count']


#
# Power panels
#

class PowerPanelSerializer(TaggedObjectSerializer, ValidatedModelSerializer):
    url = serializers.HyperlinkedIdentityField(view_name='dcim-api:powerpanel-detail')
    site = NestedSiteSerializer()
    rack_group = NestedRackGroupSerializer(
        required=False,
        allow_null=True,
        default=None
    )
    powerfeed_count = serializers.IntegerField(read_only=True)

    class Meta:
        model = PowerPanel
        fields = ['id', 'url', 'site', 'rack_group', 'name', 'tags', 'powerfeed_count']


class PowerFeedSerializer(TaggedObjectSerializer, CustomFieldModelSerializer):
    url = serializers.HyperlinkedIdentityField(view_name='dcim-api:powerfeed-detail')
    power_panel = NestedPowerPanelSerializer()
    rack = NestedRackSerializer(
        required=False,
        allow_null=True,
        default=None
    )
    type = ChoiceField(
        choices=PowerFeedTypeChoices,
        default=PowerFeedTypeChoices.TYPE_PRIMARY
    )
    status = ChoiceField(
        choices=PowerFeedStatusChoices,
        default=PowerFeedStatusChoices.STATUS_ACTIVE
    )
    supply = ChoiceField(
        choices=PowerFeedSupplyChoices,
        default=PowerFeedSupplyChoices.SUPPLY_AC
    )
    phase = ChoiceField(
        choices=PowerFeedPhaseChoices,
        default=PowerFeedPhaseChoices.PHASE_SINGLE
    )
    cable = NestedCableSerializer(read_only=True)

    class Meta:
        model = PowerFeed
        fields = [
            'id', 'url', 'power_panel', 'rack', 'name', 'status', 'type', 'supply', 'phase', 'voltage', 'amperage',
            'max_utilization', 'comments', 'tags', 'custom_fields', 'created', 'last_updated', 'cable',
        ]<|MERGE_RESOLUTION|>--- conflicted
+++ resolved
@@ -376,11 +376,7 @@
     class Meta:
         model = Platform
         fields = [
-<<<<<<< HEAD
-            'id', 'name', 'version', 'slug', 'manufacturer', 'napalm_driver', 'napalm_args', 'description', 'device_count',
-=======
-            'id', 'url', 'name', 'slug', 'manufacturer', 'napalm_driver', 'napalm_args', 'description', 'device_count',
->>>>>>> 13349dab
+            'id', 'url', 'name', 'version', 'slug', 'manufacturer', 'napalm_driver', 'napalm_args', 'description', 'device_count',
             'virtualmachine_count',
         ]
 
