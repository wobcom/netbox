--- conflicted
+++ resolved
@@ -40,2250 +40,4 @@
     'Region',
     'Site',
     'VirtualChassis',
-<<<<<<< HEAD
-)
-
-
-#
-# Regions
-#
-
-@extras_features('export_templates', 'webhooks')
-class Region(MPTTModel, ChangeLoggedModel):
-    """
-    Sites can be grouped within geographic Regions.
-    """
-    parent = TreeForeignKey(
-        to='self',
-        on_delete=models.CASCADE,
-        related_name='children',
-        blank=True,
-        null=True,
-        db_index=True
-    )
-    name = models.CharField(
-        max_length=50,
-        unique=True
-    )
-    slug = models.SlugField(
-        unique=True
-    )
-    description = models.CharField(
-        max_length=200,
-        blank=True
-    )
-
-    csv_headers = ['name', 'slug', 'parent', 'description']
-
-    class MPTTMeta:
-        order_insertion_by = ['name']
-
-    def __str__(self):
-        return self.name
-
-    def get_absolute_url(self):
-        return "{}?region={}".format(reverse('dcim:site_list'), self.slug)
-
-    def to_csv(self):
-        return (
-            self.name,
-            self.slug,
-            self.parent.name if self.parent else None,
-            self.description,
-        )
-
-    def get_site_count(self):
-        return Site.objects.filter(
-            Q(region=self) |
-            Q(region__in=self.get_descendants())
-        ).count()
-
-    def to_objectchange(self, action):
-        # Remove MPTT-internal fields
-        return ObjectChange(
-            changed_object=self,
-            object_repr=str(self),
-            action=action,
-            object_data=serialize_object(self, exclude=['level', 'lft', 'rght', 'tree_id'])
-        )
-
-
-#
-# Sites
-#
-
-@extras_features('custom_fields', 'custom_links', 'graphs', 'export_templates', 'webhooks')
-class Site(ChangeLoggedModel, CustomFieldModel):
-    """
-    A Site represents a geographic location within a network; typically a building or campus. The optional facility
-    field can be used to include an external designation, such as a data center name (e.g. Equinix SV6).
-    """
-    name = models.CharField(
-        max_length=50,
-        unique=True
-    )
-    _name = NaturalOrderingField(
-        target_field='name',
-        max_length=100,
-        blank=True
-    )
-    slug = models.SlugField(
-        unique=True
-    )
-    status = models.CharField(
-        max_length=50,
-        choices=SiteStatusChoices,
-        default=SiteStatusChoices.STATUS_ACTIVE
-    )
-    region = models.ForeignKey(
-        to='dcim.Region',
-        on_delete=models.SET_NULL,
-        related_name='sites',
-        blank=True,
-        null=True
-    )
-    tenant = models.ForeignKey(
-        to='tenancy.Tenant',
-        on_delete=models.PROTECT,
-        related_name='sites',
-        blank=True,
-        null=True
-    )
-    facility = models.CharField(
-        max_length=50,
-        blank=True,
-        help_text='Local facility ID or description'
-    )
-    asn = ASNField(
-        blank=True,
-        null=True,
-        verbose_name='ASN',
-        help_text='32-bit autonomous system number'
-    )
-    time_zone = TimeZoneField(
-        blank=True
-    )
-    description = models.CharField(
-        max_length=200,
-        blank=True
-    )
-    physical_address = models.CharField(
-        max_length=200,
-        blank=True
-    )
-    shipping_address = models.CharField(
-        max_length=200,
-        blank=True
-    )
-    latitude = models.DecimalField(
-        max_digits=8,
-        decimal_places=6,
-        blank=True,
-        null=True,
-        help_text='GPS coordinate (latitude)'
-    )
-    longitude = models.DecimalField(
-        max_digits=9,
-        decimal_places=6,
-        blank=True,
-        null=True,
-        help_text='GPS coordinate (longitude)'
-    )
-    contact_name = models.CharField(
-        max_length=50,
-        blank=True
-    )
-    contact_phone = models.CharField(
-        max_length=20,
-        blank=True
-    )
-    contact_email = models.EmailField(
-        blank=True,
-        verbose_name='Contact E-mail'
-    )
-    comments = models.TextField(
-        blank=True
-    )
-    custom_field_values = GenericRelation(
-        to='extras.CustomFieldValue',
-        content_type_field='obj_type',
-        object_id_field='obj_id'
-    )
-    images = GenericRelation(
-        to='extras.ImageAttachment'
-    )
-    tags = TaggableManager(through=TaggedItem)
-
-    csv_headers = [
-        'name', 'slug', 'status', 'region', 'tenant', 'facility', 'asn', 'time_zone', 'description', 'physical_address',
-        'shipping_address', 'latitude', 'longitude', 'contact_name', 'contact_phone', 'contact_email', 'comments',
-    ]
-    clone_fields = [
-        'status', 'region', 'tenant', 'facility', 'asn', 'time_zone', 'description', 'physical_address',
-        'shipping_address', 'latitude', 'longitude', 'contact_name', 'contact_phone', 'contact_email',
-    ]
-
-    STATUS_CLASS_MAP = {
-        SiteStatusChoices.STATUS_PLANNED: 'info',
-        SiteStatusChoices.STATUS_STAGING: 'primary',
-        SiteStatusChoices.STATUS_ACTIVE: 'success',
-        SiteStatusChoices.STATUS_DECOMMISSIONING: 'warning',
-        SiteStatusChoices.STATUS_RETIRED: 'danger',
-    }
-
-    class Meta:
-        ordering = ('_name',)
-
-    def __str__(self):
-        return self.name
-
-    def get_absolute_url(self):
-        return reverse('dcim:site', args=[self.slug])
-
-    def to_csv(self):
-        return (
-            self.name,
-            self.slug,
-            self.get_status_display(),
-            self.region.name if self.region else None,
-            self.tenant.name if self.tenant else None,
-            self.facility,
-            self.asn,
-            self.time_zone,
-            self.description,
-            self.physical_address,
-            self.shipping_address,
-            self.latitude,
-            self.longitude,
-            self.contact_name,
-            self.contact_phone,
-            self.contact_email,
-            self.comments,
-        )
-
-    def get_status_class(self):
-        return self.STATUS_CLASS_MAP.get(self.status)
-
-
-#
-# Racks
-#
-
-@extras_features('export_templates')
-class RackGroup(MPTTModel, ChangeLoggedModel):
-    """
-    Racks can be grouped as subsets within a Site. The scope of a group will depend on how Sites are defined. For
-    example, if a Site spans a corporate campus, a RackGroup might be defined to represent each building within that
-    campus. If a Site instead represents a single building, a RackGroup might represent a single room or floor.
-    """
-    name = models.CharField(
-        max_length=50
-    )
-    slug = models.SlugField()
-    site = models.ForeignKey(
-        to='dcim.Site',
-        on_delete=models.CASCADE,
-        related_name='rack_groups'
-    )
-    parent = TreeForeignKey(
-        to='self',
-        on_delete=models.CASCADE,
-        related_name='children',
-        blank=True,
-        null=True,
-        db_index=True
-    )
-    description = models.CharField(
-        max_length=200,
-        blank=True
-    )
-
-    csv_headers = ['site', 'parent', 'name', 'slug', 'description']
-
-    class Meta:
-        ordering = ['site', 'name']
-        unique_together = [
-            ['site', 'name'],
-            ['site', 'slug'],
-        ]
-
-    class MPTTMeta:
-        order_insertion_by = ['name']
-
-    def __str__(self):
-        return self.name
-
-    def get_absolute_url(self):
-        return "{}?group_id={}".format(reverse('dcim:rack_list'), self.pk)
-
-    def to_csv(self):
-        return (
-            self.site,
-            self.parent.name if self.parent else '',
-            self.name,
-            self.slug,
-            self.description,
-        )
-
-    def to_objectchange(self, action):
-        # Remove MPTT-internal fields
-        return ObjectChange(
-            changed_object=self,
-            object_repr=str(self),
-            action=action,
-            object_data=serialize_object(self, exclude=['level', 'lft', 'rght', 'tree_id'])
-        )
-
-    def clean(self):
-
-        # Parent RackGroup (if any) must belong to the same Site
-        if self.parent and self.parent.site != self.site:
-            raise ValidationError(f"Parent rack group ({self.parent}) must belong to the same site ({self.site})")
-
-
-class RackRole(ChangeLoggedModel):
-    """
-    Racks can be organized by functional role, similar to Devices.
-    """
-    name = models.CharField(
-        max_length=50,
-        unique=True
-    )
-    slug = models.SlugField(
-        unique=True
-    )
-    color = ColorField(
-        default=ColorChoices.COLOR_GREY
-    )
-    description = models.CharField(
-        max_length=200,
-        blank=True,
-    )
-
-    csv_headers = ['name', 'slug', 'color', 'description']
-
-    class Meta:
-        ordering = ['name']
-
-    def __str__(self):
-        return self.name
-
-    def get_absolute_url(self):
-        return "{}?role={}".format(reverse('dcim:rack_list'), self.slug)
-
-    def to_csv(self):
-        return (
-            self.name,
-            self.slug,
-            self.color,
-            self.description,
-        )
-
-
-@extras_features('custom_fields', 'custom_links', 'export_templates', 'webhooks')
-class Rack(ChangeLoggedModel, CustomFieldModel):
-    """
-    Devices are housed within Racks. Each rack has a defined height measured in rack units, and a front and rear face.
-    Each Rack is assigned to a Site and (optionally) a RackGroup.
-    """
-    name = models.CharField(
-        max_length=50
-    )
-    _name = NaturalOrderingField(
-        target_field='name',
-        max_length=100,
-        blank=True
-    )
-    facility_id = models.CharField(
-        max_length=50,
-        blank=True,
-        null=True,
-        verbose_name='Facility ID',
-        help_text='Locally-assigned identifier'
-    )
-    site = models.ForeignKey(
-        to='dcim.Site',
-        on_delete=models.PROTECT,
-        related_name='racks'
-    )
-    group = models.ForeignKey(
-        to='dcim.RackGroup',
-        on_delete=models.SET_NULL,
-        related_name='racks',
-        blank=True,
-        null=True,
-        help_text='Assigned group'
-    )
-    tenant = models.ForeignKey(
-        to='tenancy.Tenant',
-        on_delete=models.PROTECT,
-        related_name='racks',
-        blank=True,
-        null=True
-    )
-    status = models.CharField(
-        max_length=50,
-        choices=RackStatusChoices,
-        default=RackStatusChoices.STATUS_ACTIVE
-    )
-    role = models.ForeignKey(
-        to='dcim.RackRole',
-        on_delete=models.PROTECT,
-        related_name='racks',
-        blank=True,
-        null=True,
-        help_text='Functional role'
-    )
-    serial = models.CharField(
-        max_length=50,
-        blank=True,
-        verbose_name='Serial number'
-    )
-    asset_tag = models.CharField(
-        max_length=50,
-        blank=True,
-        null=True,
-        unique=True,
-        verbose_name='Asset tag',
-        help_text='A unique tag used to identify this rack'
-    )
-    type = models.CharField(
-        choices=RackTypeChoices,
-        max_length=50,
-        blank=True,
-        verbose_name='Type'
-    )
-    width = models.PositiveSmallIntegerField(
-        choices=RackWidthChoices,
-        default=RackWidthChoices.WIDTH_19IN,
-        verbose_name='Width',
-        help_text='Rail-to-rail width'
-    )
-    u_height = models.PositiveSmallIntegerField(
-        default=RACK_U_HEIGHT_DEFAULT,
-        verbose_name='Height (U)',
-        validators=[MinValueValidator(1), MaxValueValidator(100)],
-        help_text='Height in rack units'
-    )
-    desc_units = models.BooleanField(
-        default=False,
-        verbose_name='Descending units',
-        help_text='Units are numbered top-to-bottom'
-    )
-    outer_width = models.PositiveSmallIntegerField(
-        blank=True,
-        null=True,
-        help_text='Outer dimension of rack (width)'
-    )
-    outer_depth = models.PositiveSmallIntegerField(
-        blank=True,
-        null=True,
-        help_text='Outer dimension of rack (depth)'
-    )
-    outer_unit = models.CharField(
-        max_length=50,
-        choices=RackDimensionUnitChoices,
-        blank=True,
-    )
-    comments = models.TextField(
-        blank=True
-    )
-    custom_field_values = GenericRelation(
-        to='extras.CustomFieldValue',
-        content_type_field='obj_type',
-        object_id_field='obj_id'
-    )
-    images = GenericRelation(
-        to='extras.ImageAttachment'
-    )
-    tags = TaggableManager(through=TaggedItem)
-
-    csv_headers = [
-        'site', 'group', 'name', 'facility_id', 'tenant', 'status', 'role', 'type', 'serial', 'asset_tag', 'width',
-        'u_height', 'desc_units', 'outer_width', 'outer_depth', 'outer_unit', 'comments',
-    ]
-    clone_fields = [
-        'site', 'group', 'tenant', 'status', 'role', 'type', 'width', 'u_height', 'desc_units', 'outer_width',
-        'outer_depth', 'outer_unit',
-    ]
-
-    STATUS_CLASS_MAP = {
-        RackStatusChoices.STATUS_RESERVED: 'warning',
-        RackStatusChoices.STATUS_AVAILABLE: 'success',
-        RackStatusChoices.STATUS_PLANNED: 'info',
-        RackStatusChoices.STATUS_ACTIVE: 'primary',
-        RackStatusChoices.STATUS_DEPRECATED: 'danger',
-    }
-
-    class Meta:
-        ordering = ('site', 'group', '_name', 'pk')  # (site, group, name) may be non-unique
-        unique_together = (
-            # Name and facility_id must be unique *only* within a RackGroup
-            ('group', 'name'),
-            ('group', 'facility_id'),
-        )
-
-    def __str__(self):
-        return self.display_name or super().__str__()
-
-    def get_absolute_url(self):
-        return reverse('dcim:rack', args=[self.pk])
-
-    def clean(self):
-
-        # Validate outer dimensions and unit
-        if (self.outer_width is not None or self.outer_depth is not None) and not self.outer_unit:
-            raise ValidationError("Must specify a unit when setting an outer width/depth")
-        elif self.outer_width is None and self.outer_depth is None:
-            self.outer_unit = ''
-
-        if self.pk:
-            # Validate that Rack is tall enough to house the installed Devices
-            top_device = Device.objects.filter(rack=self).exclude(position__isnull=True).order_by('-position').first()
-            if top_device:
-                min_height = top_device.position + top_device.device_type.u_height - 1
-                if self.u_height < min_height:
-                    raise ValidationError({
-                        'u_height': "Rack must be at least {}U tall to house currently installed devices.".format(
-                            min_height
-                        )
-                    })
-            # Validate that Rack was assigned a group of its same site, if applicable
-            if self.group:
-                if self.group.site != self.site:
-                    raise ValidationError({
-                        'group': "Rack group must be from the same site, {}.".format(self.site)
-                    })
-
-    def save(self, *args, **kwargs):
-
-        # Record the original site assignment for this rack.
-        _site_id = None
-        if self.pk and not kwargs.get("force_insert", True):
-            _site_id = Rack.objects.get(pk=self.pk).site_id
-
-        super().save(*args, **kwargs)
-
-        # Update racked devices if the assigned Site has been changed.
-        if _site_id is not None and self.site_id != _site_id:
-            devices = Device.objects.filter(rack=self)
-            for device in devices:
-                device.site = self.site
-                device.save()
-
-    def to_csv(self):
-        return (
-            self.site.name,
-            self.group.name if self.group else None,
-            self.name,
-            self.facility_id,
-            self.tenant.name if self.tenant else None,
-            self.get_status_display(),
-            self.role.name if self.role else None,
-            self.get_type_display() if self.type else None,
-            self.serial,
-            self.asset_tag,
-            self.width,
-            self.u_height,
-            self.desc_units,
-            self.outer_width,
-            self.outer_depth,
-            self.outer_unit,
-            self.comments,
-        )
-
-    @property
-    def units(self):
-        if self.desc_units:
-            return range(1, self.u_height + 1)
-        else:
-            return reversed(range(1, self.u_height + 1))
-
-    @property
-    def display_name(self):
-        if self.facility_id:
-            return "{} ({})".format(self.name, self.facility_id)
-        elif self.name:
-            return self.name
-        return ""
-
-    def get_status_class(self):
-        return self.STATUS_CLASS_MAP.get(self.status)
-
-    def get_rack_units(self, face=DeviceFaceChoices.FACE_FRONT, exclude=None, expand_devices=True):
-        """
-        Return a list of rack units as dictionaries. Example: {'device': None, 'face': 0, 'id': 48, 'name': 'U48'}
-        Each key 'device' is either a Device or None. By default, multi-U devices are repeated for each U they occupy.
-
-        :param face: Rack face (front or rear)
-        :param exclude: PK of a Device to exclude (optional); helpful when relocating a Device within a Rack
-        :param expand_devices: When True, all units that a device occupies will be listed with each containing a
-            reference to the device. When False, only the bottom most unit for a device is included and that unit
-            contains a height attribute for the device
-        """
-
-        elevation = OrderedDict()
-        for u in self.units:
-            elevation[u] = {'id': u, 'name': 'U{}'.format(u), 'face': face, 'device': None}
-
-        # Add devices to rack units list
-        if self.pk:
-            queryset = Device.objects.prefetch_related(
-                'device_type',
-                'device_type__manufacturer',
-                'device_role'
-            ).annotate(
-                devicebay_count=Count('device_bays')
-            ).exclude(
-                pk=exclude
-            ).filter(
-                rack=self,
-                position__gt=0,
-                device_type__u_height__gt=0
-            ).filter(
-                Q(face=face) | Q(device_type__is_full_depth=True)
-            )
-            for device in queryset:
-                if expand_devices:
-                    for u in range(device.position, device.position + device.device_type.u_height):
-                        elevation[u]['device'] = device
-                else:
-                    elevation[device.position]['device'] = device
-                    elevation[device.position]['height'] = device.device_type.u_height
-                    for u in range(device.position + 1, device.position + device.device_type.u_height):
-                        elevation.pop(u, None)
-
-        return [u for u in elevation.values()]
-
-    def get_available_units(self, u_height=1, rack_face=None, exclude=list()):
-        """
-        Return a list of units within the rack available to accommodate a device of a given U height (default 1).
-        Optionally exclude one or more devices when calculating empty units (needed when moving a device from one
-        position to another within a rack).
-
-        :param u_height: Minimum number of contiguous free units required
-        :param rack_face: The face of the rack (front or rear) required; 'None' if device is full depth
-        :param exclude: List of devices IDs to exclude (useful when moving a device within a rack)
-        """
-
-        # Gather all devices which consume U space within the rack
-        devices = self.devices.prefetch_related('device_type').filter(position__gte=1).exclude(pk__in=exclude)
-
-        # Initialize the rack unit skeleton
-        units = list(range(1, self.u_height + 1))
-
-        # Remove units consumed by installed devices
-        for d in devices:
-            if rack_face is None or d.face == rack_face or d.device_type.is_full_depth:
-                for u in range(d.position, d.position + d.device_type.u_height):
-                    try:
-                        units.remove(u)
-                    except ValueError:
-                        # Found overlapping devices in the rack!
-                        pass
-
-        # Remove units without enough space above them to accommodate a device of the specified height
-        available_units = []
-        for u in units:
-            if set(range(u, u + u_height)).issubset(units):
-                available_units.append(u)
-
-        return list(reversed(available_units))
-
-    def get_reserved_units(self):
-        """
-        Return a dictionary mapping all reserved units within the rack to their reservation.
-        """
-        reserved_units = {}
-        for r in self.reservations.all():
-            for u in r.units:
-                reserved_units[u] = r
-        return reserved_units
-
-    def get_elevation_svg(
-            self,
-            face=DeviceFaceChoices.FACE_FRONT,
-            unit_width=settings.RACK_ELEVATION_DEFAULT_UNIT_WIDTH,
-            unit_height=settings.RACK_ELEVATION_DEFAULT_UNIT_HEIGHT,
-            legend_width=RACK_ELEVATION_LEGEND_WIDTH_DEFAULT,
-            include_images=True,
-            base_url=None
-    ):
-        """
-        Return an SVG of the rack elevation
-
-        :param face: Enum of [front, rear] representing the desired side of the rack elevation to render
-        :param unit_width: Width in pixels for the rendered drawing
-        :param unit_height: Height of each rack unit for the rendered drawing. Note this is not the total
-            height of the elevation
-        :param legend_width: Width of the unit legend, in pixels
-        :param include_images: Embed front/rear device images where available
-        :param base_url: Base URL for links and images. If none, URLs will be relative.
-        """
-        elevation = RackElevationSVG(self, include_images=include_images, base_url=base_url)
-
-        return elevation.render(face, unit_width, unit_height, legend_width)
-
-    def get_0u_devices(self):
-        return self.devices.filter(position=0)
-
-    def get_utilization(self):
-        """
-        Determine the utilization rate of the rack and return it as a percentage. Occupied and reserved units both count
-        as utilized.
-        """
-        # Determine unoccupied units
-        available_units = self.get_available_units()
-
-        # Remove reserved units
-        for u in self.get_reserved_units():
-            if u in available_units:
-                available_units.remove(u)
-
-        occupied_unit_count = self.u_height - len(available_units)
-        percentage = int(float(occupied_unit_count) / self.u_height * 100)
-
-        return percentage
-
-    def get_power_utilization(self):
-        """
-        Determine the utilization rate of power in the rack and return it as a percentage.
-        """
-        power_stats = PowerFeed.objects.filter(
-            rack=self
-        ).annotate(
-            allocated_draw_total=Sum('connected_endpoint__poweroutlets__connected_endpoint__allocated_draw'),
-        ).values(
-            'allocated_draw_total',
-            'available_power'
-        )
-
-        if power_stats:
-            allocated_draw_total = sum(x['allocated_draw_total'] or 0 for x in power_stats)
-            available_power_total = sum(x['available_power'] for x in power_stats)
-            return int(allocated_draw_total / available_power_total * 100) or 0
-        return 0
-
-
-@extras_features('custom_links', 'export_templates', 'webhooks')
-class RackReservation(ChangeLoggedModel):
-    """
-    One or more reserved units within a Rack.
-    """
-    rack = models.ForeignKey(
-        to='dcim.Rack',
-        on_delete=models.CASCADE,
-        related_name='reservations'
-    )
-    units = ArrayField(
-        base_field=models.PositiveSmallIntegerField()
-    )
-    tenant = models.ForeignKey(
-        to='tenancy.Tenant',
-        on_delete=models.PROTECT,
-        related_name='rackreservations',
-        blank=True,
-        null=True
-    )
-    user = models.ForeignKey(
-        to=User,
-        on_delete=models.PROTECT
-    )
-    description = models.CharField(
-        max_length=200
-    )
-
-    csv_headers = ['site', 'rack_group', 'rack', 'units', 'tenant', 'user', 'description']
-
-    class Meta:
-        ordering = ['created']
-
-    def __str__(self):
-        return "Reservation for rack {}".format(self.rack)
-
-    def get_absolute_url(self):
-        return reverse('dcim:rackreservation', args=[self.pk])
-
-    def clean(self):
-
-        if hasattr(self, 'rack') and self.units:
-
-            # Validate that all specified units exist in the Rack.
-            invalid_units = [u for u in self.units if u not in self.rack.units]
-            if invalid_units:
-                raise ValidationError({
-                    'units': "Invalid unit(s) for {}U rack: {}".format(
-                        self.rack.u_height,
-                        ', '.join([str(u) for u in invalid_units]),
-                    ),
-                })
-
-            # Check that none of the units has already been reserved for this Rack.
-            reserved_units = []
-            for resv in self.rack.reservations.exclude(pk=self.pk):
-                reserved_units += resv.units
-            conflicting_units = [u for u in self.units if u in reserved_units]
-            if conflicting_units:
-                raise ValidationError({
-                    'units': 'The following units have already been reserved: {}'.format(
-                        ', '.join([str(u) for u in conflicting_units]),
-                    )
-                })
-
-    def to_csv(self):
-        return (
-            self.rack.site.name,
-            self.rack.group if self.rack.group else None,
-            self.rack.name,
-            ','.join([str(u) for u in self.units]),
-            self.tenant.name if self.tenant else None,
-            self.user.username,
-            self.description
-        )
-
-    @property
-    def unit_list(self):
-        """
-        Express the assigned units as a string of summarized ranges. For example:
-            [0, 1, 2, 10, 14, 15, 16] => "0-2, 10, 14-16"
-        """
-        group = (list(x) for _, x in groupby(sorted(self.units), lambda x, c=count(): next(c) - x))
-        return ', '.join('-'.join(map(str, (g[0], g[-1])[:len(g)])) for g in group)
-
-
-#
-# Device Types
-#
-
-@extras_features('export_templates', 'webhooks')
-class Manufacturer(ChangeLoggedModel):
-    """
-    A Manufacturer represents a company which produces hardware devices; for example, Juniper or Dell.
-    """
-    name = models.CharField(
-        max_length=50,
-        unique=True
-    )
-    slug = models.SlugField(
-        unique=True
-    )
-    description = models.CharField(
-        max_length=200,
-        blank=True
-    )
-
-    csv_headers = ['name', 'slug', 'description']
-
-    class Meta:
-        ordering = ['name']
-
-    def __str__(self):
-        return self.name
-
-    def get_absolute_url(self):
-        return "{}?manufacturer={}".format(reverse('dcim:devicetype_list'), self.slug)
-
-    def to_csv(self):
-        return (
-            self.name,
-            self.slug,
-            self.description
-        )
-
-
-@extras_features('custom_fields', 'custom_links', 'export_templates', 'webhooks')
-class DeviceType(ChangeLoggedModel, CustomFieldModel):
-    """
-    A DeviceType represents a particular make (Manufacturer) and model of device. It specifies rack height and depth, as
-    well as high-level functional role(s).
-
-    Each DeviceType can have an arbitrary number of component templates assigned to it, which define console, power, and
-    interface objects. For example, a Juniper EX4300-48T DeviceType would have:
-
-      * 1 ConsolePortTemplate
-      * 2 PowerPortTemplates
-      * 48 InterfaceTemplates
-
-    When a new Device of this type is created, the appropriate console, power, and interface objects (as defined by the
-    DeviceType) are automatically created as well.
-    """
-    manufacturer = models.ForeignKey(
-        to='dcim.Manufacturer',
-        on_delete=models.PROTECT,
-        related_name='device_types'
-    )
-    model = models.CharField(
-        max_length=50
-    )
-    slug = models.SlugField()
-    part_number = models.CharField(
-        max_length=50,
-        blank=True,
-        help_text='Discrete part number (optional)'
-    )
-    u_height = models.PositiveSmallIntegerField(
-        default=1,
-        verbose_name='Height (U)'
-    )
-    is_full_depth = models.BooleanField(
-        default=True,
-        verbose_name='Is full depth',
-        help_text='Device consumes both front and rear rack faces'
-    )
-    subdevice_role = models.CharField(
-        max_length=50,
-        choices=SubdeviceRoleChoices,
-        blank=True,
-        verbose_name='Parent/child status',
-        help_text='Parent devices house child devices in device bays. Leave blank '
-                  'if this device type is neither a parent nor a child.'
-    )
-    front_image = models.ImageField(
-        upload_to='devicetype-images',
-        blank=True
-    )
-    rear_image = models.ImageField(
-        upload_to='devicetype-images',
-        blank=True
-    )
-    comments = models.TextField(
-        blank=True
-    )
-    custom_field_values = GenericRelation(
-        to='extras.CustomFieldValue',
-        content_type_field='obj_type',
-        object_id_field='obj_id'
-    )
-
-    tags = TaggableManager(through=TaggedItem)
-
-    clone_fields = [
-        'manufacturer', 'u_height', 'is_full_depth', 'subdevice_role',
-    ]
-
-    class Meta:
-        ordering = ['manufacturer', 'model']
-        unique_together = [
-            ['manufacturer', 'model'],
-            ['manufacturer', 'slug'],
-        ]
-
-    def __str__(self):
-        return self.model
-
-    def __init__(self, *args, **kwargs):
-        super().__init__(*args, **kwargs)
-
-        # Save a copy of u_height for validation in clean()
-        self._original_u_height = self.u_height
-
-        # Save references to the original front/rear images
-        self._original_front_image = self.front_image
-        self._original_rear_image = self.rear_image
-
-    def get_absolute_url(self):
-        return reverse('dcim:devicetype', args=[self.pk])
-
-    def to_yaml(self):
-        data = OrderedDict((
-            ('manufacturer', self.manufacturer.name),
-            ('model', self.model),
-            ('slug', self.slug),
-            ('part_number', self.part_number),
-            ('u_height', self.u_height),
-            ('is_full_depth', self.is_full_depth),
-            ('subdevice_role', self.subdevice_role),
-            ('comments', self.comments),
-        ))
-
-        # Component templates
-        if self.consoleport_templates.exists():
-            data['console-ports'] = [
-                {
-                    'name': c.name,
-                    'type': c.type,
-                }
-                for c in self.consoleport_templates.all()
-            ]
-        if self.consoleserverport_templates.exists():
-            data['console-server-ports'] = [
-                {
-                    'name': c.name,
-                    'type': c.type,
-                }
-                for c in self.consoleserverport_templates.all()
-            ]
-        if self.powerport_templates.exists():
-            data['power-ports'] = [
-                {
-                    'name': c.name,
-                    'type': c.type,
-                    'maximum_draw': c.maximum_draw,
-                    'allocated_draw': c.allocated_draw,
-                }
-                for c in self.powerport_templates.all()
-            ]
-        if self.poweroutlet_templates.exists():
-            data['power-outlets'] = [
-                {
-                    'name': c.name,
-                    'type': c.type,
-                    'power_port': c.power_port.name if c.power_port else None,
-                    'feed_leg': c.feed_leg,
-                }
-                for c in self.poweroutlet_templates.all()
-            ]
-        if self.interface_templates.exists():
-            data['interfaces'] = [
-                {
-                    'name': c.name,
-                    'type': c.type,
-                    'mgmt_only': c.mgmt_only,
-                }
-                for c in self.interface_templates.all()
-            ]
-        if self.frontport_templates.exists():
-            data['front-ports'] = [
-                {
-                    'name': c.name,
-                    'type': c.type,
-                    'rear_port': c.rear_port.name,
-                    'rear_port_position': c.rear_port_position,
-                }
-                for c in self.frontport_templates.all()
-            ]
-        if self.rearport_templates.exists():
-            data['rear-ports'] = [
-                {
-                    'name': c.name,
-                    'type': c.type,
-                    'positions': c.positions,
-                }
-                for c in self.rearport_templates.all()
-            ]
-        if self.device_bay_templates.exists():
-            data['device-bays'] = [
-                {
-                    'name': c.name,
-                }
-                for c in self.device_bay_templates.all()
-            ]
-
-        return yaml.dump(dict(data), sort_keys=False)
-
-    def clean(self):
-
-        # If editing an existing DeviceType to have a larger u_height, first validate that *all* instances of it have
-        # room to expand within their racks. This validation will impose a very high performance penalty when there are
-        # many instances to check, but increasing the u_height of a DeviceType should be a very rare occurrence.
-        if self.pk and self.u_height > self._original_u_height:
-            for d in Device.objects.filter(device_type=self, position__isnull=False):
-                face_required = None if self.is_full_depth else d.face
-                u_available = d.rack.get_available_units(
-                    u_height=self.u_height,
-                    rack_face=face_required,
-                    exclude=[d.pk]
-                )
-                if d.position not in u_available:
-                    raise ValidationError({
-                        'u_height': "Device {} in rack {} does not have sufficient space to accommodate a height of "
-                                    "{}U".format(d, d.rack, self.u_height)
-                    })
-
-        # If modifying the height of an existing DeviceType to 0U, check for any instances assigned to a rack position.
-        elif self.pk and self._original_u_height > 0 and self.u_height == 0:
-            racked_instance_count = Device.objects.filter(device_type=self, position__isnull=False).count()
-            if racked_instance_count:
-                url = f"{reverse('dcim:device_list')}?manufactuer_id={self.manufacturer_id}&device_type_id={self.pk}"
-                raise ValidationError({
-                    'u_height': mark_safe(
-                        f'Unable to set 0U height: Found <a href="{url}">{racked_instance_count} instances</a> already '
-                        f'mounted within racks.'
-                    )
-                })
-
-        if (
-                self.subdevice_role != SubdeviceRoleChoices.ROLE_PARENT
-        ) and self.device_bay_templates.count():
-            raise ValidationError({
-                'subdevice_role': "Must delete all device bay templates associated with this device before "
-                                  "declassifying it as a parent device."
-            })
-
-        if self.u_height and self.subdevice_role == SubdeviceRoleChoices.ROLE_CHILD:
-            raise ValidationError({
-                'u_height': "Child device types must be 0U."
-            })
-
-    def save(self, *args, **kwargs):
-        ret = super().save(*args, **kwargs)
-
-        # Delete any previously uploaded image files that are no longer in use
-        if self.front_image != self._original_front_image:
-            self._original_front_image.delete(save=False)
-        if self.rear_image != self._original_rear_image:
-            self._original_rear_image.delete(save=False)
-
-        return ret
-
-    def delete(self, *args, **kwargs):
-        super().delete(*args, **kwargs)
-
-        # Delete any uploaded image files
-        if self.front_image:
-            self.front_image.delete(save=False)
-        if self.rear_image:
-            self.rear_image.delete(save=False)
-
-    @property
-    def display_name(self):
-        return '{} {}'.format(self.manufacturer.name, self.model)
-
-    @property
-    def is_parent_device(self):
-        return self.subdevice_role == SubdeviceRoleChoices.ROLE_PARENT
-
-    @property
-    def is_child_device(self):
-        return self.subdevice_role == SubdeviceRoleChoices.ROLE_CHILD
-
-
-#
-# Devices
-#
-
-class DeviceRole(ChangeLoggedModel):
-    """
-    Devices are organized by functional role; for example, "Core Switch" or "File Server". Each DeviceRole is assigned a
-    color to be used when displaying rack elevations. The vm_role field determines whether the role is applicable to
-    virtual machines as well.
-    """
-    name = models.CharField(
-        max_length=50,
-        unique=True
-    )
-    slug = models.SlugField(
-        unique=True
-    )
-    color = ColorField(
-        default=ColorChoices.COLOR_GREY
-    )
-    vm_role = models.BooleanField(
-        default=True,
-        verbose_name='VM Role',
-        help_text='Virtual machines may be assigned to this role'
-    )
-    description = models.CharField(
-        max_length=200,
-        blank=True,
-    )
-
-    csv_headers = ['name', 'slug', 'color', 'vm_role', 'description']
-
-    class Meta:
-        ordering = ['name']
-
-    def __str__(self):
-        return self.name
-
-    def to_csv(self):
-        return (
-            self.name,
-            self.slug,
-            self.color,
-            self.vm_role,
-            self.description,
-        )
-
-
-class Platform(ChangeLoggedModel):
-    """
-    Platform refers to the software or firmware running on a Device. For example, "Cisco IOS-XR" or "Juniper Junos".
-    NetBox uses Platforms to determine how to interact with devices when pulling inventory data or other information by
-    specifying a NAPALM driver.
-    """
-    name = models.CharField(
-        max_length=100,
-    )
-    version = models.CharField(
-        max_length=50,
-        blank=True,
-        null=True,
-        default="",
-    )
-    slug = models.SlugField(
-        unique=True,
-        max_length=100
-    )
-    manufacturer = models.ForeignKey(
-        to='dcim.Manufacturer',
-        on_delete=models.PROTECT,
-        related_name='platforms',
-        blank=True,
-        null=True,
-        help_text='Optionally limit this platform to devices of a certain manufacturer'
-    )
-    napalm_driver = models.CharField(
-        max_length=50,
-        blank=True,
-        verbose_name='NAPALM driver',
-        help_text='The name of the NAPALM driver to use when interacting with devices'
-    )
-    napalm_args = JSONField(
-        blank=True,
-        null=True,
-        verbose_name='NAPALM arguments',
-        help_text='Additional arguments to pass when initiating the NAPALM driver (JSON format)'
-    )
-    description = models.CharField(
-        max_length=200,
-        blank=True
-    )
-    vagrant_box = models.CharField(
-        max_length=50,
-        unique=False,
-        blank=True,
-        null=True,
-        verbose_name='Vagrant Box',
-        help_text='Vagrant Box (e.g. "debian/stretch64") to use in simulation'
-    )
-    vagrant_box_version = models.CharField(
-        max_length=50,
-        unique=False,
-        blank=True,
-        null=True,
-        verbose_name='Vagrant Box version',
-        help_text='Vagrant Box version to use in simulation'
-    )
-
-    csv_headers = ['name', 'slug', 'manufacturer', 'napalm_driver', 'napalm_args', 'description', 'vagrant_box', 'vagrant_box_version']
-
-    class Meta:
-        ordering = ['name']
-        unique_together = ('name', 'version')
-
-    def __str__(self):
-        return "{} {}".format(self.name, self.version)
-
-    def get_absolute_url(self):
-        return "{}?platform={}".format(reverse('dcim:device_list'), self.slug)
-
-    def to_csv(self):
-        return (
-            self.name,
-            self.slug,
-            self.manufacturer.name if self.manufacturer else None,
-            self.napalm_driver,
-            self.napalm_args,
-            self.description,
-        )
-
-
-@extras_features('custom_fields', 'custom_links', 'graphs', 'export_templates', 'webhooks')
-class Device(ChangeLoggedModel, ConfigContextModel, CustomFieldModel):
-    """
-    A Device represents a piece of physical hardware mounted within a Rack. Each Device is assigned a DeviceType,
-    DeviceRole, and (optionally) a Platform. Device names are not required, however if one is set it must be unique.
-
-    Each Device must be assigned to a site, and optionally to a rack within that site. Associating a device with a
-    particular rack face or unit is optional (for example, vertically mounted PDUs do not consume rack units).
-
-    When a new Device is created, console/power/interface/device bay components are created along with it as dictated
-    by the component templates assigned to its DeviceType. Components can also be added, modified, or deleted after the
-    creation of a Device.
-    """
-    device_type = models.ForeignKey(
-        to='dcim.DeviceType',
-        on_delete=models.PROTECT,
-        related_name='instances'
-    )
-    device_role = models.ForeignKey(
-        to='dcim.DeviceRole',
-        on_delete=models.PROTECT,
-        related_name='devices'
-    )
-    tenant = models.ForeignKey(
-        to='tenancy.Tenant',
-        on_delete=models.PROTECT,
-        related_name='devices',
-        blank=True,
-        null=True
-    )
-    platform = models.ForeignKey(
-        to='dcim.Platform',
-        on_delete=models.SET_NULL,
-        related_name='devices',
-        blank=True,
-        null=True
-    )
-    name = models.CharField(
-        max_length=64,
-        blank=True,
-        null=True
-    )
-    _name = NaturalOrderingField(
-        target_field='name',
-        max_length=100,
-        blank=True,
-        null=True
-    )
-    serial = models.CharField(
-        max_length=50,
-        blank=True,
-        verbose_name='Serial number'
-    )
-    asset_tag = models.CharField(
-        max_length=50,
-        blank=True,
-        null=True,
-        unique=True,
-        verbose_name='Asset tag',
-        help_text='A unique tag used to identify this device'
-    )
-    site = models.ForeignKey(
-        to='dcim.Site',
-        on_delete=models.PROTECT,
-        related_name='devices'
-    )
-    rack = models.ForeignKey(
-        to='dcim.Rack',
-        on_delete=models.PROTECT,
-        related_name='devices',
-        blank=True,
-        null=True
-    )
-    position = models.PositiveSmallIntegerField(
-        blank=True,
-        null=True,
-        validators=[MinValueValidator(1)],
-        verbose_name='Position (U)',
-        help_text='The lowest-numbered unit occupied by the device'
-    )
-    face = models.CharField(
-        max_length=50,
-        blank=True,
-        choices=DeviceFaceChoices,
-        verbose_name='Rack face'
-    )
-    status = models.CharField(
-        max_length=50,
-        choices=DeviceStatusChoices,
-        default=DeviceStatusChoices.STATUS_ACTIVE
-    )
-    primary_ip4 = models.OneToOneField(
-        to='ipam.IPAddress',
-        on_delete=models.SET_NULL,
-        related_name='primary_ip4_for',
-        blank=True,
-        null=True,
-        verbose_name='Primary IPv4'
-    )
-    primary_ip6 = models.OneToOneField(
-        to='ipam.IPAddress',
-        on_delete=models.SET_NULL,
-        related_name='primary_ip6_for',
-        blank=True,
-        null=True,
-        verbose_name='Primary IPv6'
-    )
-    cluster = models.ForeignKey(
-        to='virtualization.Cluster',
-        on_delete=models.SET_NULL,
-        related_name='devices',
-        blank=True,
-        null=True
-    )
-    virtual_chassis = models.ForeignKey(
-        to='VirtualChassis',
-        on_delete=models.SET_NULL,
-        related_name='members',
-        blank=True,
-        null=True
-    )
-    vc_position = models.PositiveSmallIntegerField(
-        blank=True,
-        null=True,
-        validators=[MaxValueValidator(255)]
-    )
-    vc_priority = models.PositiveSmallIntegerField(
-        blank=True,
-        null=True,
-        validators=[MaxValueValidator(255)]
-    )
-    comments = models.TextField(
-        blank=True
-    )
-    custom_field_values = GenericRelation(
-        to='extras.CustomFieldValue',
-        content_type_field='obj_type',
-        object_id_field='obj_id'
-    )
-    images = GenericRelation(
-        to='extras.ImageAttachment'
-    )
-    tags = TaggableManager(through=TaggedItem)
-
-    csv_headers = [
-        'name', 'device_role', 'tenant', 'manufacturer', 'device_type', 'platform', 'serial', 'asset_tag', 'status',
-        'site', 'rack_group', 'rack_name', 'position', 'face', 'comments',
-    ]
-    clone_fields = [
-        'device_type', 'device_role', 'tenant', 'platform', 'site', 'rack', 'status', 'cluster',
-    ]
-
-    STATUS_CLASS_MAP = {
-        DeviceStatusChoices.STATUS_OFFLINE: 'warning',
-        DeviceStatusChoices.STATUS_ACTIVE: 'success',
-        DeviceStatusChoices.STATUS_PLANNED: 'info',
-        DeviceStatusChoices.STATUS_STAGED: 'primary',
-        DeviceStatusChoices.STATUS_FAILED: 'danger',
-        DeviceStatusChoices.STATUS_INVENTORY: 'default',
-        DeviceStatusChoices.STATUS_DECOMMISSIONING: 'warning',
-    }
-
-    class Meta:
-        ordering = ('_name', 'pk')  # Name may be null
-        unique_together = (
-            ('site', 'tenant', 'name'),  # See validate_unique below
-            ('rack', 'position', 'face'),
-            ('virtual_chassis', 'vc_position'),
-        )
-        permissions = (
-            ('napalm_read', 'Read-only access to devices via NAPALM'),
-            ('napalm_write', 'Read/write access to devices via NAPALM'),
-        )
-
-    def __str__(self):
-        return self.display_name or super().__str__()
-
-    def get_absolute_url(self):
-        return reverse('dcim:device', args=[self.pk])
-
-    def validate_unique(self, exclude=None):
-
-        # Check for a duplicate name on a device assigned to the same Site and no Tenant. This is necessary
-        # because Django does not consider two NULL fields to be equal, and thus will not trigger a violation
-        # of the uniqueness constraint without manual intervention.
-        if self.name and self.tenant is None:
-            if Device.objects.exclude(pk=self.pk).filter(name=self.name, site=self.site, tenant__isnull=True):
-                raise ValidationError({
-                    'name': 'A device with this name already exists.'
-                })
-
-        super().validate_unique(exclude)
-
-    def clean(self):
-
-        super().clean()
-
-        # Validate site/rack combination
-        if self.rack and self.site != self.rack.site:
-            raise ValidationError({
-                'rack': "Rack {} does not belong to site {}.".format(self.rack, self.site),
-            })
-
-        if self.rack is None:
-            if self.face:
-                raise ValidationError({
-                    'face': "Cannot select a rack face without assigning a rack.",
-                })
-            if self.position:
-                raise ValidationError({
-                    'face': "Cannot select a rack position without assigning a rack.",
-                })
-
-        # Validate position/face combination
-        if self.position and not self.face:
-            raise ValidationError({
-                'face': "Must specify rack face when defining rack position.",
-            })
-
-        # Prevent 0U devices from being assigned to a specific position
-        if self.position and self.device_type.u_height == 0:
-            raise ValidationError({
-                'position': "A U0 device type ({}) cannot be assigned to a rack position.".format(self.device_type)
-            })
-
-        if self.rack:
-
-            try:
-                # Child devices cannot be assigned to a rack face/unit
-                if self.device_type.is_child_device and self.face:
-                    raise ValidationError({
-                        'face': "Child device types cannot be assigned to a rack face. This is an attribute of the "
-                                "parent device."
-                    })
-                if self.device_type.is_child_device and self.position:
-                    raise ValidationError({
-                        'position': "Child device types cannot be assigned to a rack position. This is an attribute of "
-                                    "the parent device."
-                    })
-
-                # Validate rack space
-                rack_face = self.face if not self.device_type.is_full_depth else None
-                exclude_list = [self.pk] if self.pk else []
-                try:
-                    available_units = self.rack.get_available_units(
-                        u_height=self.device_type.u_height, rack_face=rack_face, exclude=exclude_list
-                    )
-                    if self.position and self.position not in available_units:
-                        raise ValidationError({
-                            'position': "U{} is already occupied or does not have sufficient space to accommodate a(n) "
-                                        "{} ({}U).".format(self.position, self.device_type, self.device_type.u_height)
-                        })
-                except Rack.DoesNotExist:
-                    pass
-
-            except DeviceType.DoesNotExist:
-                pass
-
-        # Validate primary IP addresses
-        vc_interfaces = self.vc_interfaces.all()
-        if self.primary_ip4:
-            if self.primary_ip4.family != 4:
-                raise ValidationError({
-                    'primary_ip4': f"{self.primary_ip4} is not an IPv4 address."
-                })
-            if self.primary_ip4.interface in vc_interfaces:
-                pass
-            elif self.primary_ip4.nat_inside is not None and self.primary_ip4.nat_inside.interface in vc_interfaces:
-                pass
-            else:
-                raise ValidationError({
-                    'primary_ip4': f"The specified IP address ({self.primary_ip4}) is not assigned to this device."
-                })
-        if self.primary_ip6:
-            if self.primary_ip6.family != 6:
-                raise ValidationError({
-                    'primary_ip6': f"{self.primary_ip6} is not an IPv6 address."
-                })
-            if self.primary_ip6.interface in vc_interfaces:
-                pass
-            elif self.primary_ip6.nat_inside is not None and self.primary_ip6.nat_inside.interface in vc_interfaces:
-                pass
-            else:
-                raise ValidationError({
-                    'primary_ip6': f"The specified IP address ({self.primary_ip6}) is not assigned to this device."
-                })
-
-        # A Device can only be assigned to a Cluster in the same Site (or no Site)
-        if self.cluster and self.cluster.site is not None and self.cluster.site != self.site:
-            raise ValidationError({
-                'cluster': "The assigned cluster belongs to a different site ({})".format(self.cluster.site)
-            })
-
-        # Validate virtual chassis assignment
-        if self.virtual_chassis and self.vc_position is None:
-            raise ValidationError({
-                'vc_position': "A device assigned to a virtual chassis must have its position defined."
-            })
-
-    def save(self, *args, **kwargs):
-
-        is_new = not bool(self.pk)
-
-        super().save(*args, **kwargs)
-
-        # If this is a new Device, instantiate all of the related components per the DeviceType definition
-        if is_new:
-            ConsolePort.objects.bulk_create(
-                [x.instantiate(self) for x in self.device_type.consoleport_templates.all()]
-            )
-            ConsoleServerPort.objects.bulk_create(
-                [x.instantiate(self) for x in self.device_type.consoleserverport_templates.all()]
-            )
-            PowerPort.objects.bulk_create(
-                [x.instantiate(self) for x in self.device_type.powerport_templates.all()]
-            )
-            PowerOutlet.objects.bulk_create(
-                [x.instantiate(self) for x in self.device_type.poweroutlet_templates.all()]
-            )
-            Interface.objects.bulk_create(
-                [x.instantiate(self) for x in self.device_type.interface_templates.all()]
-            )
-            RearPort.objects.bulk_create(
-                [x.instantiate(self) for x in self.device_type.rearport_templates.all()]
-            )
-            FrontPort.objects.bulk_create(
-                [x.instantiate(self) for x in self.device_type.frontport_templates.all()]
-            )
-            DeviceBay.objects.bulk_create(
-                [x.instantiate(self) for x in self.device_type.device_bay_templates.all()]
-            )
-
-        # Update Site and Rack assignment for any child Devices
-        devices = Device.objects.filter(parent_bay__device=self)
-        for device in devices:
-            device.site = self.site
-            device.rack = self.rack
-            device.save()
-
-    def to_csv(self):
-        return (
-            self.name or '',
-            self.device_role.name,
-            self.tenant.name if self.tenant else None,
-            self.device_type.manufacturer.name,
-            self.device_type.model,
-            self.platform.name if self.platform else None,
-            self.serial,
-            self.asset_tag,
-            self.get_status_display(),
-            self.site.name,
-            self.rack.group.name if self.rack and self.rack.group else None,
-            self.rack.name if self.rack else None,
-            self.position,
-            self.get_face_display(),
-            self.comments,
-        )
-
-    @property
-    def display_name(self):
-        if self.name:
-            return self.name
-        elif self.virtual_chassis and self.virtual_chassis.master.name:
-            return "{}:{}".format(self.virtual_chassis.master, self.vc_position)
-        elif hasattr(self, 'device_type'):
-            return "{}".format(self.device_type)
-        return ""
-
-    @property
-    def identifier(self):
-        """
-        Return the device name if set; otherwise return the Device's primary key as {pk}
-        """
-        if self.name is not None:
-            return self.name
-        return '{{{}}}'.format(self.pk)
-
-    @property
-    def primary_ip(self):
-        if settings.PREFER_IPV4 and self.primary_ip4:
-            return self.primary_ip4
-        elif self.primary_ip6:
-            return self.primary_ip6
-        elif self.primary_ip4:
-            return self.primary_ip4
-        else:
-            return None
-
-    def get_vc_master(self):
-        """
-        If this Device is a VirtualChassis member, return the VC master. Otherwise, return None.
-        """
-        return self.virtual_chassis.master if self.virtual_chassis else None
-
-    @property
-    def vc_interfaces(self):
-        """
-        Return a QuerySet matching all Interfaces assigned to this Device or, if this Device is a VC master, to another
-        Device belonging to the same VirtualChassis.
-        """
-        filter = Q(device=self)
-        if self.virtual_chassis and self.virtual_chassis.master == self:
-            filter |= Q(device__virtual_chassis=self.virtual_chassis, mgmt_only=False)
-        return Interface.objects.filter(filter)
-
-    def get_cables(self, pk_list=False):
-        """
-        Return a QuerySet or PK list matching all Cables connected to a component of this Device.
-        """
-        cable_pks = []
-        for component_model in [
-            ConsolePort, ConsoleServerPort, PowerPort, PowerOutlet, Interface, FrontPort, RearPort
-        ]:
-            cable_pks += component_model.objects.filter(
-                device=self, cable__isnull=False
-            ).values_list('cable', flat=True)
-        if pk_list:
-            return cable_pks
-        return Cable.objects.filter(pk__in=cable_pks)
-
-    def get_children(self):
-        """
-        Return the set of child Devices installed in DeviceBays within this Device.
-        """
-        return Device.objects.filter(parent_bay__device=self.pk)
-
-    def get_status_class(self):
-        return self.STATUS_CLASS_MAP.get(self.status)
-
-
-class DeviceLicense(models.Model):
-    license = models.FileField()
-    device = models.ForeignKey(
-        Device,
-        on_delete=models.CASCADE,
-        related_name="licenses",
-        blank=True,
-        null=True
-    )
-
-    def __str__(self):
-        return self.license.name
-
-
-#
-# Virtual chassis
-#
-
-@extras_features('custom_links', 'export_templates', 'webhooks')
-class VirtualChassis(ChangeLoggedModel):
-    """
-    A collection of Devices which operate with a shared control plane (e.g. a switch stack).
-    """
-    master = models.OneToOneField(
-        to='Device',
-        on_delete=models.PROTECT,
-        related_name='vc_master_for'
-    )
-    domain = models.CharField(
-        max_length=30,
-        blank=True
-    )
-
-    tags = TaggableManager(through=TaggedItem)
-
-    csv_headers = ['master', 'domain']
-
-    class Meta:
-        ordering = ['master']
-        verbose_name_plural = 'virtual chassis'
-
-    def __str__(self):
-        return str(self.master) if hasattr(self, 'master') else 'New Virtual Chassis'
-
-    def get_absolute_url(self):
-        return reverse('dcim:virtualchassis', kwargs={'pk': self.pk})
-
-    def clean(self):
-
-        # Verify that the selected master device has been assigned to this VirtualChassis. (Skip when creating a new
-        # VirtualChassis.)
-        if self.pk and self.master not in self.members.all():
-            raise ValidationError({
-                'master': "The selected master is not assigned to this virtual chassis."
-            })
-
-    def delete(self, *args, **kwargs):
-
-        # Check for LAG interfaces split across member chassis
-        interfaces = Interface.objects.filter(
-            device__in=self.members.all(),
-            lag__isnull=False
-        ).exclude(
-            lag__device=F('device')
-        )
-        if interfaces:
-            raise ProtectedError(
-                "Unable to delete virtual chassis {}. There are member interfaces which form a cross-chassis "
-                "LAG".format(self),
-                interfaces
-            )
-
-        return super().delete(*args, **kwargs)
-
-    def to_csv(self):
-        return (
-            self.master,
-            self.domain,
-        )
-
-
-#
-# Power
-#
-
-@extras_features('custom_links', 'export_templates', 'webhooks')
-class PowerPanel(ChangeLoggedModel):
-    """
-    A distribution point for electrical power; e.g. a data center RPP.
-    """
-    site = models.ForeignKey(
-        to='Site',
-        on_delete=models.PROTECT
-    )
-    rack_group = models.ForeignKey(
-        to='RackGroup',
-        on_delete=models.PROTECT,
-        blank=True,
-        null=True
-    )
-    name = models.CharField(
-        max_length=50
-    )
-
-    csv_headers = ['site', 'rack_group', 'name']
-
-    class Meta:
-        ordering = ['site', 'name']
-        unique_together = ['site', 'name']
-
-    def __str__(self):
-        return self.name
-
-    def get_absolute_url(self):
-        return reverse('dcim:powerpanel', args=[self.pk])
-
-    def to_csv(self):
-        return (
-            self.site.name,
-            self.rack_group.name if self.rack_group else None,
-            self.name,
-        )
-
-    def clean(self):
-
-        # RackGroup must belong to assigned Site
-        if self.rack_group and self.rack_group.site != self.site:
-            raise ValidationError("Rack group {} ({}) is in a different site than {}".format(
-                self.rack_group, self.rack_group.site, self.site
-            ))
-
-
-@extras_features('custom_fields', 'custom_links', 'export_templates', 'webhooks')
-class PowerFeed(ChangeLoggedModel, CableTermination, CustomFieldModel):
-    """
-    An electrical circuit delivered from a PowerPanel.
-    """
-    power_panel = models.ForeignKey(
-        to='PowerPanel',
-        on_delete=models.PROTECT,
-        related_name='powerfeeds'
-    )
-    rack = models.ForeignKey(
-        to='Rack',
-        on_delete=models.PROTECT,
-        blank=True,
-        null=True
-    )
-    connected_endpoint = models.OneToOneField(
-        to='dcim.PowerPort',
-        on_delete=models.SET_NULL,
-        related_name='+',
-        blank=True,
-        null=True
-    )
-    connection_status = models.NullBooleanField(
-        choices=CONNECTION_STATUS_CHOICES,
-        blank=True
-    )
-    name = models.CharField(
-        max_length=50
-    )
-    status = models.CharField(
-        max_length=50,
-        choices=PowerFeedStatusChoices,
-        default=PowerFeedStatusChoices.STATUS_ACTIVE
-    )
-    type = models.CharField(
-        max_length=50,
-        choices=PowerFeedTypeChoices,
-        default=PowerFeedTypeChoices.TYPE_PRIMARY
-    )
-    supply = models.CharField(
-        max_length=50,
-        choices=PowerFeedSupplyChoices,
-        default=PowerFeedSupplyChoices.SUPPLY_AC
-    )
-    phase = models.CharField(
-        max_length=50,
-        choices=PowerFeedPhaseChoices,
-        default=PowerFeedPhaseChoices.PHASE_SINGLE
-    )
-    voltage = models.SmallIntegerField(
-        default=POWERFEED_VOLTAGE_DEFAULT,
-        validators=[ExclusionValidator([0])]
-    )
-    amperage = models.PositiveSmallIntegerField(
-        validators=[MinValueValidator(1)],
-        default=POWERFEED_AMPERAGE_DEFAULT
-    )
-    max_utilization = models.PositiveSmallIntegerField(
-        validators=[MinValueValidator(1), MaxValueValidator(100)],
-        default=POWERFEED_MAX_UTILIZATION_DEFAULT,
-        help_text="Maximum permissible draw (percentage)"
-    )
-    available_power = models.PositiveIntegerField(
-        default=0,
-        editable=False
-    )
-    comments = models.TextField(
-        blank=True
-    )
-    custom_field_values = GenericRelation(
-        to='extras.CustomFieldValue',
-        content_type_field='obj_type',
-        object_id_field='obj_id'
-    )
-
-    tags = TaggableManager(through=TaggedItem)
-
-    csv_headers = [
-        'site', 'power_panel', 'rack_group', 'rack', 'name', 'status', 'type', 'supply', 'phase', 'voltage',
-        'amperage', 'max_utilization', 'comments',
-    ]
-    clone_fields = [
-        'power_panel', 'rack', 'status', 'type', 'supply', 'phase', 'voltage', 'amperage', 'max_utilization',
-        'available_power',
-    ]
-
-    STATUS_CLASS_MAP = {
-        PowerFeedStatusChoices.STATUS_OFFLINE: 'warning',
-        PowerFeedStatusChoices.STATUS_ACTIVE: 'success',
-        PowerFeedStatusChoices.STATUS_PLANNED: 'info',
-        PowerFeedStatusChoices.STATUS_FAILED: 'danger',
-    }
-
-    TYPE_CLASS_MAP = {
-        PowerFeedTypeChoices.TYPE_PRIMARY: 'success',
-        PowerFeedTypeChoices.TYPE_REDUNDANT: 'info',
-    }
-
-    class Meta:
-        ordering = ['power_panel', 'name']
-        unique_together = ['power_panel', 'name']
-
-    def __str__(self):
-        return self.name
-
-    def get_absolute_url(self):
-        return reverse('dcim:powerfeed', args=[self.pk])
-
-    def to_csv(self):
-        return (
-            self.power_panel.site.name,
-            self.power_panel.name,
-            self.rack.group.name if self.rack and self.rack.group else None,
-            self.rack.name if self.rack else None,
-            self.name,
-            self.get_status_display(),
-            self.get_type_display(),
-            self.get_supply_display(),
-            self.get_phase_display(),
-            self.voltage,
-            self.amperage,
-            self.max_utilization,
-            self.comments,
-        )
-
-    def clean(self):
-
-        # Rack must belong to same Site as PowerPanel
-        if self.rack and self.rack.site != self.power_panel.site:
-            raise ValidationError("Rack {} ({}) and power panel {} ({}) are in different sites".format(
-                self.rack, self.rack.site, self.power_panel, self.power_panel.site
-            ))
-
-        # AC voltage cannot be negative
-        if self.voltage < 0 and self.supply == PowerFeedSupplyChoices.SUPPLY_AC:
-            raise ValidationError({
-                "voltage": "Voltage cannot be negative for AC supply"
-            })
-
-    def save(self, *args, **kwargs):
-
-        # Cache the available_power property on the instance
-        kva = abs(self.voltage) * self.amperage * (self.max_utilization / 100)
-        if self.phase == PowerFeedPhaseChoices.PHASE_3PHASE:
-            self.available_power = round(kva * 1.732)
-        else:
-            self.available_power = round(kva)
-
-        super().save(*args, **kwargs)
-
-    @property
-    def parent(self):
-        return self.power_panel
-
-    def get_type_class(self):
-        return self.TYPE_CLASS_MAP.get(self.type)
-
-    def get_status_class(self):
-        return self.STATUS_CLASS_MAP.get(self.status)
-
-
-#
-# Cables
-#
-
-@extras_features('custom_links', 'export_templates', 'webhooks')
-class Cable(ChangeLoggedModel):
-    """
-    A physical connection between two endpoints.
-    """
-    termination_a_type = models.ForeignKey(
-        to=ContentType,
-        limit_choices_to=CABLE_TERMINATION_MODELS,
-        on_delete=models.PROTECT,
-        related_name='+'
-    )
-    termination_a_id = models.PositiveIntegerField()
-    termination_a = GenericForeignKey(
-        ct_field='termination_a_type',
-        fk_field='termination_a_id'
-    )
-    termination_b_type = models.ForeignKey(
-        to=ContentType,
-        limit_choices_to=CABLE_TERMINATION_MODELS,
-        on_delete=models.PROTECT,
-        related_name='+'
-    )
-    termination_b_id = models.PositiveIntegerField()
-    termination_b = GenericForeignKey(
-        ct_field='termination_b_type',
-        fk_field='termination_b_id'
-    )
-    type = models.CharField(
-        max_length=50,
-        choices=CableTypeChoices,
-        blank=True
-    )
-    status = models.CharField(
-        max_length=50,
-        choices=CableStatusChoices,
-        default=CableStatusChoices.STATUS_CONNECTED
-    )
-    label = models.CharField(
-        max_length=100,
-        blank=True
-    )
-    color = ColorField(
-        blank=True
-    )
-    length = models.PositiveSmallIntegerField(
-        blank=True,
-        null=True
-    )
-    length_unit = models.CharField(
-        max_length=50,
-        choices=CableLengthUnitChoices,
-        blank=True,
-    )
-    # Stores the normalized length (in meters) for database ordering
-    _abs_length = models.DecimalField(
-        max_digits=10,
-        decimal_places=4,
-        blank=True,
-        null=True
-    )
-    # Cache the associated device (where applicable) for the A and B terminations. This enables filtering of Cables by
-    # their associated Devices.
-    _termination_a_device = models.ForeignKey(
-        to=Device,
-        on_delete=models.CASCADE,
-        related_name='+',
-        blank=True,
-        null=True
-    )
-    _termination_b_device = models.ForeignKey(
-        to=Device,
-        on_delete=models.CASCADE,
-        related_name='+',
-        blank=True,
-        null=True
-    )
-
-    csv_headers = [
-        'termination_a_type', 'termination_a_id', 'termination_b_type', 'termination_b_id', 'type', 'status', 'label',
-        'color', 'length', 'length_unit',
-    ]
-
-    STATUS_CLASS_MAP = {
-        CableStatusChoices.STATUS_CONNECTED: 'success',
-        CableStatusChoices.STATUS_PLANNED: 'info',
-        CableStatusChoices.STATUS_DECOMMISSIONING: 'warning',
-    }
-
-    class Meta:
-        ordering = ['pk']
-        unique_together = (
-            ('termination_a_type', 'termination_a_id'),
-            ('termination_b_type', 'termination_b_id'),
-        )
-
-    def __init__(self, *args, **kwargs):
-        super().__init__(*args, **kwargs)
-
-        # A copy of the PK to be used by __str__ in case the object is deleted
-        self._pk = self.pk
-
-    @classmethod
-    def from_db(cls, db, field_names, values):
-        """
-        Cache the original A and B terminations of existing Cable instances for later reference inside clean().
-        """
-        instance = super().from_db(db, field_names, values)
-
-        instance._orig_termination_a_type_id = instance.termination_a_type_id
-        instance._orig_termination_a_id = instance.termination_a_id
-        instance._orig_termination_b_type_id = instance.termination_b_type_id
-        instance._orig_termination_b_id = instance.termination_b_id
-
-        return instance
-
-    def __str__(self):
-        return self.label or '#{}'.format(self._pk)
-
-    def get_absolute_url(self):
-        return reverse('dcim:cable', args=[self.pk])
-
-    def clean(self):
-        from circuits.models import CircuitTermination
-
-        # Validate that termination A exists
-        if not hasattr(self, 'termination_a_type'):
-            raise ValidationError('Termination A type has not been specified')
-        try:
-            self.termination_a_type.model_class().objects.get(pk=self.termination_a_id)
-        except ObjectDoesNotExist:
-            raise ValidationError({
-                'termination_a': 'Invalid ID for type {}'.format(self.termination_a_type)
-            })
-
-        # Validate that termination B exists
-        if not hasattr(self, 'termination_b_type'):
-            raise ValidationError('Termination B type has not been specified')
-        try:
-            self.termination_b_type.model_class().objects.get(pk=self.termination_b_id)
-        except ObjectDoesNotExist:
-            raise ValidationError({
-                'termination_b': 'Invalid ID for type {}'.format(self.termination_b_type)
-            })
-
-        # If editing an existing Cable instance, check that neither termination has been modified.
-        if self.pk:
-            err_msg = 'Cable termination points may not be modified. Delete and recreate the cable instead.'
-            if (
-                self.termination_a_type_id != self._orig_termination_a_type_id or
-                self.termination_a_id != self._orig_termination_a_id
-            ):
-                raise ValidationError({
-                    'termination_a': err_msg
-                })
-            if (
-                self.termination_b_type_id != self._orig_termination_b_type_id or
-                self.termination_b_id != self._orig_termination_b_id
-            ):
-                raise ValidationError({
-                    'termination_b': err_msg
-                })
-
-        type_a = self.termination_a_type.model
-        type_b = self.termination_b_type.model
-
-        # Validate interface types
-        if type_a == 'interface' and self.termination_a.type in NONCONNECTABLE_IFACE_TYPES:
-            raise ValidationError({
-                'termination_a_id': 'Cables cannot be terminated to {} interfaces'.format(
-                    self.termination_a.get_type_display()
-                )
-            })
-        if type_b == 'interface' and self.termination_b.type in NONCONNECTABLE_IFACE_TYPES:
-            raise ValidationError({
-                'termination_b_id': 'Cables cannot be terminated to {} interfaces'.format(
-                    self.termination_b.get_type_display()
-                )
-            })
-
-        # Check that termination types are compatible
-        if type_b not in COMPATIBLE_TERMINATION_TYPES.get(type_a, []):
-            raise ValidationError(
-                f"Incompatible termination types: {self.termination_a_type} and {self.termination_b_type}"
-            )
-
-        # Check that a RearPort with multiple positions isn't connected to an endpoint
-        # or a RearPort with a different number of positions.
-        for term_a, term_b in [
-            (self.termination_a, self.termination_b),
-            (self.termination_b, self.termination_a)
-        ]:
-            if isinstance(term_a, RearPort) and term_a.positions > 1:
-                if not isinstance(term_b, (FrontPort, RearPort, CircuitTermination)):
-                    raise ValidationError(
-                        "Rear ports with multiple positions may only be connected to other pass-through ports"
-                    )
-                if isinstance(term_b, RearPort) and term_b.positions > 1 and term_a.positions != term_b.positions:
-                    raise ValidationError(
-                        f"{term_a} of {term_a.device} has {term_a.positions} position(s) but "
-                        f"{term_b} of {term_b.device} has {term_b.positions}. "
-                        f"Both terminations must have the same number of positions."
-                    )
-
-        # A termination point cannot be connected to itself
-        if self.termination_a == self.termination_b:
-            raise ValidationError(f"Cannot connect {self.termination_a_type} to itself")
-
-        # A front port cannot be connected to its corresponding rear port
-        if (
-            type_a in ['frontport', 'rearport'] and
-            type_b in ['frontport', 'rearport'] and
-            (
-                getattr(self.termination_a, 'rear_port', None) == self.termination_b or
-                getattr(self.termination_b, 'rear_port', None) == self.termination_a
-            )
-        ):
-            raise ValidationError("A front port cannot be connected to it corresponding rear port")
-
-        # Check for an existing Cable connected to either termination object
-        if self.termination_a.cable not in (None, self):
-            raise ValidationError("{} already has a cable attached (#{})".format(
-                self.termination_a, self.termination_a.cable_id
-            ))
-        if self.termination_b.cable not in (None, self):
-            raise ValidationError("{} already has a cable attached (#{})".format(
-                self.termination_b, self.termination_b.cable_id
-            ))
-
-        # Validate length and length_unit
-        if self.length is not None and not self.length_unit:
-            raise ValidationError("Must specify a unit when setting a cable length")
-        elif self.length is None:
-            self.length_unit = ''
-
-    def save(self, *args, **kwargs):
-
-        # Store the given length (if any) in meters for use in database ordering
-        if self.length and self.length_unit:
-            self._abs_length = to_meters(self.length, self.length_unit)
-        else:
-            self._abs_length = None
-
-        # Store the parent Device for the A and B terminations (if applicable) to enable filtering
-        if hasattr(self.termination_a, 'device'):
-            self._termination_a_device = self.termination_a.device
-        if hasattr(self.termination_b, 'device'):
-            self._termination_b_device = self.termination_b.device
-
-        super().save(*args, **kwargs)
-
-        # Update the private pk used in __str__ in case this is a new object (i.e. just got its pk)
-        self._pk = self.pk
-
-    def to_csv(self):
-        return (
-            '{}.{}'.format(self.termination_a_type.app_label, self.termination_a_type.model),
-            self.termination_a_id,
-            '{}.{}'.format(self.termination_b_type.app_label, self.termination_b_type.model),
-            self.termination_b_id,
-            self.get_type_display(),
-            self.get_status_display(),
-            self.label,
-            self.color,
-            self.length,
-            self.length_unit,
-        )
-
-    def get_status_class(self):
-        return self.STATUS_CLASS_MAP.get(self.status)
-
-    def get_compatible_types(self):
-        """
-        Return all termination types compatible with termination A.
-        """
-        if self.termination_a is None:
-            return
-        return COMPATIBLE_TERMINATION_TYPES[self.termination_a._meta.model_name]
-=======
-)
->>>>>>> 13349dab
+)