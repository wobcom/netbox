import django_filters
from django.contrib.auth.models import User

from extras.filters import CustomFieldFilterSet, LocalConfigContextFilterSet, CreatedUpdatedFilterSet
from tenancy.filters import TenancyFilterSet
from tenancy.models import Tenant
from utilities.constants import COLOR_CHOICES
from utilities.filters import (
    BaseFilterSet, MultiValueCharFilter, MultiValueMACAddressFilter, MultiValueNumberFilter,
    NameSlugSearchFilterSet, TagFilter, TreeNodeMultipleChoiceFilter,
)
from virtualization.models import Cluster
from .choices import *
from .constants import *
from .models import (
    Cable, ConsolePort, ConsolePortTemplate, ConsoleServerPort, ConsoleServerPortTemplate, Device, DeviceBay,
    DeviceBayTemplate, DeviceRole, DeviceType, FrontPort, FrontPortTemplate, Interface, InterfaceTemplate,
    InventoryItem, Manufacturer, Platform, PlatformVersion, PowerFeed, PowerOutlet, PowerOutletTemplate, PowerPanel,
    PowerPort, PowerPortTemplate, Rack, RackGroup, RackReservation, RackRole, RearPort, RearPortTemplate, Region, Site,
    VirtualChassis,
)


__all__ = (
    'CableFilterSet',
    'ConsoleConnectionFilterSet',
    'ConsolePortFilterSet',
    'ConsolePortTemplateFilterSet',
    'ConsoleServerPortFilterSet',
    'ConsoleServerPortTemplateFilterSet',
    'DeviceBayFilterSet',
    'DeviceBayTemplateFilterSet',
    'DeviceFilterSet',
    'DeviceRoleFilterSet',
    'DeviceTypeFilterSet',
    'FrontPortFilterSet',
    'FrontPortTemplateFilterSet',
    'InterfaceConnectionFilterSet',
    'InterfaceFilterSet',
    'InterfaceTemplateFilterSet',
    'InventoryItemFilterSet',
    'ManufacturerFilterSet',
    'PlatformFilterSet',
    'PowerConnectionFilterSet',
    'PowerFeedFilterSet',
    'PowerOutletFilterSet',
    'PowerOutletTemplateFilterSet',
    'PowerPanelFilterSet',
    'PowerPortFilterSet',
    'PowerPortTemplateFilterSet',
    'RackFilterSet',
    'RackGroupFilterSet',
    'RackReservationFilterSet',
    'RackRoleFilterSet',
    'RearPortFilterSet',
    'RearPortTemplateFilterSet',
    'RegionFilterSet',
    'SiteFilterSet',
    'VirtualChassisFilterSet',
)


class RegionFilterSet(BaseFilterSet, NameSlugSearchFilterSet):
    parent_id = django_filters.ModelMultipleChoiceFilter(
        queryset=Region.objects.all(),
        label='Parent region (ID)',
    )
    parent = django_filters.ModelMultipleChoiceFilter(
        field_name='parent__slug',
        queryset=Region.objects.all(),
        to_field_name='slug',
        label='Parent region (slug)',
    )

    class Meta:
        model = Region
        fields = ['id', 'name', 'slug', 'description']


class SiteFilterSet(BaseFilterSet, TenancyFilterSet, CustomFieldFilterSet, CreatedUpdatedFilterSet):
    q = django_filters.CharFilter(
        method='search',
        label='Search',
    )
    status = django_filters.MultipleChoiceFilter(
        choices=SiteStatusChoices,
        null_value=None
    )
    region_id = TreeNodeMultipleChoiceFilter(
        queryset=Region.objects.all(),
        field_name='region',
        lookup_expr='in',
        label='Region (ID)',
    )
    region = TreeNodeMultipleChoiceFilter(
        queryset=Region.objects.all(),
        field_name='region',
        lookup_expr='in',
        to_field_name='slug',
        label='Region (slug)',
    )
    tag = TagFilter()

    class Meta:
        model = Site
        fields = [
            'id', 'name', 'slug', 'facility', 'asn', 'latitude', 'longitude', 'contact_name', 'contact_phone',
            'contact_email',
        ]

    def search(self, queryset, name, value):
        if not value.strip():
            return queryset
        qs_filter = (
            Q(name__icontains=value) |
            Q(facility__icontains=value) |
            Q(description__icontains=value) |
            Q(physical_address__icontains=value) |
            Q(shipping_address__icontains=value) |
            Q(contact_name__icontains=value) |
            Q(contact_phone__icontains=value) |
            Q(contact_email__icontains=value) |
            Q(comments__icontains=value)
        )
        try:
            qs_filter |= Q(asn=int(value.strip()))
        except ValueError:
            pass
        return queryset.filter(qs_filter)


class RackGroupFilterSet(BaseFilterSet, NameSlugSearchFilterSet):
    region_id = TreeNodeMultipleChoiceFilter(
        queryset=Region.objects.all(),
        field_name='site__region',
        lookup_expr='in',
        label='Region (ID)',
    )
    region = TreeNodeMultipleChoiceFilter(
        queryset=Region.objects.all(),
        field_name='site__region',
        lookup_expr='in',
        to_field_name='slug',
        label='Region (slug)',
    )
    site_id = django_filters.ModelMultipleChoiceFilter(
        queryset=Site.objects.all(),
        label='Site (ID)',
    )
    site = django_filters.ModelMultipleChoiceFilter(
        field_name='site__slug',
        queryset=Site.objects.all(),
        to_field_name='slug',
        label='Site (slug)',
    )
    parent_id = django_filters.ModelMultipleChoiceFilter(
        queryset=RackGroup.objects.all(),
        label='Rack group (ID)',
    )
    parent = django_filters.ModelMultipleChoiceFilter(
        field_name='parent__slug',
        queryset=RackGroup.objects.all(),
        to_field_name='slug',
        label='Rack group (slug)',
    )

    class Meta:
        model = RackGroup
        fields = ['id', 'name', 'slug', 'description']


class RackRoleFilterSet(BaseFilterSet, NameSlugSearchFilterSet):

    class Meta:
        model = RackRole
        fields = ['id', 'name', 'slug', 'color']


class RackFilterSet(BaseFilterSet, TenancyFilterSet, CustomFieldFilterSet, CreatedUpdatedFilterSet):
    q = django_filters.CharFilter(
        method='search',
        label='Search',
    )
    region_id = TreeNodeMultipleChoiceFilter(
        queryset=Region.objects.all(),
        field_name='site__region',
        lookup_expr='in',
        label='Region (ID)',
    )
    region = TreeNodeMultipleChoiceFilter(
        queryset=Region.objects.all(),
        field_name='site__region',
        lookup_expr='in',
        to_field_name='slug',
        label='Region (slug)',
    )
    site_id = django_filters.ModelMultipleChoiceFilter(
        queryset=Site.objects.all(),
        label='Site (ID)',
    )
    site = django_filters.ModelMultipleChoiceFilter(
        field_name='site__slug',
        queryset=Site.objects.all(),
        to_field_name='slug',
        label='Site (slug)',
    )
    group_id = TreeNodeMultipleChoiceFilter(
        queryset=RackGroup.objects.all(),
        field_name='group',
        lookup_expr='in',
        label='Rack group (ID)',
    )
    group = TreeNodeMultipleChoiceFilter(
        queryset=RackGroup.objects.all(),
        field_name='group',
        lookup_expr='in',
        to_field_name='slug',
        label='Rack group (slug)',
    )
    status = django_filters.MultipleChoiceFilter(
        choices=RackStatusChoices,
        null_value=None
    )
    role_id = django_filters.ModelMultipleChoiceFilter(
        queryset=RackRole.objects.all(),
        label='Role (ID)',
    )
    role = django_filters.ModelMultipleChoiceFilter(
        field_name='role__slug',
        queryset=RackRole.objects.all(),
        to_field_name='slug',
        label='Role (slug)',
    )
    serial = django_filters.CharFilter(
        lookup_expr='iexact'
    )
    tag = TagFilter()

    class Meta:
        model = Rack
        fields = [
            'id', 'name', 'facility_id', 'asset_tag', 'type', 'width', 'u_height', 'desc_units',
            'outer_width', 'outer_depth', 'outer_unit',
        ]

    def search(self, queryset, name, value):
        if not value.strip():
            return queryset
        return queryset.filter(
            Q(name__icontains=value) |
            Q(facility_id__icontains=value) |
            Q(serial__icontains=value.strip()) |
            Q(asset_tag__icontains=value.strip()) |
            Q(comments__icontains=value)
        )


class RackReservationFilterSet(BaseFilterSet, TenancyFilterSet):
    q = django_filters.CharFilter(
        method='search',
        label='Search',
    )
    rack_id = django_filters.ModelMultipleChoiceFilter(
        queryset=Rack.objects.all(),
        label='Rack (ID)',
    )
    site_id = django_filters.ModelMultipleChoiceFilter(
        field_name='rack__site',
        queryset=Site.objects.all(),
        label='Site (ID)',
    )
    site = django_filters.ModelMultipleChoiceFilter(
        field_name='rack__site__slug',
        queryset=Site.objects.all(),
        to_field_name='slug',
        label='Site (slug)',
    )
    group_id = TreeNodeMultipleChoiceFilter(
        queryset=RackGroup.objects.all(),
        field_name='rack__group',
        lookup_expr='in',
        label='Rack group (ID)',
    )
    group = TreeNodeMultipleChoiceFilter(
        queryset=RackGroup.objects.all(),
        field_name='rack__group',
        lookup_expr='in',
        to_field_name='slug',
        label='Rack group (slug)',
    )
    user_id = django_filters.ModelMultipleChoiceFilter(
        queryset=User.objects.all(),
        label='User (ID)',
    )
    user = django_filters.ModelMultipleChoiceFilter(
        field_name='user',
        queryset=User.objects.all(),
        to_field_name='username',
        label='User (name)',
    )

    class Meta:
        model = RackReservation
        fields = ['created']

    def search(self, queryset, name, value):
        if not value.strip():
            return queryset
        return queryset.filter(
            Q(rack__name__icontains=value) |
            Q(rack__facility_id__icontains=value) |
            Q(user__username__icontains=value) |
            Q(description__icontains=value)
        )


class ManufacturerFilterSet(BaseFilterSet, NameSlugSearchFilterSet):

    class Meta:
        model = Manufacturer
        fields = ['id', 'name', 'slug', 'description']


class DeviceTypeFilterSet(BaseFilterSet, CustomFieldFilterSet, CreatedUpdatedFilterSet):
    q = django_filters.CharFilter(
        method='search',
        label='Search',
    )
    manufacturer_id = django_filters.ModelMultipleChoiceFilter(
        queryset=Manufacturer.objects.all(),
        label='Manufacturer (ID)',
    )
    manufacturer = django_filters.ModelMultipleChoiceFilter(
        field_name='manufacturer__slug',
        queryset=Manufacturer.objects.all(),
        to_field_name='slug',
        label='Manufacturer (slug)',
    )
    console_ports = django_filters.BooleanFilter(
        method='_console_ports',
        label='Has console ports',
    )
    console_server_ports = django_filters.BooleanFilter(
        method='_console_server_ports',
        label='Has console server ports',
    )
    power_ports = django_filters.BooleanFilter(
        method='_power_ports',
        label='Has power ports',
    )
    power_outlets = django_filters.BooleanFilter(
        method='_power_outlets',
        label='Has power outlets',
    )
    interfaces = django_filters.BooleanFilter(
        method='_interfaces',
        label='Has interfaces',
    )
    pass_through_ports = django_filters.BooleanFilter(
        method='_pass_through_ports',
        label='Has pass-through ports',
    )
    device_bays = django_filters.BooleanFilter(
        method='_device_bays',
        label='Has device bays',
    )
    tag = TagFilter()

    class Meta:
        model = DeviceType
        fields = [
            'model', 'slug', 'part_number', 'u_height', 'is_full_depth', 'subdevice_role',
        ]

    def search(self, queryset, name, value):
        if not value.strip():
            return queryset
        return queryset.filter(
            Q(manufacturer__name__icontains=value) |
            Q(model__icontains=value) |
            Q(part_number__icontains=value) |
            Q(comments__icontains=value)
        )

    def _console_ports(self, queryset, name, value):
        return queryset.exclude(consoleport_templates__isnull=value)

    def _console_server_ports(self, queryset, name, value):
        return queryset.exclude(consoleserverport_templates__isnull=value)

    def _power_ports(self, queryset, name, value):
        return queryset.exclude(powerport_templates__isnull=value)

    def _power_outlets(self, queryset, name, value):
        return queryset.exclude(poweroutlet_templates__isnull=value)

    def _interfaces(self, queryset, name, value):
        return queryset.exclude(interface_templates__isnull=value)

    def _pass_through_ports(self, queryset, name, value):
        return queryset.exclude(
            frontport_templates__isnull=value,
            rearport_templates__isnull=value
        )

    def _device_bays(self, queryset, name, value):
        return queryset.exclude(device_bay_templates__isnull=value)


class DeviceTypeComponentFilterSet(NameSlugSearchFilterSet):
    devicetype_id = django_filters.ModelMultipleChoiceFilter(
        queryset=DeviceType.objects.all(),
        field_name='device_type_id',
        label='Device type (ID)',
    )


class ConsolePortTemplateFilterSet(BaseFilterSet, DeviceTypeComponentFilterSet):

    class Meta:
        model = ConsolePortTemplate
        fields = ['id', 'name', 'type']


class ConsoleServerPortTemplateFilterSet(BaseFilterSet, DeviceTypeComponentFilterSet):

    class Meta:
        model = ConsoleServerPortTemplate
        fields = ['id', 'name', 'type']


class PowerPortTemplateFilterSet(BaseFilterSet, DeviceTypeComponentFilterSet):

    class Meta:
        model = PowerPortTemplate
        fields = ['id', 'name', 'type', 'maximum_draw', 'allocated_draw']


class PowerOutletTemplateFilterSet(BaseFilterSet, DeviceTypeComponentFilterSet):

    class Meta:
        model = PowerOutletTemplate
        fields = ['id', 'name', 'type', 'feed_leg']


class InterfaceTemplateFilterSet(BaseFilterSet, DeviceTypeComponentFilterSet):

    class Meta:
        model = InterfaceTemplate
        fields = ['id', 'name', 'type', 'mgmt_only']


class FrontPortTemplateFilterSet(BaseFilterSet, DeviceTypeComponentFilterSet):

    class Meta:
        model = FrontPortTemplate
        fields = ['id', 'name', 'type']


class RearPortTemplateFilterSet(BaseFilterSet, DeviceTypeComponentFilterSet):

    class Meta:
        model = RearPortTemplate
        fields = ['id', 'name', 'type', 'positions']


class DeviceBayTemplateFilterSet(BaseFilterSet, DeviceTypeComponentFilterSet):

    class Meta:
        model = DeviceBayTemplate
        fields = ['id', 'name']


class DeviceRoleFilterSet(BaseFilterSet, NameSlugSearchFilterSet):

    class Meta:
        model = DeviceRole
        fields = ['id', 'name', 'slug', 'color', 'vm_role']


class PlatformFilterSet(BaseFilterSet, NameSlugSearchFilterSet):
    manufacturer_id = django_filters.ModelMultipleChoiceFilter(
        field_name='manufacturer',
        queryset=Manufacturer.objects.all(),
        label='Manufacturer (ID)',
    )
    manufacturer = django_filters.ModelMultipleChoiceFilter(
        field_name='manufacturer__slug',
        queryset=Manufacturer.objects.all(),
        to_field_name='slug',
        label='Manufacturer (slug)',
    )

    class Meta:
        model = Platform
        fields = ['id', 'name', 'slug', 'napalm_driver', 'description']


<<<<<<< HEAD
class PlatformVersionFilter(NameSlugSearchFilterSet):
    platform_id = django_filters.ModelMultipleChoiceFilter(
        field_name='platform',
        queryset=Platform.objects.all(),
        label='Platform (ID)',
    )
    platform = django_filters.ModelMultipleChoiceFilter(
        field_name='platform__slug',
        queryset=Platform.objects.all(),
        to_field_name='slug',
        label='Platform (slug)',
    )

    class Meta:
        model = PlatformVersion
        fields = ['id', 'name']


class DeviceFilter(LocalConfigContextFilter, TenancyFilterSet, CustomFieldFilterSet):
    id__in = NumericInFilter(
        field_name='id',
        lookup_expr='in'
    )
=======
class DeviceFilterSet(
    BaseFilterSet,
    TenancyFilterSet,
    LocalConfigContextFilterSet,
    CustomFieldFilterSet,
    CreatedUpdatedFilterSet
):
>>>>>>> d79ed76d
    q = django_filters.CharFilter(
        method='search',
        label='Search',
    )
    manufacturer_id = django_filters.ModelMultipleChoiceFilter(
        field_name='device_type__manufacturer',
        queryset=Manufacturer.objects.all(),
        label='Manufacturer (ID)',
    )
    manufacturer = django_filters.ModelMultipleChoiceFilter(
        field_name='device_type__manufacturer__slug',
        queryset=Manufacturer.objects.all(),
        to_field_name='slug',
        label='Manufacturer (slug)',
    )
    device_type_id = django_filters.ModelMultipleChoiceFilter(
        queryset=DeviceType.objects.all(),
        label='Device type (ID)',
    )
    role_id = django_filters.ModelMultipleChoiceFilter(
        field_name='device_role_id',
        queryset=DeviceRole.objects.all(),
        label='Role (ID)',
    )
    role = django_filters.ModelMultipleChoiceFilter(
        field_name='device_role__slug',
        queryset=DeviceRole.objects.all(),
        to_field_name='slug',
        label='Role (slug)',
    )
    platform_id = django_filters.ModelMultipleChoiceFilter(
        queryset=Platform.objects.all(),
        label='Platform (ID)',
    )
    platform = django_filters.ModelMultipleChoiceFilter(
        field_name='platform__slug',
        queryset=Platform.objects.all(),
        to_field_name='slug',
        label='Platform (slug)',
    )
    platform_version_id = django_filters.ModelMultipleChoiceFilter(
        queryset=PlatformVersion.objects.all(),
        label='Platform Version (ID)',
    )
    region_id = TreeNodeMultipleChoiceFilter(
        queryset=Region.objects.all(),
        field_name='site__region',
        lookup_expr='in',
        label='Region (ID)',
    )
    region = TreeNodeMultipleChoiceFilter(
        queryset=Region.objects.all(),
        field_name='site__region',
        lookup_expr='in',
        to_field_name='slug',
        label='Region (slug)',
    )
    site_id = django_filters.ModelMultipleChoiceFilter(
        queryset=Site.objects.all(),
        label='Site (ID)',
    )
    site = django_filters.ModelMultipleChoiceFilter(
        field_name='site__slug',
        queryset=Site.objects.all(),
        to_field_name='slug',
        label='Site name (slug)',
    )
    rack_group_id = TreeNodeMultipleChoiceFilter(
        queryset=RackGroup.objects.all(),
        field_name='rack__group',
        lookup_expr='in',
        label='Rack group (ID)',
    )
    rack_id = django_filters.ModelMultipleChoiceFilter(
        field_name='rack',
        queryset=Rack.objects.all(),
        label='Rack (ID)',
    )
    cluster_id = django_filters.ModelMultipleChoiceFilter(
        queryset=Cluster.objects.all(),
        label='VM cluster (ID)',
    )
    model = django_filters.ModelMultipleChoiceFilter(
        field_name='device_type__slug',
        queryset=DeviceType.objects.all(),
        to_field_name='slug',
        label='Device model (slug)',
    )
    status = django_filters.MultipleChoiceFilter(
        choices=DeviceStatusChoices,
        null_value=None
    )
    is_full_depth = django_filters.BooleanFilter(
        field_name='device_type__is_full_depth',
        label='Is full depth',
    )
    mac_address = MultiValueMACAddressFilter(
        field_name='interfaces__mac_address',
        label='MAC address',
    )
    serial = django_filters.CharFilter(
        lookup_expr='iexact'
    )
    has_primary_ip = django_filters.BooleanFilter(
        method='_has_primary_ip',
        label='Has a primary IP',
    )
    virtual_chassis_id = django_filters.ModelMultipleChoiceFilter(
        field_name='virtual_chassis',
        queryset=VirtualChassis.objects.all(),
        label='Virtual chassis (ID)',
    )
    virtual_chassis_member = django_filters.BooleanFilter(
        method='_virtual_chassis_member',
        label='Is a virtual chassis member'
    )
    console_ports = django_filters.BooleanFilter(
        method='_console_ports',
        label='Has console ports',
    )
    console_server_ports = django_filters.BooleanFilter(
        method='_console_server_ports',
        label='Has console server ports',
    )
    power_ports = django_filters.BooleanFilter(
        method='_power_ports',
        label='Has power ports',
    )
    power_outlets = django_filters.BooleanFilter(
        method='_power_outlets',
        label='Has power outlets',
    )
    interfaces = django_filters.BooleanFilter(
        method='_interfaces',
        label='Has interfaces',
    )
    pass_through_ports = django_filters.BooleanFilter(
        method='_pass_through_ports',
        label='Has pass-through ports',
    )
    device_bays = django_filters.BooleanFilter(
        method='_device_bays',
        label='Has device bays',
    )
    tag = TagFilter()

    class Meta:
        model = Device
        fields = ['id', 'name', 'asset_tag', 'face', 'position', 'vc_position', 'vc_priority']

    def search(self, queryset, name, value):
        if not value.strip():
            return queryset
        return queryset.filter(
            Q(name__icontains=value) |
            Q(serial__icontains=value.strip()) |
            Q(inventory_items__serial__icontains=value.strip()) |
            Q(asset_tag__icontains=value.strip()) |
            Q(comments__icontains=value)
        ).distinct()

    def _has_primary_ip(self, queryset, name, value):
        if value:
            return queryset.filter(
                Q(primary_ip4__isnull=False) |
                Q(primary_ip6__isnull=False)
            )
        else:
            return queryset.exclude(
                Q(primary_ip4__isnull=False) |
                Q(primary_ip6__isnull=False)
            )

    def _virtual_chassis_member(self, queryset, name, value):
        return queryset.exclude(virtual_chassis__isnull=value)

    def _console_ports(self, queryset, name, value):
        return queryset.exclude(consoleports__isnull=value)

    def _console_server_ports(self, queryset, name, value):
        return queryset.exclude(consoleserverports__isnull=value)

    def _power_ports(self, queryset, name, value):
        return queryset.exclude(powerports__isnull=value)

    def _power_outlets(self, queryset, name, value):
        return queryset.exclude(poweroutlets__isnull=value)

    def _interfaces(self, queryset, name, value):
        return queryset.exclude(interfaces__isnull=value)

    def _pass_through_ports(self, queryset, name, value):
        return queryset.exclude(
            frontports__isnull=value,
            rearports__isnull=value
        )

    def _device_bays(self, queryset, name, value):
        return queryset.exclude(device_bays__isnull=value)


class DeviceComponentFilterSet(django_filters.FilterSet):
    q = django_filters.CharFilter(
        method='search',
        label='Search',
    )
    region_id = TreeNodeMultipleChoiceFilter(
        queryset=Region.objects.all(),
        field_name='device__site__region',
        lookup_expr='in',
        label='Region (ID)',
    )
    region = TreeNodeMultipleChoiceFilter(
        queryset=Region.objects.all(),
        field_name='device__site__region',
        lookup_expr='in',
        to_field_name='slug',
        label='Region (slug)',
    )
    site_id = django_filters.ModelMultipleChoiceFilter(
        field_name='device__site',
        queryset=Site.objects.all(),
        label='Site (ID)',
    )
    site = django_filters.ModelMultipleChoiceFilter(
        field_name='device__site__slug',
        queryset=Site.objects.all(),
        to_field_name='slug',
        label='Site name (slug)',
    )
    device_id = django_filters.ModelMultipleChoiceFilter(
        queryset=Device.objects.all(),
        label='Device (ID)',
    )
    device = django_filters.ModelMultipleChoiceFilter(
        field_name='device__name',
        queryset=Device.objects.all(),
        to_field_name='name',
        label='Device (name)',
    )
    tag = TagFilter()

    def search(self, queryset, name, value):
        if not value.strip():
            return queryset
        return queryset.filter(
            Q(name__icontains=value) |
            Q(description__icontains=value)
        )


class ConsolePortFilterSet(BaseFilterSet, DeviceComponentFilterSet):
    type = django_filters.MultipleChoiceFilter(
        choices=ConsolePortTypeChoices,
        null_value=None
    )
    cabled = django_filters.BooleanFilter(
        field_name='cable',
        lookup_expr='isnull',
        exclude=True
    )

    class Meta:
        model = ConsolePort
        fields = ['id', 'name', 'description', 'connection_status']


class ConsoleServerPortFilterSet(BaseFilterSet, DeviceComponentFilterSet):
    type = django_filters.MultipleChoiceFilter(
        choices=ConsolePortTypeChoices,
        null_value=None
    )
    cabled = django_filters.BooleanFilter(
        field_name='cable',
        lookup_expr='isnull',
        exclude=True
    )

    class Meta:
        model = ConsoleServerPort
        fields = ['id', 'name', 'description', 'connection_status']


class PowerPortFilterSet(BaseFilterSet, DeviceComponentFilterSet):
    type = django_filters.MultipleChoiceFilter(
        choices=PowerPortTypeChoices,
        null_value=None
    )
    cabled = django_filters.BooleanFilter(
        field_name='cable',
        lookup_expr='isnull',
        exclude=True
    )

    class Meta:
        model = PowerPort
        fields = ['id', 'name', 'maximum_draw', 'allocated_draw', 'description', 'connection_status']


class PowerOutletFilterSet(BaseFilterSet, DeviceComponentFilterSet):
    type = django_filters.MultipleChoiceFilter(
        choices=PowerOutletTypeChoices,
        null_value=None
    )
    cabled = django_filters.BooleanFilter(
        field_name='cable',
        lookup_expr='isnull',
        exclude=True
    )

    class Meta:
        model = PowerOutlet
        fields = ['id', 'name', 'feed_leg', 'description', 'connection_status']


class InterfaceFilterSet(BaseFilterSet, DeviceComponentFilterSet):
    q = django_filters.CharFilter(
        method='search',
        label='Search',
    )
    # Override device and device_id filters from DeviceComponentFilterSet to match against any peer virtual chassis
    # members
    device = MultiValueCharFilter(
        method='filter_device',
        field_name='name',
        label='Device',
    )
    device_id = MultiValueNumberFilter(
        method='filter_device_id',
        field_name='pk',
        label='Device (ID)',
    )
    cabled = django_filters.BooleanFilter(
        field_name='cable',
        lookup_expr='isnull',
        exclude=True
    )
    kind = django_filters.CharFilter(
        method='filter_kind',
        label='Kind of interface',
    )
    lag_id = django_filters.ModelMultipleChoiceFilter(
        field_name='lag',
        queryset=Interface.objects.all(),
        label='LAG interface (ID)',
    )
    mac_address = MultiValueMACAddressFilter()
    tag = TagFilter()
    vlan_id = django_filters.CharFilter(
        method='filter_vlan_id',
        label='Assigned VLAN'
    )
    vlan = django_filters.CharFilter(
        method='filter_vlan',
        label='Assigned VID'
    )
    type = django_filters.MultipleChoiceFilter(
        choices=InterfaceTypeChoices,
        null_value=None
    )

    class Meta:
        model = Interface
        fields = ['id', 'name', 'connection_status', 'type', 'enabled', 'mtu', 'mgmt_only', 'mode', 'description']

<<<<<<< HEAD
    def search(self, queryset, name, value):
        if not value.strip():
            return queryset
        return queryset.filter(
            Q(name__icontains=value) |
            Q(description__icontains=value)
        ).distinct()

    def search(self, queryset, name, value):
        if not value.strip():
            return queryset
        qs_filter = (
            Q(name__icontains=value) |
            Q(device__name__icontains=value) |
            Q(description__icontains=value)
        )
        return queryset.filter(qs_filter)

=======
>>>>>>> d79ed76d
    def filter_device(self, queryset, name, value):
        try:
            devices = Device.objects.filter(**{'{}__in'.format(name): value})
            vc_interface_ids = []
            for device in devices:
                vc_interface_ids.extend(device.vc_interfaces.values_list('id', flat=True))
            return queryset.filter(pk__in=vc_interface_ids)
        except Device.DoesNotExist:
            return queryset.none()

    def filter_device_id(self, queryset, name, id_list):
        # Include interfaces belonging to peer virtual chassis members
        vc_interface_ids = []
        try:
            devices = Device.objects.filter(pk__in=id_list)
            for device in devices:
                vc_interface_ids += device.vc_interfaces.values_list('id', flat=True)
            return queryset.filter(pk__in=vc_interface_ids)
        except Device.DoesNotExist:
            return queryset.none()

    def filter_vlan_id(self, queryset, name, value):
        value = value.strip()
        if not value:
            return queryset
        return queryset.filter(
            Q(untagged_vlan_id=value) |
            Q(tagged_vlans=value)
        )

    def filter_vlan(self, queryset, name, value):
        value = value.strip()
        if not value:
            return queryset
        return queryset.filter(
            Q(untagged_vlan_id__vid=value) |
            Q(tagged_vlans__vid=value)
        )

    def filter_kind(self, queryset, name, value):
        value = value.strip().lower()
        return {
            'physical': queryset.exclude(type__in=NONCONNECTABLE_IFACE_TYPES),
            'virtual': queryset.filter(type__in=VIRTUAL_IFACE_TYPES),
            'wireless': queryset.filter(type__in=WIRELESS_IFACE_TYPES),
        }.get(value, queryset.none())


class FrontPortFilterSet(BaseFilterSet, DeviceComponentFilterSet):
    cabled = django_filters.BooleanFilter(
        field_name='cable',
        lookup_expr='isnull',
        exclude=True
    )

    class Meta:
        model = FrontPort
        fields = ['id', 'name', 'type', 'description']


class RearPortFilterSet(BaseFilterSet, DeviceComponentFilterSet):
    cabled = django_filters.BooleanFilter(
        field_name='cable',
        lookup_expr='isnull',
        exclude=True
    )

    class Meta:
        model = RearPort
        fields = ['id', 'name', 'type', 'positions', 'description']


class DeviceBayFilterSet(BaseFilterSet, DeviceComponentFilterSet):

    class Meta:
        model = DeviceBay
        fields = ['id', 'name', 'description']


class InventoryItemFilterSet(BaseFilterSet, DeviceComponentFilterSet):
    q = django_filters.CharFilter(
        method='search',
        label='Search',
    )
    region_id = TreeNodeMultipleChoiceFilter(
        queryset=Region.objects.all(),
        field_name='device__site__region',
        lookup_expr='in',
        label='Region (ID)',
    )
    region = TreeNodeMultipleChoiceFilter(
        queryset=Region.objects.all(),
        field_name='device__site__region',
        lookup_expr='in',
        to_field_name='slug',
        label='Region (slug)',
    )
    site_id = django_filters.ModelMultipleChoiceFilter(
        field_name='device__site',
        queryset=Site.objects.all(),
        label='Site (ID)',
    )
    site = django_filters.ModelMultipleChoiceFilter(
        field_name='device__site__slug',
        queryset=Site.objects.all(),
        to_field_name='slug',
        label='Site name (slug)',
    )
    device_id = django_filters.ModelChoiceFilter(
        queryset=Device.objects.all(),
        label='Device (ID)',
    )
    device = django_filters.ModelChoiceFilter(
        queryset=Device.objects.all(),
        to_field_name='name',
        label='Device (name)',
    )
    parent_id = django_filters.ModelMultipleChoiceFilter(
        queryset=InventoryItem.objects.all(),
        label='Parent inventory item (ID)',
    )
    manufacturer_id = django_filters.ModelMultipleChoiceFilter(
        queryset=Manufacturer.objects.all(),
        label='Manufacturer (ID)',
    )
    manufacturer = django_filters.ModelMultipleChoiceFilter(
        field_name='manufacturer__slug',
        queryset=Manufacturer.objects.all(),
        to_field_name='slug',
        label='Manufacturer (slug)',
    )
    serial = django_filters.CharFilter(
        lookup_expr='iexact'
    )

    class Meta:
        model = InventoryItem
        fields = ['id', 'name', 'part_id', 'asset_tag', 'discovered']

    def search(self, queryset, name, value):
        if not value.strip():
            return queryset
        qs_filter = (
            Q(name__icontains=value) |
            Q(part_id__icontains=value) |
            Q(serial__icontains=value) |
            Q(asset_tag__icontains=value) |
            Q(description__icontains=value)
        )
        return queryset.filter(qs_filter)


class VirtualChassisFilterSet(BaseFilterSet):
    q = django_filters.CharFilter(
        method='search',
        label='Search',
    )
    region_id = TreeNodeMultipleChoiceFilter(
        queryset=Region.objects.all(),
        field_name='master__site__region',
        lookup_expr='in',
        label='Region (ID)',
    )
    region = TreeNodeMultipleChoiceFilter(
        queryset=Region.objects.all(),
        field_name='master__site__region',
        lookup_expr='in',
        to_field_name='slug',
        label='Region (slug)',
    )
    site_id = django_filters.ModelMultipleChoiceFilter(
        field_name='master__site',
        queryset=Site.objects.all(),
        label='Site (ID)',
    )
    site = django_filters.ModelMultipleChoiceFilter(
        field_name='master__site__slug',
        queryset=Site.objects.all(),
        to_field_name='slug',
        label='Site name (slug)',
    )
    tenant_id = django_filters.ModelMultipleChoiceFilter(
        field_name='master__tenant',
        queryset=Tenant.objects.all(),
        label='Tenant (ID)',
    )
    tenant = django_filters.ModelMultipleChoiceFilter(
        field_name='master__tenant__slug',
        queryset=Tenant.objects.all(),
        to_field_name='slug',
        label='Tenant (slug)',
    )
    tag = TagFilter()

    class Meta:
        model = VirtualChassis
        fields = ['id', 'domain']

    def search(self, queryset, name, value):
        if not value.strip():
            return queryset
        qs_filter = (
            Q(master__name__icontains=value) |
            Q(domain__icontains=value)
        )
        return queryset.filter(qs_filter)


class CableFilterSet(BaseFilterSet):
    q = django_filters.CharFilter(
        method='search',
        label='Search',
    )
    type = django_filters.MultipleChoiceFilter(
        choices=CableTypeChoices
    )
    status = django_filters.MultipleChoiceFilter(
        choices=CableStatusChoices
    )
    color = django_filters.MultipleChoiceFilter(
        choices=COLOR_CHOICES
    )
    device_id = MultiValueNumberFilter(
        method='filter_device'
    )
    device = MultiValueCharFilter(
        method='filter_device',
        field_name='device__name'
    )
    rack_id = MultiValueNumberFilter(
        method='filter_device',
        field_name='device__rack_id'
    )
    rack = MultiValueNumberFilter(
        method='filter_device',
        field_name='device__rack__name'
    )
    site_id = MultiValueNumberFilter(
        method='filter_device',
        field_name='device__site_id'
    )
    site = MultiValueNumberFilter(
        method='filter_device',
        field_name='device__site__slug'
    )
    tenant_id = MultiValueNumberFilter(
        method='filter_device',
        field_name='device__tenant_id'
    )
    tenant = MultiValueNumberFilter(
        method='filter_device',
        field_name='device__tenant__slug'
    )

    class Meta:
        model = Cable
        fields = ['id', 'label', 'length', 'length_unit']

    def search(self, queryset, name, value):
        if not value.strip():
            return queryset
        return queryset.filter(label__icontains=value)

    def filter_device(self, queryset, name, value):
        queryset = queryset.filter(
            Q(**{'_termination_a_{}__in'.format(name): value}) |
            Q(**{'_termination_b_{}__in'.format(name): value})
        )
        return queryset


class ConsoleConnectionFilterSet(BaseFilterSet):
    site = django_filters.CharFilter(
        method='filter_site',
        label='Site (slug)',
    )
    device_id = MultiValueNumberFilter(
        method='filter_device'
    )
    device = MultiValueCharFilter(
        method='filter_device',
        field_name='device__name'
    )

    class Meta:
        model = ConsolePort
        fields = ['name', 'connection_status']

    def filter_site(self, queryset, name, value):
        if not value.strip():
            return queryset
        return queryset.filter(connected_endpoint__device__site__slug=value)

    def filter_device(self, queryset, name, value):
        if not value:
            return queryset
        return queryset.filter(
            Q(**{'{}__in'.format(name): value}) |
            Q(**{'connected_endpoint__{}__in'.format(name): value})
        )


class PowerConnectionFilterSet(BaseFilterSet):
    site = django_filters.CharFilter(
        method='filter_site',
        label='Site (slug)',
    )
    device_id = MultiValueNumberFilter(
        method='filter_device'
    )
    device = MultiValueCharFilter(
        method='filter_device',
        field_name='device__name'
    )

    class Meta:
        model = PowerPort
        fields = ['name', 'connection_status']

    def filter_site(self, queryset, name, value):
        if not value.strip():
            return queryset
        return queryset.filter(_connected_poweroutlet__device__site__slug=value)

    def filter_device(self, queryset, name, value):
        if not value:
            return queryset
        return queryset.filter(
            Q(**{'{}__in'.format(name): value}) |
            Q(**{'_connected_poweroutlet__{}__in'.format(name): value})
        )


class InterfaceConnectionFilterSet(BaseFilterSet):
    site = django_filters.CharFilter(
        method='filter_site',
        label='Site (slug)',
    )
    device_id = MultiValueNumberFilter(
        method='filter_device'
    )
    device = MultiValueCharFilter(
        method='filter_device',
        field_name='device__name'
    )

    class Meta:
        model = Interface
        fields = ['connection_status']

    def filter_site(self, queryset, name, value):
        if not value.strip():
            return queryset
        return queryset.filter(
            Q(device__site__slug=value) |
            Q(_connected_interface__device__site__slug=value)
        )

    def filter_device(self, queryset, name, value):
        if not value:
            return queryset
        return queryset.filter(
            Q(**{'{}__in'.format(name): value}) |
            Q(**{'_connected_interface__{}__in'.format(name): value})
        )


class PowerPanelFilterSet(BaseFilterSet):
    q = django_filters.CharFilter(
        method='search',
        label='Search',
    )
    region_id = TreeNodeMultipleChoiceFilter(
        queryset=Region.objects.all(),
        field_name='site__region',
        lookup_expr='in',
        label='Region (ID)',
    )
    region = TreeNodeMultipleChoiceFilter(
        queryset=Region.objects.all(),
        field_name='site__region',
        lookup_expr='in',
        to_field_name='slug',
        label='Region (slug)',
    )
    site_id = django_filters.ModelMultipleChoiceFilter(
        queryset=Site.objects.all(),
        label='Site (ID)',
    )
    site = django_filters.ModelMultipleChoiceFilter(
        field_name='site__slug',
        queryset=Site.objects.all(),
        to_field_name='slug',
        label='Site name (slug)',
    )
    rack_group_id = TreeNodeMultipleChoiceFilter(
        queryset=RackGroup.objects.all(),
        field_name='rack_group',
        lookup_expr='in',
        label='Rack group (ID)',
    )

    class Meta:
        model = PowerPanel
        fields = ['name']

    def search(self, queryset, name, value):
        if not value.strip():
            return queryset
        qs_filter = (
            Q(name__icontains=value)
        )
        return queryset.filter(qs_filter)


class PowerFeedFilterSet(BaseFilterSet, CustomFieldFilterSet, CreatedUpdatedFilterSet):
    q = django_filters.CharFilter(
        method='search',
        label='Search',
    )
    region_id = TreeNodeMultipleChoiceFilter(
        queryset=Region.objects.all(),
        field_name='power_panel__site__region',
        lookup_expr='in',
        label='Region (ID)',
    )
    region = TreeNodeMultipleChoiceFilter(
        queryset=Region.objects.all(),
        field_name='power_panel__site__region',
        lookup_expr='in',
        to_field_name='slug',
        label='Region (slug)',
    )
    site_id = django_filters.ModelMultipleChoiceFilter(
        field_name='power_panel__site',
        queryset=Site.objects.all(),
        label='Site (ID)',
    )
    site = django_filters.ModelMultipleChoiceFilter(
        field_name='power_panel__site__slug',
        queryset=Site.objects.all(),
        to_field_name='slug',
        label='Site name (slug)',
    )
    power_panel_id = django_filters.ModelMultipleChoiceFilter(
        queryset=PowerPanel.objects.all(),
        label='Power panel (ID)',
    )
    rack_id = django_filters.ModelMultipleChoiceFilter(
        field_name='rack',
        queryset=Rack.objects.all(),
        label='Rack (ID)',
    )
    tag = TagFilter()

    class Meta:
        model = PowerFeed
        fields = ['name', 'status', 'type', 'supply', 'phase', 'voltage', 'amperage', 'max_utilization']

    def search(self, queryset, name, value):
        if not value.strip():
            return queryset
        qs_filter = (
            Q(name__icontains=value) |
            Q(comments__icontains=value)
        )
        return queryset.filter(qs_filter)<|MERGE_RESOLUTION|>--- conflicted
+++ resolved
@@ -496,7 +496,6 @@
         fields = ['id', 'name', 'slug', 'napalm_driver', 'description']
 
 
-<<<<<<< HEAD
 class PlatformVersionFilter(NameSlugSearchFilterSet):
     platform_id = django_filters.ModelMultipleChoiceFilter(
         field_name='platform',
@@ -515,12 +514,6 @@
         fields = ['id', 'name']
 
 
-class DeviceFilter(LocalConfigContextFilter, TenancyFilterSet, CustomFieldFilterSet):
-    id__in = NumericInFilter(
-        field_name='id',
-        lookup_expr='in'
-    )
-=======
 class DeviceFilterSet(
     BaseFilterSet,
     TenancyFilterSet,
@@ -528,7 +521,6 @@
     CustomFieldFilterSet,
     CreatedUpdatedFilterSet
 ):
->>>>>>> d79ed76d
     q = django_filters.CharFilter(
         method='search',
         label='Search',
@@ -894,27 +886,6 @@
         model = Interface
         fields = ['id', 'name', 'connection_status', 'type', 'enabled', 'mtu', 'mgmt_only', 'mode', 'description']
 
-<<<<<<< HEAD
-    def search(self, queryset, name, value):
-        if not value.strip():
-            return queryset
-        return queryset.filter(
-            Q(name__icontains=value) |
-            Q(description__icontains=value)
-        ).distinct()
-
-    def search(self, queryset, name, value):
-        if not value.strip():
-            return queryset
-        qs_filter = (
-            Q(name__icontains=value) |
-            Q(device__name__icontains=value) |
-            Q(description__icontains=value)
-        )
-        return queryset.filter(qs_filter)
-
-=======
->>>>>>> d79ed76d
     def filter_device(self, queryset, name, value):
         try:
             devices = Device.objects.filter(**{'{}__in'.format(name): value})
