import django_tables2 as tables
from django_tables2.utils import Accessor

from dcim.tables import BaseInterfaceTable
from tenancy.tables import COL_TENANT
from utilities.tables import BaseTable, ButtonsColumn, ColoredLabelColumn, TagColumn, ToggleColumn
from .models import Cluster, ClusterGroup, ClusterType, VirtualMachine, VMInterface

VIRTUALMACHINE_STATUS = """
<span class="label label-{{ record.get_status_class }}">{{ record.get_status_display }}</span>
"""

VIRTUALMACHINE_PRIMARY_IP = """
{{ record.primary_ip6.address.ip|default:"" }}
{% if record.primary_ip6 and record.primary_ip4 %}<br />{% endif %}
{{ record.primary_ip4.address.ip|default:"" }}
"""

CLUSTER_DEVICE_COUNT = """
<a href="{% url 'dcim:device_list' %}?cluster_id={{ record.pk }}">{{ value|default:0 }}</a>
"""

CLUSTER_VM_COUNT = """
<a href="{% url 'virtualization:virtualmachine_list' %}?cluster_id={{ record.pk }}">{{ value|default:0 }}</a>
"""


#
# Cluster types
#

class ClusterTypeTable(BaseTable):
    pk = ToggleColumn()
    name = tables.LinkColumn()
    cluster_count = tables.Column(
        verbose_name='Clusters'
    )
    actions = ButtonsColumn(ClusterType, pk_field='slug')

    class Meta(BaseTable.Meta):
        model = ClusterType
        fields = ('pk', 'name', 'slug', 'cluster_count', 'description', 'actions')
        default_columns = ('pk', 'name', 'cluster_count', 'description', 'actions')


#
# Cluster groups
#

class ClusterGroupTable(BaseTable):
    pk = ToggleColumn()
    name = tables.LinkColumn()
    cluster_count = tables.Column(
        verbose_name='Clusters'
    )
    actions = ButtonsColumn(ClusterGroup, pk_field='slug')

    class Meta(BaseTable.Meta):
        model = ClusterGroup
        fields = ('pk', 'name', 'slug', 'cluster_count', 'description', 'actions')
        default_columns = ('pk', 'name', 'cluster_count', 'description', 'actions')


#
# Clusters
#

class ClusterTable(BaseTable):
    pk = ToggleColumn()
    name = tables.LinkColumn()
    tenant = tables.Column(
        linkify=True
    )
    site = tables.Column(
        linkify=True
    )
<<<<<<< HEAD
    device_count = tables.Column(
        accessor=Accessor('devices__unrestricted__count'),
        orderable=False,
        verbose_name='Devices'
    )
    vm_count = tables.Column(
        accessor=Accessor('virtual_machines__unrestricted__count'),
        orderable=False,
=======
    device_count = tables.TemplateColumn(
        template_code=CLUSTER_DEVICE_COUNT,
        verbose_name='Devices'
    )
    vm_count = tables.TemplateColumn(
        template_code=CLUSTER_VM_COUNT,
>>>>>>> 357bf671
        verbose_name='VMs'
    )
    tags = TagColumn(
        url_name='virtualization:cluster_list'
    )

    class Meta(BaseTable.Meta):
        model = Cluster
        fields = ('pk', 'name', 'type', 'group', 'tenant', 'site', 'device_count', 'vm_count', 'tags')
        default_columns = ('pk', 'name', 'type', 'group', 'tenant', 'site', 'device_count', 'vm_count')


#
# Virtual machines
#

class VirtualMachineTable(BaseTable):
    pk = ToggleColumn()
    name = tables.LinkColumn()
    status = tables.TemplateColumn(
        template_code=VIRTUALMACHINE_STATUS
    )
    cluster = tables.Column(
        linkify=True
    )
    role = ColoredLabelColumn()
    tenant = tables.TemplateColumn(
        template_code=COL_TENANT
    )

    class Meta(BaseTable.Meta):
        model = VirtualMachine
        fields = ('pk', 'name', 'status', 'cluster', 'role', 'tenant', 'vcpus', 'memory', 'disk')


class VirtualMachineDetailTable(VirtualMachineTable):
    primary_ip4 = tables.Column(
        linkify=True,
        verbose_name='IPv4 Address'
    )
    primary_ip6 = tables.Column(
        linkify=True,
        verbose_name='IPv6 Address'
    )
    primary_ip = tables.TemplateColumn(
        orderable=False,
        verbose_name='IP Address',
        template_code=VIRTUALMACHINE_PRIMARY_IP
    )
    tags = TagColumn(
        url_name='virtualization:virtualmachine_list'
    )

    class Meta(BaseTable.Meta):
        model = VirtualMachine
        fields = (
            'pk', 'name', 'status', 'cluster', 'role', 'tenant', 'platform', 'vcpus', 'memory', 'disk', 'primary_ip4',
            'primary_ip6', 'primary_ip', 'tags',
        )
        default_columns = (
            'pk', 'name', 'status', 'cluster', 'role', 'tenant', 'vcpus', 'memory', 'disk', 'primary_ip',
        )


#
# VM components
#

class VMInterfaceTable(BaseInterfaceTable):
    pk = ToggleColumn()
    virtual_machine = tables.LinkColumn()
    name = tables.Column(
        linkify=True
    )

    class Meta(BaseTable.Meta):
        model = VMInterface
        fields = (
            'pk', 'virtual_machine', 'name', 'enabled', 'mac_address', 'mtu', 'description', 'ip_addresses',
            'untagged_vlan', 'tagged_vlans',
        )
        default_columns = ('pk', 'virtual_machine', 'name', 'enabled', 'description')<|MERGE_RESOLUTION|>--- conflicted
+++ resolved
@@ -16,11 +16,11 @@
 {{ record.primary_ip4.address.ip|default:"" }}
 """
 
-CLUSTER_DEVICE_COUNT = """
+DEVICE_COUNT = """
 <a href="{% url 'dcim:device_list' %}?cluster_id={{ record.pk }}">{{ value|default:0 }}</a>
 """
 
-CLUSTER_VM_COUNT = """
+VM_COUNT = """
 <a href="{% url 'virtualization:virtualmachine_list' %}?cluster_id={{ record.pk }}">{{ value|default:0 }}</a>
 """
 
@@ -74,23 +74,12 @@
     site = tables.Column(
         linkify=True
     )
-<<<<<<< HEAD
-    device_count = tables.Column(
-        accessor=Accessor('devices__unrestricted__count'),
-        orderable=False,
-        verbose_name='Devices'
-    )
-    vm_count = tables.Column(
-        accessor=Accessor('virtual_machines__unrestricted__count'),
-        orderable=False,
-=======
     device_count = tables.TemplateColumn(
-        template_code=CLUSTER_DEVICE_COUNT,
+        template_code=DEVICE_COUNT,
         verbose_name='Devices'
     )
     vm_count = tables.TemplateColumn(
-        template_code=CLUSTER_VM_COUNT,
->>>>>>> 357bf671
+        template_code=VM_COUNT,
         verbose_name='VMs'
     )
     tags = TagColumn(
