from django.contrib import messages
from django.db import transaction
from django.db.models import Prefetch
from django.shortcuts import get_object_or_404, redirect, render
from django.urls import reverse

from dcim.models import Device
from dcim.tables import DeviceTable
from extras.views import ObjectConfigContextView
from ipam.models import IPAddress, Service
from ipam.tables import InterfaceIPAddressTable, InterfaceVLANTable
from netbox.views import generic
from secrets.models import Secret
from utilities.utils import get_subquery
from . import filters, forms, tables
from .models import Cluster, ClusterGroup, ClusterType, VirtualMachine, VMInterface


#
# Cluster types
#

<<<<<<< HEAD
class ClusterTypeListView(generic.ObjectListView):
    queryset = ClusterType.objects.annotate(cluster_count=Count('clusters')).order_by(*ClusterType._meta.ordering)
=======
class ClusterTypeListView(ObjectListView):
    queryset = ClusterType.objects.annotate(
        cluster_count=get_subquery(Cluster, 'type')
    )
>>>>>>> f55e966c
    table = tables.ClusterTypeTable


class ClusterTypeEditView(generic.ObjectEditView):
    queryset = ClusterType.objects.all()
    model_form = forms.ClusterTypeForm


class ClusterTypeDeleteView(generic.ObjectDeleteView):
    queryset = ClusterType.objects.all()


class ClusterTypeBulkImportView(generic.BulkImportView):
    queryset = ClusterType.objects.all()
    model_form = forms.ClusterTypeCSVForm
    table = tables.ClusterTypeTable


<<<<<<< HEAD
class ClusterTypeBulkDeleteView(generic.BulkDeleteView):
    queryset = ClusterType.objects.annotate(cluster_count=Count('clusters')).order_by(*ClusterType._meta.ordering)
=======
class ClusterTypeBulkDeleteView(BulkDeleteView):
    queryset = ClusterType.objects.annotate(
        cluster_count=get_subquery(Cluster, 'type')
    )
>>>>>>> f55e966c
    table = tables.ClusterTypeTable


#
# Cluster groups
#

<<<<<<< HEAD
class ClusterGroupListView(generic.ObjectListView):
    queryset = ClusterGroup.objects.annotate(cluster_count=Count('clusters')).order_by(*ClusterGroup._meta.ordering)
=======
class ClusterGroupListView(ObjectListView):
    queryset = ClusterGroup.objects.annotate(
        cluster_count=get_subquery(Cluster, 'group')
    )
>>>>>>> f55e966c
    table = tables.ClusterGroupTable


class ClusterGroupEditView(generic.ObjectEditView):
    queryset = ClusterGroup.objects.all()
    model_form = forms.ClusterGroupForm


class ClusterGroupDeleteView(generic.ObjectDeleteView):
    queryset = ClusterGroup.objects.all()


class ClusterGroupBulkImportView(generic.BulkImportView):
    queryset = ClusterGroup.objects.all()
    model_form = forms.ClusterGroupCSVForm
    table = tables.ClusterGroupTable


<<<<<<< HEAD
class ClusterGroupBulkDeleteView(generic.BulkDeleteView):
    queryset = ClusterGroup.objects.annotate(cluster_count=Count('clusters')).order_by(*ClusterGroup._meta.ordering)
=======
class ClusterGroupBulkDeleteView(BulkDeleteView):
    queryset = ClusterGroup.objects.annotate(
        cluster_count=get_subquery(Cluster, 'group')
    )
>>>>>>> f55e966c
    table = tables.ClusterGroupTable


#
# Clusters
#

class ClusterListView(generic.ObjectListView):
    permission_required = 'virtualization.view_cluster'
    queryset = Cluster.objects.annotate(
        device_count=get_subquery(Device, 'cluster'),
        vm_count=get_subquery(VirtualMachine, 'cluster')
    )
    table = tables.ClusterTable
    filterset = filters.ClusterFilterSet
    filterset_form = forms.ClusterFilterForm


class ClusterView(generic.ObjectView):
    queryset = Cluster.objects.all()

    def get_extra_context(self, request, instance):
        devices = Device.objects.restrict(request.user, 'view').filter(cluster=instance).prefetch_related(
            'site', 'rack', 'tenant', 'device_type__manufacturer'
        )
        device_table = DeviceTable(list(devices), orderable=False)
        if request.user.has_perm('virtualization.change_cluster'):
            device_table.columns.show('pk')

        return {
            'device_table': device_table,
        }


class ClusterEditView(generic.ObjectEditView):
    template_name = 'virtualization/cluster_edit.html'
    queryset = Cluster.objects.all()
    model_form = forms.ClusterForm


class ClusterDeleteView(generic.ObjectDeleteView):
    queryset = Cluster.objects.all()


class ClusterBulkImportView(generic.BulkImportView):
    queryset = Cluster.objects.all()
    model_form = forms.ClusterCSVForm
    table = tables.ClusterTable


class ClusterBulkEditView(generic.BulkEditView):
    queryset = Cluster.objects.prefetch_related('type', 'group', 'site')
    filterset = filters.ClusterFilterSet
    table = tables.ClusterTable
    form = forms.ClusterBulkEditForm


class ClusterBulkDeleteView(generic.BulkDeleteView):
    queryset = Cluster.objects.prefetch_related('type', 'group', 'site')
    filterset = filters.ClusterFilterSet
    table = tables.ClusterTable


class ClusterAddDevicesView(generic.ObjectEditView):
    queryset = Cluster.objects.all()
    form = forms.ClusterAddDevicesForm
    template_name = 'virtualization/cluster_add_devices.html'

    def get(self, request, pk):
        cluster = get_object_or_404(self.queryset, pk=pk)
        form = self.form(cluster, initial=request.GET)

        return render(request, self.template_name, {
            'cluster': cluster,
            'form': form,
            'return_url': reverse('virtualization:cluster', kwargs={'pk': pk}),
        })

    def post(self, request, pk):
        cluster = get_object_or_404(self.queryset, pk=pk)
        form = self.form(cluster, request.POST)

        if form.is_valid():

            device_pks = form.cleaned_data['devices']
            with transaction.atomic():

                # Assign the selected Devices to the Cluster
                for device in Device.objects.filter(pk__in=device_pks):
                    device.cluster = cluster
                    device.save()

            messages.success(request, "Added {} devices to cluster {}".format(
                len(device_pks), cluster
            ))
            return redirect(cluster.get_absolute_url())

        return render(request, self.template_name, {
            'cluster': cluster,
            'form': form,
            'return_url': cluster.get_absolute_url(),
        })


class ClusterRemoveDevicesView(generic.ObjectEditView):
    queryset = Cluster.objects.all()
    form = forms.ClusterRemoveDevicesForm
    template_name = 'generic/object_bulk_remove.html'

    def post(self, request, pk):

        cluster = get_object_or_404(self.queryset, pk=pk)

        if '_confirm' in request.POST:
            form = self.form(request.POST)
            if form.is_valid():

                device_pks = form.cleaned_data['pk']
                with transaction.atomic():

                    # Remove the selected Devices from the Cluster
                    for device in Device.objects.filter(pk__in=device_pks):
                        device.cluster = None
                        device.save()

                messages.success(request, "Removed {} devices from cluster {}".format(
                    len(device_pks), cluster
                ))
                return redirect(cluster.get_absolute_url())

        else:
            form = self.form(initial={'pk': request.POST.getlist('pk')})

        selected_objects = Device.objects.filter(pk__in=form.initial['pk'])
        device_table = DeviceTable(list(selected_objects), orderable=False)

        return render(request, self.template_name, {
            'form': form,
            'parent_obj': cluster,
            'table': device_table,
            'obj_type_plural': 'devices',
            'return_url': cluster.get_absolute_url(),
        })


#
# Virtual machines
#

class VirtualMachineListView(generic.ObjectListView):
    queryset = VirtualMachine.objects.all()
    filterset = filters.VirtualMachineFilterSet
    filterset_form = forms.VirtualMachineFilterForm
    table = tables.VirtualMachineDetailTable
    template_name = 'virtualization/virtualmachine_list.html'


class VirtualMachineView(generic.ObjectView):
    queryset = VirtualMachine.objects.prefetch_related('tenant__group')

    def get_extra_context(self, request, instance):
        # Interfaces
        vminterfaces = VMInterface.objects.restrict(request.user, 'view').filter(
            virtual_machine=instance
        ).prefetch_related(
            Prefetch('ip_addresses', queryset=IPAddress.objects.restrict(request.user))
        )
        vminterface_table = tables.VirtualMachineVMInterfaceTable(vminterfaces, user=request.user, orderable=False)
        if request.user.has_perm('virtualization.change_vminterface') or \
                request.user.has_perm('virtualization.delete_vminterface'):
            vminterface_table.columns.show('pk')

        # Services
        services = Service.objects.restrict(request.user, 'view').filter(
            virtual_machine=instance
        ).prefetch_related(
            Prefetch('ipaddresses', queryset=IPAddress.objects.restrict(request.user))
        )

        # Secrets
        secrets = Secret.objects.restrict(request.user, 'view').filter(virtual_machine=instance)

        return {
            'vminterface_table': vminterface_table,
            'services': services,
            'secrets': secrets,
        }


class VirtualMachineConfigContextView(ObjectConfigContextView):
    queryset = VirtualMachine.objects.annotate_config_context_data()
    base_template = 'virtualization/virtualmachine.html'


class VirtualMachineEditView(generic.ObjectEditView):
    queryset = VirtualMachine.objects.all()
    model_form = forms.VirtualMachineForm
    template_name = 'virtualization/virtualmachine_edit.html'


class VirtualMachineDeleteView(generic.ObjectDeleteView):
    queryset = VirtualMachine.objects.all()


class VirtualMachineBulkImportView(generic.BulkImportView):
    queryset = VirtualMachine.objects.all()
    model_form = forms.VirtualMachineCSVForm
    table = tables.VirtualMachineTable


class VirtualMachineBulkEditView(generic.BulkEditView):
    queryset = VirtualMachine.objects.prefetch_related('cluster', 'tenant', 'role')
    filterset = filters.VirtualMachineFilterSet
    table = tables.VirtualMachineTable
    form = forms.VirtualMachineBulkEditForm


class VirtualMachineBulkDeleteView(generic.BulkDeleteView):
    queryset = VirtualMachine.objects.prefetch_related('cluster', 'tenant', 'role')
    filterset = filters.VirtualMachineFilterSet
    table = tables.VirtualMachineTable


#
# VM interfaces
#

class VMInterfaceListView(generic.ObjectListView):
    queryset = VMInterface.objects.all()
    filterset = filters.VMInterfaceFilterSet
    filterset_form = forms.VMInterfaceFilterForm
    table = tables.VMInterfaceTable
    action_buttons = ('export',)


class VMInterfaceView(generic.ObjectView):
    queryset = VMInterface.objects.all()

    def get_extra_context(self, request, instance):
        # Get assigned IP addresses
        ipaddress_table = InterfaceIPAddressTable(
            data=instance.ip_addresses.restrict(request.user, 'view').prefetch_related('vrf', 'tenant'),
            orderable=False
        )

        # Get assigned VLANs and annotate whether each is tagged or untagged
        vlans = []
        if instance.untagged_vlan is not None:
            vlans.append(instance.untagged_vlan)
            vlans[0].tagged = False
        for vlan in instance.tagged_vlans.restrict(request.user).prefetch_related('site', 'group', 'tenant', 'role'):
            vlan.tagged = True
            vlans.append(vlan)
        vlan_table = InterfaceVLANTable(
            interface=instance,
            data=vlans,
            orderable=False
        )

        return {
            'ipaddress_table': ipaddress_table,
            'vlan_table': vlan_table,
        }


# TODO: This should not use ComponentCreateView
class VMInterfaceCreateView(generic.ComponentCreateView):
    queryset = VMInterface.objects.all()
    form = forms.VMInterfaceCreateForm
    model_form = forms.VMInterfaceForm
    template_name = 'virtualization/virtualmachine_component_add.html'


class VMInterfaceEditView(generic.ObjectEditView):
    queryset = VMInterface.objects.all()
    model_form = forms.VMInterfaceForm
    template_name = 'virtualization/vminterface_edit.html'


class VMInterfaceDeleteView(generic.ObjectDeleteView):
    queryset = VMInterface.objects.all()


class VMInterfaceBulkImportView(generic.BulkImportView):
    queryset = VMInterface.objects.all()
    model_form = forms.VMInterfaceCSVForm
    table = tables.VMInterfaceTable


class VMInterfaceBulkEditView(generic.BulkEditView):
    queryset = VMInterface.objects.all()
    table = tables.VMInterfaceTable
    form = forms.VMInterfaceBulkEditForm


class VMInterfaceBulkRenameView(generic.BulkRenameView):
    queryset = VMInterface.objects.all()
    form = forms.VMInterfaceBulkRenameForm


class VMInterfaceBulkDeleteView(generic.BulkDeleteView):
    queryset = VMInterface.objects.all()
    table = tables.VMInterfaceTable


#
# Bulk Device component creation
#

class VirtualMachineBulkAddInterfaceView(generic.BulkComponentCreateView):
    parent_model = VirtualMachine
    parent_field = 'virtual_machine'
    form = forms.VMInterfaceBulkCreateForm
    queryset = VMInterface.objects.all()
    model_form = forms.VMInterfaceForm
    filterset = filters.VirtualMachineFilterSet
    table = tables.VirtualMachineTable<|MERGE_RESOLUTION|>--- conflicted
+++ resolved
@@ -20,15 +20,10 @@
 # Cluster types
 #
 
-<<<<<<< HEAD
 class ClusterTypeListView(generic.ObjectListView):
-    queryset = ClusterType.objects.annotate(cluster_count=Count('clusters')).order_by(*ClusterType._meta.ordering)
-=======
-class ClusterTypeListView(ObjectListView):
     queryset = ClusterType.objects.annotate(
         cluster_count=get_subquery(Cluster, 'type')
     )
->>>>>>> f55e966c
     table = tables.ClusterTypeTable
 
 
@@ -47,15 +42,10 @@
     table = tables.ClusterTypeTable
 
 
-<<<<<<< HEAD
 class ClusterTypeBulkDeleteView(generic.BulkDeleteView):
-    queryset = ClusterType.objects.annotate(cluster_count=Count('clusters')).order_by(*ClusterType._meta.ordering)
-=======
-class ClusterTypeBulkDeleteView(BulkDeleteView):
     queryset = ClusterType.objects.annotate(
         cluster_count=get_subquery(Cluster, 'type')
     )
->>>>>>> f55e966c
     table = tables.ClusterTypeTable
 
 
@@ -63,15 +53,10 @@
 # Cluster groups
 #
 
-<<<<<<< HEAD
 class ClusterGroupListView(generic.ObjectListView):
-    queryset = ClusterGroup.objects.annotate(cluster_count=Count('clusters')).order_by(*ClusterGroup._meta.ordering)
-=======
-class ClusterGroupListView(ObjectListView):
     queryset = ClusterGroup.objects.annotate(
         cluster_count=get_subquery(Cluster, 'group')
     )
->>>>>>> f55e966c
     table = tables.ClusterGroupTable
 
 
@@ -90,15 +75,10 @@
     table = tables.ClusterGroupTable
 
 
-<<<<<<< HEAD
 class ClusterGroupBulkDeleteView(generic.BulkDeleteView):
-    queryset = ClusterGroup.objects.annotate(cluster_count=Count('clusters')).order_by(*ClusterGroup._meta.ordering)
-=======
-class ClusterGroupBulkDeleteView(BulkDeleteView):
     queryset = ClusterGroup.objects.annotate(
         cluster_count=get_subquery(Cluster, 'group')
     )
->>>>>>> f55e966c
     table = tables.ClusterGroupTable
 
 
