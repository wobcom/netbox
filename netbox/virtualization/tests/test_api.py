from django.urls import reverse
from netaddr import IPNetwork
from rest_framework import status

from dcim.choices import InterfaceModeChoices
from dcim.models import Interface
from ipam.models import IPAddress, VLAN
<<<<<<< HEAD
from tenancy.models import Tenant
from utilities.testing import APITestCase
=======
from utilities.testing import APITestCase, disable_warnings
from virtualization.choices import *
>>>>>>> d79ed76d
from virtualization.models import Cluster, ClusterGroup, ClusterType, VirtualMachine


class AppTest(APITestCase):

    def test_root(self):

        url = reverse('virtualization-api:api-root')
        response = self.client.get('{}?format=api'.format(url), **self.header)

        self.assertEqual(response.status_code, 200)


class ClusterTypeTest(APITestCase):

    def setUp(self):

        super().setUp()

        self.clustertype1 = ClusterType.objects.create(name='Test Cluster Type 1', slug='test-cluster-type-1')
        self.clustertype2 = ClusterType.objects.create(name='Test Cluster Type 2', slug='test-cluster-type-2')
        self.clustertype3 = ClusterType.objects.create(name='Test Cluster Type 3', slug='test-cluster-type-3')

    def test_get_clustertype(self):

        url = reverse('virtualization-api:clustertype-detail', kwargs={'pk': self.clustertype1.pk})
        response = self.client.get(url, **self.header)

        self.assertEqual(response.data['name'], self.clustertype1.name)

    def test_list_clustertypes(self):

        url = reverse('virtualization-api:clustertype-list')
        response = self.client.get(url, **self.header)

        self.assertEqual(response.data['count'], 3)

    def test_list_clustertypes_brief(self):

        url = reverse('virtualization-api:clustertype-list')
        response = self.client.get('{}?brief=1'.format(url), **self.header)

        self.assertEqual(
            sorted(response.data['results'][0]),
            ['cluster_count', 'id', 'name', 'slug', 'url']
        )

    def test_create_clustertype(self):

        data = {
            'name': 'Test Cluster Type 4',
            'slug': 'test-cluster-type-4',
        }

        url = reverse('virtualization-api:clustertype-list')
        response = self.client.post(url, data, format='json', **self.header)

        self.assertHttpStatus(response, status.HTTP_201_CREATED)
        self.assertEqual(ClusterType.objects.count(), 4)
        clustertype4 = ClusterType.objects.get(pk=response.data['id'])
        self.assertEqual(clustertype4.name, data['name'])
        self.assertEqual(clustertype4.slug, data['slug'])

    def test_create_clustertype_bulk(self):

        data = [
            {
                'name': 'Test Cluster Type 4',
                'slug': 'test-cluster-type-4',
            },
            {
                'name': 'Test Cluster Type 5',
                'slug': 'test-cluster-type-5',
            },
            {
                'name': 'Test Cluster Type 6',
                'slug': 'test-cluster-type-6',
            },
        ]

        url = reverse('virtualization-api:clustertype-list')
        response = self.client.post(url, data, format='json', **self.header)

        self.assertHttpStatus(response, status.HTTP_201_CREATED)
        self.assertEqual(ClusterType.objects.count(), 6)
        self.assertEqual(response.data[0]['name'], data[0]['name'])
        self.assertEqual(response.data[1]['name'], data[1]['name'])
        self.assertEqual(response.data[2]['name'], data[2]['name'])

    def test_update_clustertype(self):

        data = {
            'name': 'Test Cluster Type X',
            'slug': 'test-cluster-type-x',
        }

        url = reverse('virtualization-api:clustertype-detail', kwargs={'pk': self.clustertype1.pk})
        response = self.client.put(url, data, format='json', **self.header)

        self.assertHttpStatus(response, status.HTTP_200_OK)
        self.assertEqual(ClusterType.objects.count(), 3)
        clustertype1 = ClusterType.objects.get(pk=response.data['id'])
        self.assertEqual(clustertype1.name, data['name'])
        self.assertEqual(clustertype1.slug, data['slug'])

    def test_delete_clustertype(self):

        url = reverse('virtualization-api:clustertype-detail', kwargs={'pk': self.clustertype1.pk})
        response = self.client.delete(url, **self.header)

        self.assertHttpStatus(response, status.HTTP_204_NO_CONTENT)
        self.assertEqual(ClusterType.objects.count(), 2)


class ClusterGroupTest(APITestCase):

    def setUp(self):

        super().setUp()

        self.clustergroup1 = ClusterGroup.objects.create(name='Test Cluster Group 1', slug='test-cluster-group-1')
        self.clustergroup2 = ClusterGroup.objects.create(name='Test Cluster Group 2', slug='test-cluster-group-2')
        self.clustergroup3 = ClusterGroup.objects.create(name='Test Cluster Group 3', slug='test-cluster-group-3')

    def test_get_clustergroup(self):

        url = reverse('virtualization-api:clustergroup-detail', kwargs={'pk': self.clustergroup1.pk})
        response = self.client.get(url, **self.header)

        self.assertEqual(response.data['name'], self.clustergroup1.name)

    def test_list_clustergroups(self):

        url = reverse('virtualization-api:clustergroup-list')
        response = self.client.get(url, **self.header)

        self.assertEqual(response.data['count'], 3)

    def test_list_clustergroups_brief(self):

        url = reverse('virtualization-api:clustergroup-list')
        response = self.client.get('{}?brief=1'.format(url), **self.header)

        self.assertEqual(
            sorted(response.data['results'][0]),
            ['cluster_count', 'id', 'name', 'slug', 'url']
        )

    def test_create_clustergroup(self):

        data = {
            'name': 'Test Cluster Group 4',
            'slug': 'test-cluster-group-4',
        }

        url = reverse('virtualization-api:clustergroup-list')
        response = self.client.post(url, data, format='json', **self.header)

        self.assertHttpStatus(response, status.HTTP_201_CREATED)
        self.assertEqual(ClusterGroup.objects.count(), 4)
        clustergroup4 = ClusterGroup.objects.get(pk=response.data['id'])
        self.assertEqual(clustergroup4.name, data['name'])
        self.assertEqual(clustergroup4.slug, data['slug'])

    def test_create_clustergroup_bulk(self):

        data = [
            {
                'name': 'Test Cluster Group 4',
                'slug': 'test-cluster-group-4',
            },
            {
                'name': 'Test Cluster Group 5',
                'slug': 'test-cluster-group-5',
            },
            {
                'name': 'Test Cluster Group 6',
                'slug': 'test-cluster-group-6',
            },
        ]

        url = reverse('virtualization-api:clustergroup-list')
        response = self.client.post(url, data, format='json', **self.header)

        self.assertHttpStatus(response, status.HTTP_201_CREATED)
        self.assertEqual(ClusterGroup.objects.count(), 6)
        self.assertEqual(response.data[0]['name'], data[0]['name'])
        self.assertEqual(response.data[1]['name'], data[1]['name'])
        self.assertEqual(response.data[2]['name'], data[2]['name'])

    def test_update_clustergroup(self):

        data = {
            'name': 'Test Cluster Group X',
            'slug': 'test-cluster-group-x',
        }

        url = reverse('virtualization-api:clustergroup-detail', kwargs={'pk': self.clustergroup1.pk})
        response = self.client.put(url, data, format='json', **self.header)

        self.assertHttpStatus(response, status.HTTP_200_OK)
        self.assertEqual(ClusterGroup.objects.count(), 3)
        clustergroup1 = ClusterGroup.objects.get(pk=response.data['id'])
        self.assertEqual(clustergroup1.name, data['name'])
        self.assertEqual(clustergroup1.slug, data['slug'])

    def test_delete_clustergroup(self):

        url = reverse('virtualization-api:clustergroup-detail', kwargs={'pk': self.clustergroup1.pk})
        response = self.client.delete(url, **self.header)

        self.assertHttpStatus(response, status.HTTP_204_NO_CONTENT)
        self.assertEqual(ClusterGroup.objects.count(), 2)


class ClusterTest(APITestCase):

    def setUp(self):

        super().setUp()

        cluster_type = ClusterType.objects.create(name='Test Cluster Type 1', slug='test-cluster-type-1')
        cluster_group = ClusterGroup.objects.create(name='Test Cluster Group 1', slug='test-cluster-group-1')

        self.cluster1 = Cluster.objects.create(name='Test Cluster 1', type=cluster_type, group=cluster_group)
        self.cluster2 = Cluster.objects.create(name='Test Cluster 2', type=cluster_type, group=cluster_group)
        self.cluster3 = Cluster.objects.create(name='Test Cluster 3', type=cluster_type, group=cluster_group)

    def test_get_cluster(self):

        url = reverse('virtualization-api:cluster-detail', kwargs={'pk': self.cluster1.pk})
        response = self.client.get(url, **self.header)

        self.assertEqual(response.data['name'], self.cluster1.name)

    def test_list_clusters(self):

        url = reverse('virtualization-api:cluster-list')
        response = self.client.get(url, **self.header)

        self.assertEqual(response.data['count'], 3)

    def test_list_clusters_brief(self):

        url = reverse('virtualization-api:cluster-list')
        response = self.client.get('{}?brief=1'.format(url), **self.header)

        self.assertEqual(
            sorted(response.data['results'][0]),
            ['id', 'name', 'url', 'virtualmachine_count']
        )

    def test_create_cluster(self):

        data = {
            'name': 'Test Cluster 4',
            'type': ClusterType.objects.first().pk,
            'group': ClusterGroup.objects.first().pk,
        }

        url = reverse('virtualization-api:cluster-list')
        response = self.client.post(url, data, format='json', **self.header)

        self.assertHttpStatus(response, status.HTTP_201_CREATED)
        self.assertEqual(Cluster.objects.count(), 4)
        cluster4 = Cluster.objects.get(pk=response.data['id'])
        self.assertEqual(cluster4.name, data['name'])
        self.assertEqual(cluster4.type.pk, data['type'])
        self.assertEqual(cluster4.group.pk, data['group'])

    def test_create_cluster_bulk(self):

        data = [
            {
                'name': 'Test Cluster 4',
                'type': ClusterType.objects.first().pk,
                'group': ClusterGroup.objects.first().pk,
            },
            {
                'name': 'Test Cluster 5',
                'type': ClusterType.objects.first().pk,
                'group': ClusterGroup.objects.first().pk,
            },
            {
                'name': 'Test Cluster 6',
                'type': ClusterType.objects.first().pk,
                'group': ClusterGroup.objects.first().pk,
            },
        ]

        url = reverse('virtualization-api:cluster-list')
        response = self.client.post(url, data, format='json', **self.header)

        self.assertHttpStatus(response, status.HTTP_201_CREATED)
        self.assertEqual(Cluster.objects.count(), 6)
        self.assertEqual(response.data[0]['name'], data[0]['name'])
        self.assertEqual(response.data[1]['name'], data[1]['name'])
        self.assertEqual(response.data[2]['name'], data[2]['name'])

    def test_update_cluster(self):

        cluster_type2 = ClusterType.objects.create(name='Test Cluster Type 2', slug='test-cluster-type-2')
        cluster_group2 = ClusterGroup.objects.create(name='Test Cluster Group 2', slug='test-cluster-group-2')
        data = {
            'name': 'Test Cluster X',
            'type': cluster_type2.pk,
            'group': cluster_group2.pk,
        }

        url = reverse('virtualization-api:cluster-detail', kwargs={'pk': self.cluster1.pk})
        response = self.client.put(url, data, format='json', **self.header)

        self.assertHttpStatus(response, status.HTTP_200_OK)
        self.assertEqual(Cluster.objects.count(), 3)
        cluster1 = Cluster.objects.get(pk=response.data['id'])
        self.assertEqual(cluster1.name, data['name'])
        self.assertEqual(cluster1.type.pk, data['type'])
        self.assertEqual(cluster1.group.pk, data['group'])

    def test_delete_cluster(self):

        url = reverse('virtualization-api:cluster-detail', kwargs={'pk': self.cluster1.pk})
        response = self.client.delete(url, **self.header)

        self.assertHttpStatus(response, status.HTTP_204_NO_CONTENT)
        self.assertEqual(Cluster.objects.count(), 2)


class VirtualMachineTest(APITestCase):

    def setUp(self):

        super().setUp()

        cluster_type = ClusterType.objects.create(name='Test Cluster Type 1', slug='test-cluster-type-1')
        cluster_group = ClusterGroup.objects.create(name='Test Cluster Group 1', slug='test-cluster-group-1')
        self.cluster1 = Cluster.objects.create(name='Test Cluster 1', type=cluster_type, group=cluster_group)

        self.virtualmachine1 = VirtualMachine.objects.create(name='Test Virtual Machine 1', cluster=self.cluster1)
        self.virtualmachine2 = VirtualMachine.objects.create(name='Test Virtual Machine 2', cluster=self.cluster1)
        self.virtualmachine3 = VirtualMachine.objects.create(name='Test Virtual Machine 3', cluster=self.cluster1)
        self.virtualmachine_with_context_data = VirtualMachine.objects.create(
            name='VM with context data',
            cluster=self.cluster1,
            local_context_data={
                'A': 1,
                'B': 2
            }
        )

    def test_get_virtualmachine(self):

        url = reverse('virtualization-api:virtualmachine-detail', kwargs={'pk': self.virtualmachine1.pk})
        response = self.client.get(url, **self.header)

        self.assertEqual(response.data['name'], self.virtualmachine1.name)

    def test_list_virtualmachines(self):

        url = reverse('virtualization-api:virtualmachine-list')
        response = self.client.get(url, **self.header)

        self.assertEqual(response.data['count'], 4)

    def test_list_virtualmachines_brief(self):

        url = reverse('virtualization-api:virtualmachine-list')
        response = self.client.get('{}?brief=1'.format(url), **self.header)

        self.assertEqual(
            sorted(response.data['results'][0]),
            ['id', 'name', 'url']
        )

    def test_create_virtualmachine(self):

        data = {
            'name': 'Test Virtual Machine 4',
            'cluster': self.cluster1.pk,
        }

        url = reverse('virtualization-api:virtualmachine-list')
        response = self.client.post(url, data, format='json', **self.header)

        self.assertHttpStatus(response, status.HTTP_201_CREATED)
        self.assertEqual(VirtualMachine.objects.count(), 5)
        virtualmachine4 = VirtualMachine.objects.get(pk=response.data['id'])
        self.assertEqual(virtualmachine4.name, data['name'])
        self.assertEqual(virtualmachine4.cluster.pk, data['cluster'])

    def test_create_virtualmachine_without_cluster(self):

        data = {
            'name': 'Test Virtual Machine 4',
        }

        url = reverse('virtualization-api:virtualmachine-list')
        with disable_warnings('django.request'):
            response = self.client.post(url, data, format='json', **self.header)

        self.assertHttpStatus(response, status.HTTP_400_BAD_REQUEST)
        self.assertEqual(VirtualMachine.objects.count(), 4)

    def test_create_virtualmachine_bulk(self):

        data = [
            {
                'name': 'Test Virtual Machine 4',
                'cluster': self.cluster1.pk,
            },
            {
                'name': 'Test Virtual Machine 5',
                'cluster': self.cluster1.pk,
            },
            {
                'name': 'Test Virtual Machine 6',
                'cluster': self.cluster1.pk,
            },
        ]

        url = reverse('virtualization-api:virtualmachine-list')
        response = self.client.post(url, data, format='json', **self.header)

        self.assertHttpStatus(response, status.HTTP_201_CREATED)
        self.assertEqual(VirtualMachine.objects.count(), 7)
        self.assertEqual(response.data[0]['name'], data[0]['name'])
        self.assertEqual(response.data[1]['name'], data[1]['name'])
        self.assertEqual(response.data[2]['name'], data[2]['name'])

    def test_update_virtualmachine(self):

        interface = Interface.objects.create(name='Test Interface 1', virtual_machine=self.virtualmachine1)
        ip4_address = IPAddress.objects.create(address=IPNetwork('192.0.2.1/24'), interface=interface)
        ip6_address = IPAddress.objects.create(address=IPNetwork('2001:db8::1/64'), interface=interface)

        cluster2 = Cluster.objects.create(
            name='Test Cluster 2',
            type=ClusterType.objects.first(),
            group=ClusterGroup.objects.first()
        )
        data = {
            'name': 'Test Virtual Machine X',
            'cluster': cluster2.pk,
            'primary_ip4': ip4_address.pk,
            'primary_ip6': ip6_address.pk,
        }

        url = reverse('virtualization-api:virtualmachine-detail', kwargs={'pk': self.virtualmachine1.pk})
        response = self.client.put(url, data, format='json', **self.header)

        self.assertHttpStatus(response, status.HTTP_200_OK)
        self.assertEqual(VirtualMachine.objects.count(), 4)
        virtualmachine1 = VirtualMachine.objects.get(pk=response.data['id'])
        self.assertEqual(virtualmachine1.name, data['name'])
        self.assertEqual(virtualmachine1.cluster.pk, data['cluster'])
        self.assertEqual(virtualmachine1.primary_ip4.pk, data['primary_ip4'])
        self.assertEqual(virtualmachine1.primary_ip6.pk, data['primary_ip6'])

    def test_delete_virtualmachine(self):

        url = reverse('virtualization-api:virtualmachine-detail', kwargs={'pk': self.virtualmachine1.pk})
        response = self.client.delete(url, **self.header)

        self.assertHttpStatus(response, status.HTTP_204_NO_CONTENT)
        self.assertEqual(VirtualMachine.objects.count(), 3)

    def test_config_context_included_by_default_in_list_view(self):

        url = reverse('virtualization-api:virtualmachine-list')
        url = '{}?id={}'.format(url, self.virtualmachine_with_context_data.pk)
        response = self.client.get(url, **self.header)

        self.assertEqual(response.data['results'][0].get('config_context', {}).get('A'), 1)

    def test_config_context_excluded(self):

        url = reverse('virtualization-api:virtualmachine-list') + '?exclude=config_context'
        response = self.client.get(url, **self.header)

        self.assertFalse('config_context' in response.data['results'][0])

    def test_unique_name_per_cluster_constraint(self):

        data = {
            'name': 'Test Virtual Machine 1',
            'cluster': self.cluster1.pk,
        }

        url = reverse('virtualization-api:virtualmachine-list')
        response = self.client.post(url, data, format='json', **self.header)

        self.assertHttpStatus(response, status.HTTP_400_BAD_REQUEST)


class InterfaceTest(APITestCase):

    def setUp(self):

        super().setUp()

        clustertype = ClusterType.objects.create(name='Test Cluster Type 1', slug='test-cluster-type-1')
        cluster = Cluster.objects.create(name='Test Cluster 1', type=clustertype)
        self.virtualmachine = VirtualMachine.objects.create(cluster=cluster, name='Test VM 1')
        self.interface1 = Interface.objects.create(
            virtual_machine=self.virtualmachine,
            name='Test Interface 1',
            type=InterfaceTypeChoices.TYPE_VIRTUAL
        )
        self.interface2 = Interface.objects.create(
            virtual_machine=self.virtualmachine,
            name='Test Interface 2',
            type=InterfaceTypeChoices.TYPE_VIRTUAL
        )
        self.interface3 = Interface.objects.create(
            virtual_machine=self.virtualmachine,
            name='Test Interface 3',
            type=InterfaceTypeChoices.TYPE_VIRTUAL
        )
        tenant = Tenant.objects.create(name='My Tenant', slug='mytenant')

        self.vlan1 = VLAN.objects.create(name="Test VLAN 1", vid=1, tenant=tenant)
        self.vlan2 = VLAN.objects.create(name="Test VLAN 2", vid=2, tenant=tenant)
        self.vlan3 = VLAN.objects.create(name="Test VLAN 3", vid=3, tenant=tenant)

    def test_get_interface(self):

        url = reverse('virtualization-api:interface-detail', kwargs={'pk': self.interface1.pk})
        response = self.client.get(url, **self.header)

        self.assertEqual(response.data['name'], self.interface1.name)

    def test_list_interfaces(self):

        url = reverse('virtualization-api:interface-list')
        response = self.client.get(url, **self.header)

        self.assertEqual(response.data['count'], 3)

    def test_list_interfaces_brief(self):

        url = reverse('virtualization-api:interface-list')
        response = self.client.get('{}?brief=1'.format(url), **self.header)

        self.assertEqual(
            sorted(response.data['results'][0]),
            ['id', 'name', 'url', 'virtual_machine']
        )

    def test_create_interface(self):

        data = {
            'virtual_machine': self.virtualmachine.pk,
            'name': 'Test Interface 4',
        }

        url = reverse('virtualization-api:interface-list')
        response = self.client.post(url, data, format='json', **self.header)

        self.assertHttpStatus(response, status.HTTP_201_CREATED)
        self.assertEqual(Interface.objects.count(), 4)
        interface4 = Interface.objects.get(pk=response.data['id'])
        self.assertEqual(interface4.virtual_machine_id, data['virtual_machine'])
        self.assertEqual(interface4.name, data['name'])

    def test_create_interface_with_802_1q(self):

        data = {
            'virtual_machine': self.virtualmachine.pk,
            'name': 'Test Interface 4',
            'mode': InterfaceModeChoices.MODE_TAGGED,
            'untagged_vlan': self.vlan3.id,
            'tagged_vlans': [self.vlan1.id, self.vlan2.id],
        }

        url = reverse('virtualization-api:interface-list')
        response = self.client.post(url, data, format='json', **self.header)

        self.assertHttpStatus(response, status.HTTP_201_CREATED)
        self.assertEqual(Interface.objects.count(), 4)
        self.assertEqual(response.data['virtual_machine']['id'], data['virtual_machine'])
        self.assertEqual(response.data['name'], data['name'])
        self.assertEqual(response.data['untagged_vlan']['id'], data['untagged_vlan'])
        self.assertEqual([v['id'] for v in response.data['tagged_vlans']], data['tagged_vlans'])

    def test_create_interface_bulk(self):

        data = [
            {
                'virtual_machine': self.virtualmachine.pk,
                'name': 'Test Interface 4',
            },
            {
                'virtual_machine': self.virtualmachine.pk,
                'name': 'Test Interface 5',
            },
            {
                'virtual_machine': self.virtualmachine.pk,
                'name': 'Test Interface 6',
            },
        ]

        url = reverse('virtualization-api:interface-list')
        response = self.client.post(url, data, format='json', **self.header)

        self.assertHttpStatus(response, status.HTTP_201_CREATED)
        self.assertEqual(Interface.objects.count(), 6)
        self.assertEqual(response.data[0]['name'], data[0]['name'])
        self.assertEqual(response.data[1]['name'], data[1]['name'])
        self.assertEqual(response.data[2]['name'], data[2]['name'])

    def test_create_interface_802_1q_bulk(self):

        data = [
            {
                'virtual_machine': self.virtualmachine.pk,
                'name': 'Test Interface 4',
                'mode': InterfaceModeChoices.MODE_TAGGED,
                'untagged_vlan': self.vlan2.id,
                'tagged_vlans': [self.vlan1.id],
            },
            {
                'virtual_machine': self.virtualmachine.pk,
                'name': 'Test Interface 5',
                'mode': InterfaceModeChoices.MODE_TAGGED,
                'untagged_vlan': self.vlan2.id,
                'tagged_vlans': [self.vlan1.id],
            },
            {
                'virtual_machine': self.virtualmachine.pk,
                'name': 'Test Interface 6',
                'mode': InterfaceModeChoices.MODE_TAGGED,
                'untagged_vlan': self.vlan2.id,
                'tagged_vlans': [self.vlan1.id],
            },
        ]

        url = reverse('virtualization-api:interface-list')
        response = self.client.post(url, data, format='json', **self.header)

        self.assertHttpStatus(response, status.HTTP_201_CREATED)
        self.assertEqual(Interface.objects.count(), 6)
        for i in range(0, 3):
            self.assertEqual(response.data[i]['name'], data[i]['name'])
            self.assertEqual([v['id'] for v in response.data[i]['tagged_vlans']], data[i]['tagged_vlans'])
            self.assertEqual(response.data[i]['untagged_vlan']['id'], data[i]['untagged_vlan'])

    def test_update_interface(self):

        data = {
            'virtual_machine': self.virtualmachine.pk,
            'name': 'Test Interface X',
        }

        url = reverse('virtualization-api:interface-detail', kwargs={'pk': self.interface1.pk})
        response = self.client.put(url, data, format='json', **self.header)

        self.assertHttpStatus(response, status.HTTP_200_OK)
        self.assertEqual(Interface.objects.count(), 3)
        interface1 = Interface.objects.get(pk=response.data['id'])
        self.assertEqual(interface1.name, data['name'])

    def test_delete_interface(self):

        url = reverse('virtualization-api:interface-detail', kwargs={'pk': self.interface1.pk})
        response = self.client.delete(url, **self.header)

        self.assertHttpStatus(response, status.HTTP_204_NO_CONTENT)
        self.assertEqual(Interface.objects.count(), 2)<|MERGE_RESOLUTION|>--- conflicted
+++ resolved
@@ -5,13 +5,9 @@
 from dcim.choices import InterfaceModeChoices
 from dcim.models import Interface
 from ipam.models import IPAddress, VLAN
-<<<<<<< HEAD
 from tenancy.models import Tenant
-from utilities.testing import APITestCase
-=======
 from utilities.testing import APITestCase, disable_warnings
 from virtualization.choices import *
->>>>>>> d79ed76d
 from virtualization.models import Cluster, ClusterGroup, ClusterType, VirtualMachine
 
 
