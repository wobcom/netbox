--- conflicted
+++ resolved
@@ -1,9 +1,5 @@
 import django_tables2 as tables
-<<<<<<< HEAD
-from django_tables2.utils import Accessor
-=======
 from django.conf import settings
->>>>>>> 2c1a60b9
 
 from utilities.tables import BaseTable, BooleanColumn, ButtonsColumn, ChoiceFieldColumn, ColorColumn, ToggleColumn
 from .models import ConfigContext, ObjectChange, Tag, TaggedItem
