--- conflicted
+++ resolved
@@ -1,21 +1,12 @@
 
 # Models which support custom fields
-<<<<<<< HEAD
-CUSTOMFIELD_MODELS = (
-    'provider', 'circuit',                                         # Circuits
-    'site', 'rack', 'devicetype', 'device', 'interface',           # DCIM
-    'aggregate', 'prefix', 'ipaddress', 'vlan', 'vrf', 'service',  # IPAM
-    'secret',                                                      # Secrets
-    'tenant',                                                      # Tenancy
-    'cluster', 'virtualmachine',                                   # Virtualization
-    'bgpsession',                                                 # Configuration
-)
-=======
 CUSTOMFIELD_MODELS = [
     'circuits.circuit',
     'circuits.provider',
-    'dcim.device',
-    'dcim.devicetype',
+    'configuration.bgpsession'
+    'dcim.device',
+    'dcim.devicetype',
+    'dcim.interface',
     'dcim.powerfeed',
     'dcim.rack',
     'dcim.site',
@@ -30,7 +21,6 @@
     'virtualization.cluster',
     'virtualization.virtualmachine',
 ]
->>>>>>> f48a4c23
 
 # Custom field types
 CF_TYPE_TEXT = 100
