--- conflicted
+++ resolved
@@ -1,185 +1,3 @@
-<<<<<<< HEAD
-
-# Models which support custom fields
-CUSTOMFIELD_MODELS = [
-    'circuits.circuit',
-    'circuits.provider',
-    'configuration.bgpsession'
-    'dcim.device',
-    'dcim.devicetype',
-    'dcim.interface',
-    'dcim.powerfeed',
-    'dcim.rack',
-    'dcim.site',
-    'ipam.aggregate',
-    'ipam.ipaddress',
-    'ipam.prefix',
-    'ipam.service',
-    'ipam.vlan',
-    'ipam.vrf',
-    'secrets.secret',
-    'tenancy.tenant',
-    'virtualization.cluster',
-    'virtualization.virtualmachine',
-]
-
-# Custom field types
-CF_TYPE_TEXT = 100
-CF_TYPE_INTEGER = 200
-CF_TYPE_BOOLEAN = 300
-CF_TYPE_DATE = 400
-CF_TYPE_URL = 500
-CF_TYPE_SELECT = 600
-CUSTOMFIELD_TYPE_CHOICES = (
-    (CF_TYPE_TEXT, 'Text'),
-    (CF_TYPE_INTEGER, 'Integer'),
-    (CF_TYPE_BOOLEAN, 'Boolean (true/false)'),
-    (CF_TYPE_DATE, 'Date'),
-    (CF_TYPE_URL, 'URL'),
-    (CF_TYPE_SELECT, 'Selection'),
-)
-
-# Custom field filter logic choices
-CF_FILTER_DISABLED = 0
-CF_FILTER_LOOSE = 1
-CF_FILTER_EXACT = 2
-CF_FILTER_CHOICES = (
-    (CF_FILTER_DISABLED, 'Disabled'),
-    (CF_FILTER_LOOSE, 'Loose'),
-    (CF_FILTER_EXACT, 'Exact'),
-)
-
-# Custom links
-CUSTOMLINK_MODELS = [
-    'circuits.circuit',
-    'circuits.provider',
-    'dcim.cable',
-    'dcim.device',
-    'dcim.devicetype',
-    'dcim.powerpanel',
-    'dcim.powerfeed',
-    'dcim.rack',
-    'dcim.site',
-    'ipam.aggregate',
-    'ipam.ipaddress',
-    'ipam.prefix',
-    'ipam.service',
-    'ipam.vlan',
-    'ipam.vrf',
-    'secrets.secret',
-    'tenancy.tenant',
-    'virtualization.cluster',
-    'virtualization.virtualmachine',
-]
-
-BUTTON_CLASS_DEFAULT = 'default'
-BUTTON_CLASS_PRIMARY = 'primary'
-BUTTON_CLASS_SUCCESS = 'success'
-BUTTON_CLASS_INFO = 'info'
-BUTTON_CLASS_WARNING = 'warning'
-BUTTON_CLASS_DANGER = 'danger'
-BUTTON_CLASS_LINK = 'link'
-BUTTON_CLASS_CHOICES = (
-    (BUTTON_CLASS_DEFAULT, 'Default'),
-    (BUTTON_CLASS_PRIMARY, 'Primary (blue)'),
-    (BUTTON_CLASS_SUCCESS, 'Success (green)'),
-    (BUTTON_CLASS_INFO, 'Info (aqua)'),
-    (BUTTON_CLASS_WARNING, 'Warning (orange)'),
-    (BUTTON_CLASS_DANGER, 'Danger (red)'),
-    (BUTTON_CLASS_LINK, 'None (link)'),
-)
-
-# Graph types
-GRAPH_TYPE_INTERFACE = 100
-GRAPH_TYPE_DEVICE = 150
-GRAPH_TYPE_PROVIDER = 200
-GRAPH_TYPE_SITE = 300
-GRAPH_TYPE_CHOICES = (
-    (GRAPH_TYPE_INTERFACE, 'Interface'),
-    (GRAPH_TYPE_DEVICE, 'Device'),
-    (GRAPH_TYPE_PROVIDER, 'Provider'),
-    (GRAPH_TYPE_SITE, 'Site'),
-)
-
-# Models which support export templates
-EXPORTTEMPLATE_MODELS = [
-    'circuits.circuit',
-    'circuits.provider',
-    'dcim.cable',
-    'dcim.consoleport',
-    'dcim.device',
-    'dcim.devicetype',
-    'dcim.interface',
-    'dcim.inventoryitem',
-    'dcim.manufacturer',
-    'dcim.powerpanel',
-    'dcim.powerport',
-    'dcim.powerfeed',
-    'dcim.rack',
-    'dcim.rackgroup',
-    'dcim.region',
-    'dcim.site',
-    'dcim.virtualchassis',
-    'ipam.aggregate',
-    'ipam.ipaddress',
-    'ipam.prefix',
-    'ipam.service',
-    'ipam.vlan',
-    'ipam.vrf',
-    'secrets.secret',
-    'tenancy.tenant',
-    'virtualization.cluster',
-    'virtualization.virtualmachine',
-]
-
-# ExportTemplate language choices
-TEMPLATE_LANGUAGE_DJANGO = 10
-TEMPLATE_LANGUAGE_JINJA2 = 20
-TEMPLATE_LANGUAGE_CHOICES = (
-    (TEMPLATE_LANGUAGE_DJANGO, 'Django'),
-    (TEMPLATE_LANGUAGE_JINJA2, 'Jinja2'),
-)
-
-# Topology map types
-TOPOLOGYMAP_TYPE_NETWORK = 1
-TOPOLOGYMAP_TYPE_CONSOLE = 2
-TOPOLOGYMAP_TYPE_POWER = 3
-TOPOLOGYMAP_TYPE_CHOICES = (
-    (TOPOLOGYMAP_TYPE_NETWORK, 'Network'),
-    (TOPOLOGYMAP_TYPE_CONSOLE, 'Console'),
-    (TOPOLOGYMAP_TYPE_POWER, 'Power'),
-)
-
-# Change log actions
-OBJECTCHANGE_ACTION_CREATE = 1
-OBJECTCHANGE_ACTION_UPDATE = 2
-OBJECTCHANGE_ACTION_DELETE = 3
-OBJECTCHANGE_ACTION_CHOICES = (
-    (OBJECTCHANGE_ACTION_CREATE, 'Created'),
-    (OBJECTCHANGE_ACTION_UPDATE, 'Updated'),
-    (OBJECTCHANGE_ACTION_DELETE, 'Deleted'),
-)
-
-# User action types
-ACTION_CREATE = 1
-ACTION_IMPORT = 2
-ACTION_EDIT = 3
-ACTION_BULK_EDIT = 4
-ACTION_DELETE = 5
-ACTION_BULK_DELETE = 6
-ACTION_BULK_CREATE = 7
-ACTION_CHOICES = (
-    (ACTION_CREATE, 'created'),
-    (ACTION_BULK_CREATE, 'bulk created'),
-    (ACTION_IMPORT, 'imported'),
-    (ACTION_EDIT, 'modified'),
-    (ACTION_BULK_EDIT, 'bulk edited'),
-    (ACTION_DELETE, 'deleted'),
-    (ACTION_BULK_DELETE, 'bulk deleted'),
-)
-
-=======
->>>>>>> d79ed76d
 # Report logging levels
 LOG_DEFAULT = 0
 LOG_SUCCESS = 10
