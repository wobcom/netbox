--- conflicted
+++ resolved
@@ -10,38 +10,7 @@
 from netbox import configuration
 from dcim.models import Device
 from .forms import ChangeInformationForm
-<<<<<<< HEAD
 from .models import ChangeInformation, ChangeSet, ACCEPTED, IMPLEMENTED
-=======
-from .models import ChangeInformation, ChangeSet, ProvisionSet, \
-    DRAFT, IN_REVIEW, ACCEPTED, REJECTED, IMPLEMENTED, FAILED
-from .utilities import redirect_to_referer
-
-
-def close_change(request):
-    if 'change_id' not in request.session:
-        return HttpResponse('No change_id in session!', status=409), None
-
-    changeset = ChangeSet.objects.get(pk=request.session['change_id'])
-    if not changeset.active:
-        return HttpResponse('Change timed out!', status=409), None
-
-    changeset.active = False
-    changeset.status = ACCEPTED
-    del request.session['change_id']
-    request.session['in_change'] = False
-    changeset.save()
-
-    return None, changeset
-
-
-SESSION_VARS = ['change_information', 'in_change', 'foreign_change']
-
-def clear_session(request):
-    for session_var in SESSION_VARS:
-        if session_var in request.session:
-            del request.session[session_var]
->>>>>>> 9c09b2d2
 
 
 class ChangeFormView(PermissionRequiredMixin, CreateView):
