from django.conf import settings
from django.conf.urls import include
from django.urls import path, re_path, reverse
from django.views.generic.base import RedirectView
from django.views.static import serve
from drf_yasg import openapi
from drf_yasg.views import get_schema_view

from extras.plugins.urls import plugin_admin_patterns, plugin_patterns, plugin_api_patterns
from netbox.views import APIRootView, HomeView, StaticMediaFailureView, SearchView
from users.views import LoginView, LogoutView
from .admin import admin_site


# TODO: Remove in v2.9
class RQRedirectView(RedirectView):
    """
    Temporary 301 redirect from the old URL to the new one.
    """
    permanent = True

    def get_redirect_url(self, *args, **kwargs):
        return reverse('rq_home')


openapi_info = openapi.Info(
    title="NetBox API",
    default_version='v2',
    description="API to access NetBox",
    terms_of_service="https://github.com/netbox-community/netbox",
    license=openapi.License(name="Apache v2 License"),
)

schema_view = get_schema_view(
    openapi_info,
    validators=['flex', 'ssv'],
    public=True,
)

_patterns = [

    # Base views
    path('', HomeView.as_view(), name='home'),
    path('search/', SearchView.as_view(), name='search'),

    # Login/logout
    path('login/', LoginView.as_view(), name='login'),
    path('logout/', LogoutView.as_view(), name='logout'),

    # Apps
<<<<<<< HEAD
    path(r'change/', include('change.urls')),
    path(r'circuits/', include('circuits.urls')),
    path(r'configuration/', include('configuration.urls')),
    path(r'dcim/', include('dcim.urls')),
    path(r'extras/', include('extras.urls')),
    path(r'ipam/', include('ipam.urls')),
    path(r'secrets/', include('secrets.urls')),
    path(r'tenancy/', include('tenancy.urls')),
    path(r'user/', include('users.urls')),
    path(r'virtualization/', include('virtualization.urls')),

    # API
    path(r'api/', APIRootView.as_view(), name='api-root'),
    path(r'api/circuits/', include('circuits.api.urls')),
    path(r'api/dcim/', include('dcim.api.urls')),
    path(r'api/extras/', include('extras.api.urls')),
    path(r'api/ipam/', include('ipam.api.urls')),
    path(r'api/secrets/', include('secrets.api.urls')),
    path(r'api/tenancy/', include('tenancy.api.urls')),
    path(r'api/virtualization/', include('virtualization.api.urls')),
    path(r'api/docs/', schema_view.with_ui('swagger'), name='api_docs'),
    path(r'api/redoc/', schema_view.with_ui('redoc'), name='api_redocs'),
    re_path(r'api/swagger(?P<format>.json|.yaml)', schema_view.without_ui(), name='schema_swagger'),
=======
    path('circuits/', include('circuits.urls')),
    path('dcim/', include('dcim.urls')),
    path('extras/', include('extras.urls')),
    path('ipam/', include('ipam.urls')),
    path('secrets/', include('secrets.urls')),
    path('tenancy/', include('tenancy.urls')),
    path('user/', include('users.urls')),
    path('virtualization/', include('virtualization.urls')),

    # API
    path('api/', APIRootView.as_view(), name='api-root'),
    path('api/circuits/', include('circuits.api.urls')),
    path('api/dcim/', include('dcim.api.urls')),
    path('api/extras/', include('extras.api.urls')),
    path('api/ipam/', include('ipam.api.urls')),
    path('api/secrets/', include('secrets.api.urls')),
    path('api/tenancy/', include('tenancy.api.urls')),
    path('api/virtualization/', include('virtualization.api.urls')),
    path('api/docs/', schema_view.with_ui('swagger'), name='api_docs'),
    path('api/redoc/', schema_view.with_ui('redoc'), name='api_redocs'),
    re_path(r'^api/swagger(?P<format>.json|.yaml)$', schema_view.without_ui(), name='schema_swagger'),
>>>>>>> d79ed76d

    # Serving static media in Django to pipe it through LoginRequiredMiddleware
    path('media/<path:path>', serve, {'document_root': settings.MEDIA_ROOT}),

    # Admin
    path('admin/', admin_site.urls),
    path('admin/background-tasks/', include('django_rq.urls')),
    # TODO: Remove in v2.9
    path('admin/webhook-backend-status/', RQRedirectView.as_view()),

    # Errors
    path('media-failure/', StaticMediaFailureView.as_view(), name='media_failure'),

    # Plugins
    path('plugins/', include((plugin_patterns, 'plugins'))),
    path('api/plugins/', include((plugin_api_patterns, 'plugins-api'))),
    path('admin/plugins/', include(plugin_admin_patterns))
]

<<<<<<< HEAD
if settings.WEBHOOKS_ENABLED or settings.SLACK_ENABLED:
    _patterns += [
        path(r'admin/webhook-backend-status/', include('django_rq.urls')),
    ]
=======
>>>>>>> d79ed76d

if settings.DEBUG:
    import debug_toolbar
    _patterns += [
        path('__debug__/', include(debug_toolbar.urls)),
    ]

if settings.METRICS_ENABLED:
    _patterns += [
        path('', include('django_prometheus.urls')),
    ]

# Prepend BASE_PATH
urlpatterns = [
    path('{}'.format(settings.BASE_PATH), include(_patterns))
]

handler500 = 'utilities.views.server_error'<|MERGE_RESOLUTION|>--- conflicted
+++ resolved
@@ -48,32 +48,9 @@
     path('logout/', LogoutView.as_view(), name='logout'),
 
     # Apps
-<<<<<<< HEAD
-    path(r'change/', include('change.urls')),
-    path(r'circuits/', include('circuits.urls')),
-    path(r'configuration/', include('configuration.urls')),
-    path(r'dcim/', include('dcim.urls')),
-    path(r'extras/', include('extras.urls')),
-    path(r'ipam/', include('ipam.urls')),
-    path(r'secrets/', include('secrets.urls')),
-    path(r'tenancy/', include('tenancy.urls')),
-    path(r'user/', include('users.urls')),
-    path(r'virtualization/', include('virtualization.urls')),
-
-    # API
-    path(r'api/', APIRootView.as_view(), name='api-root'),
-    path(r'api/circuits/', include('circuits.api.urls')),
-    path(r'api/dcim/', include('dcim.api.urls')),
-    path(r'api/extras/', include('extras.api.urls')),
-    path(r'api/ipam/', include('ipam.api.urls')),
-    path(r'api/secrets/', include('secrets.api.urls')),
-    path(r'api/tenancy/', include('tenancy.api.urls')),
-    path(r'api/virtualization/', include('virtualization.api.urls')),
-    path(r'api/docs/', schema_view.with_ui('swagger'), name='api_docs'),
-    path(r'api/redoc/', schema_view.with_ui('redoc'), name='api_redocs'),
-    re_path(r'api/swagger(?P<format>.json|.yaml)', schema_view.without_ui(), name='schema_swagger'),
-=======
+    path('change/', include('change.urls')),
     path('circuits/', include('circuits.urls')),
+    path('configuration/', include('configuration.urls')),
     path('dcim/', include('dcim.urls')),
     path('extras/', include('extras.urls')),
     path('ipam/', include('ipam.urls')),
@@ -94,7 +71,6 @@
     path('api/docs/', schema_view.with_ui('swagger'), name='api_docs'),
     path('api/redoc/', schema_view.with_ui('redoc'), name='api_redocs'),
     re_path(r'^api/swagger(?P<format>.json|.yaml)$', schema_view.without_ui(), name='schema_swagger'),
->>>>>>> d79ed76d
 
     # Serving static media in Django to pipe it through LoginRequiredMiddleware
     path('media/<path:path>', serve, {'document_root': settings.MEDIA_ROOT}),
@@ -114,13 +90,6 @@
     path('admin/plugins/', include(plugin_admin_patterns))
 ]
 
-<<<<<<< HEAD
-if settings.WEBHOOKS_ENABLED or settings.SLACK_ENABLED:
-    _patterns += [
-        path(r'admin/webhook-backend-status/', include('django_rq.urls')),
-    ]
-=======
->>>>>>> d79ed76d
 
 if settings.DEBUG:
     import debug_toolbar
