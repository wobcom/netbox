--- conflicted
+++ resolved
@@ -628,19 +628,6 @@
     'check_releases': RQ_PARAMS,
 }
 
-<<<<<<< HEAD
-#
-# Django debug toolbar
-#
-
-INTERNAL_IPS = (
-    '127.0.0.1',
-    '::1',
-    '172.18.0.1',
-)
-
-=======
->>>>>>> c9a7527f
 
 #
 # NetBox internal settings
