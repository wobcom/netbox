--- conflicted
+++ resolved
@@ -110,12 +110,10 @@
 SHORT_TIME_FORMAT = getattr(configuration, 'SHORT_TIME_FORMAT', 'H:i:s')
 TIME_FORMAT = getattr(configuration, 'TIME_FORMAT', 'g:i a')
 TIME_ZONE = getattr(configuration, 'TIME_ZONE', 'UTC')
-<<<<<<< HEAD
 WEBHOOKS_ENABLED = getattr(configuration, 'WEBHOOKS_ENABLED', False)
 SLACK_ENABLED = getattr(configuration, 'SLACK_ENABLED', False)
 SLACK_TOKEN = getattr(configuration, 'SLACK_TOKEN', '')
 NEED_CHANGE_FOR_WRITE = getattr(configuration, 'NEED_CHANGE_FOR_WRITE', False)
-=======
 
 # Validate update repo URL and timeout
 if RELEASE_CHECK_URL:
@@ -130,7 +128,6 @@
 # Enforce a minimum cache timeout for update checks
 if RELEASE_CHECK_TIMEOUT < 3600:
     raise ImproperlyConfigured("RELEASE_CHECK_TIMEOUT has to be at least 3600 seconds (1 hour)")
->>>>>>> d79ed76d
 
 
 #
@@ -300,13 +297,6 @@
     'slack_integration'
 ]
 
-<<<<<<< HEAD
-# Only load django-rq if the webhook backend is enabled
-if WEBHOOKS_ENABLED or SLACK_ENABLED:
-    INSTALLED_APPS.append('django_rq')
-
-=======
->>>>>>> d79ed76d
 # Middleware
 MIDDLEWARE = [
     'debug_toolbar.middleware.DebugToolbarMiddleware',
@@ -351,12 +341,8 @@
 
 # Set up authentication backends
 AUTHENTICATION_BACKENDS = [
-<<<<<<< HEAD
+    REMOTE_AUTH_BACKEND,
     'change.backends.model.ProxyBackend',
-=======
-    REMOTE_AUTH_BACKEND,
-    'utilities.auth_backends.ViewExemptModelBackend',
->>>>>>> d79ed76d
 ]
 
 # Internationalization
@@ -382,7 +368,6 @@
 
 # Disable default limit of 1000 fields per request. Needed for bulk deletion of objects. (Added in Django 1.10.)
 DATA_UPLOAD_MAX_NUMBER_FIELDS = None
-DATA_UPLOAD_MAX_MEMORY_SIZE = 20 * 1024 * 1024
 
 # Messages
 MESSAGE_TAGS = {
@@ -393,6 +378,7 @@
 LOGIN_URL = '/{}login/'.format(BASE_PATH)
 
 CSRF_TRUSTED_ORIGINS = ALLOWED_HOSTS
+
 
 #
 # LDAP authentication (optional)
@@ -640,6 +626,7 @@
     '172.18.0.1',
 )
 
+
 #
 # NetBox internal settings
 #
@@ -655,12 +642,11 @@
     PER_PAGE_DEFAULTS.append(PAGINATE_COUNT)
     PER_PAGE_DEFAULTS = sorted(PER_PAGE_DEFAULTS)
 
-<<<<<<< HEAD
 CHANNEL_LAYERS = {
     "default": {
         "BACKEND": "channels_redis.core.RedisChannelLayer",
         "CONFIG": {
-            "hosts": [(configuration.REDIS['HOST'], configuration.REDIS['PORT'])],
+            "hosts": [(configuration.REDIS['tasks']['HOST'], configuration.REDIS['tasks']['PORT'])],
         },
     },
 }
@@ -680,7 +666,7 @@
 if not os.path.isdir(os.path.dirname(os.path.realpath(configuration.PID_FILE))):
     print('Path of PID_FILE does not exist! {}'.format(os.path.realpath(configuration.PID_FILE)))
     exit(1)
-=======
+
 
 #
 # Plugins
@@ -722,5 +708,4 @@
         raise ImproperlyConfigured(f"Plugin {plugin_name} caching_config must be a dictionary.")
     CACHEOPS.update({
         f"{plugin_name}.{key}": value for key, value in plugin_config.caching_config.items()
-    })
->>>>>>> d79ed76d
+    })