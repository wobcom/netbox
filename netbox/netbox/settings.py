--- conflicted
+++ resolved
@@ -18,11 +18,7 @@
 # Environment setup
 #
 
-<<<<<<< HEAD
 VERSION = _VERSION
-=======
-VERSION = '2.10.1'
->>>>>>> 2c1a60b9
 
 # Hostname
 HOSTNAME = platform.node()
@@ -327,20 +323,12 @@
     'django.contrib.messages.middleware.MessageMiddleware',
     'django.middleware.clickjacking.XFrameOptionsMiddleware',
     'django.middleware.security.SecurityMiddleware',
-<<<<<<< HEAD
-    'utilities.middleware.ExceptionHandlingMiddleware',
-    'utilities.middleware.RemoteUserMiddleware',
-    'utilities.middleware.LoginRequiredMiddleware',
-    'utilities.middleware.APIVersionMiddleware',
-    'extras.middleware.ObjectChangeMiddleware',
-    'change.middleware.FieldChangeMiddleware',
-=======
     'netbox.middleware.ExceptionHandlingMiddleware',
     'netbox.middleware.RemoteUserMiddleware',
     'netbox.middleware.LoginRequiredMiddleware',
     'netbox.middleware.APIVersionMiddleware',
     'netbox.middleware.ObjectChangeMiddleware',
->>>>>>> 2c1a60b9
+    'change.middleware.FieldChangeMiddleware',
     'django_prometheus.middleware.PrometheusAfterMiddleware',
 ]
 
