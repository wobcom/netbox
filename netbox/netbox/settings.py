import importlib
import logging
import os
import platform
import re
import socket
import warnings
from urllib.parse import urlsplit

from django.contrib.messages import constants as messages
from django.core.exceptions import ImproperlyConfigured, ValidationError
from django.core.validators import URLValidator

from .version import VERSION as _VERSION


#
# Environment setup
#

<<<<<<< HEAD
VERSION = _VERSION
=======
VERSION = '2.9.11'
>>>>>>> 3f5a2b9c

# Hostname
HOSTNAME = platform.node()

# Set the base directory two levels up
BASE_DIR = os.path.dirname(os.path.dirname(os.path.abspath(__file__)))

# Validate Python version
if platform.python_version_tuple() < ('3', '6'):
    raise RuntimeError(
        "NetBox requires Python 3.6 or higher (current: Python {})".format(platform.python_version())
    )


#
# Configuration import
#

# Import configuration parameters
try:
    from netbox import configuration
except ModuleNotFoundError as e:
    if getattr(e, 'name') == 'configuration':
        raise ImproperlyConfigured(
            "Configuration file is not present. Please define netbox/netbox/configuration.py per the documentation."
        )
    raise

# Enforce required configuration parameters
for parameter in ['ALLOWED_HOSTS', 'DATABASE', 'SECRET_KEY', 'REDIS']:
    if not hasattr(configuration, parameter):
        raise ImproperlyConfigured(
            "Required parameter {} is missing from configuration.py.".format(parameter)
        )

# Set required parameters
ALLOWED_HOSTS = getattr(configuration, 'ALLOWED_HOSTS')
DATABASE = getattr(configuration, 'DATABASE')
REDIS = getattr(configuration, 'REDIS')
SECRET_KEY = getattr(configuration, 'SECRET_KEY')

# Set optional parameters
ADMINS = getattr(configuration, 'ADMINS', [])
ALLOWED_URL_SCHEMES = getattr(configuration, 'ALLOWED_URL_SCHEMES', (
    'file', 'ftp', 'ftps', 'http', 'https', 'irc', 'mailto', 'sftp', 'ssh', 'tel', 'telnet', 'tftp', 'vnc', 'xmpp',
))
BANNER_BOTTOM = getattr(configuration, 'BANNER_BOTTOM', '')
BANNER_LOGIN = getattr(configuration, 'BANNER_LOGIN', '')
BANNER_TOP = getattr(configuration, 'BANNER_TOP', '')
BASE_PATH = getattr(configuration, 'BASE_PATH', '')
if BASE_PATH:
    BASE_PATH = BASE_PATH.strip('/') + '/'  # Enforce trailing slash only
CACHE_TIMEOUT = getattr(configuration, 'CACHE_TIMEOUT', 900)
CHANGELOG_RETENTION = getattr(configuration, 'CHANGELOG_RETENTION', 90)
CORS_ORIGIN_ALLOW_ALL = getattr(configuration, 'CORS_ORIGIN_ALLOW_ALL', False)
CORS_ORIGIN_REGEX_WHITELIST = getattr(configuration, 'CORS_ORIGIN_REGEX_WHITELIST', [])
CORS_ORIGIN_WHITELIST = getattr(configuration, 'CORS_ORIGIN_WHITELIST', [])
DATE_FORMAT = getattr(configuration, 'DATE_FORMAT', 'N j, Y')
DATETIME_FORMAT = getattr(configuration, 'DATETIME_FORMAT', 'N j, Y g:i a')
DEBUG = getattr(configuration, 'DEBUG', False)
DEVELOPER = getattr(configuration, 'DEVELOPER', False)
DOCS_ROOT = getattr(configuration, 'DOCS_ROOT', os.path.join(os.path.dirname(BASE_DIR), 'docs'))
EMAIL = getattr(configuration, 'EMAIL', {})
ENFORCE_GLOBAL_UNIQUE = getattr(configuration, 'ENFORCE_GLOBAL_UNIQUE', False)
EXEMPT_VIEW_PERMISSIONS = getattr(configuration, 'EXEMPT_VIEW_PERMISSIONS', [])
HTTP_PROXIES = getattr(configuration, 'HTTP_PROXIES', None)
INTERNAL_IPS = getattr(configuration, 'INTERNAL_IPS', ('127.0.0.1', '::1'))
LOGGING = getattr(configuration, 'LOGGING', {})
LOGIN_REQUIRED = getattr(configuration, 'LOGIN_REQUIRED', False)
LOGIN_TIMEOUT = getattr(configuration, 'LOGIN_TIMEOUT', None)
MAINTENANCE_MODE = getattr(configuration, 'MAINTENANCE_MODE', False)
MAX_PAGE_SIZE = getattr(configuration, 'MAX_PAGE_SIZE', 1000)
MEDIA_ROOT = getattr(configuration, 'MEDIA_ROOT', os.path.join(BASE_DIR, 'media')).rstrip('/')
STORAGE_BACKEND = getattr(configuration, 'STORAGE_BACKEND', None)
STORAGE_CONFIG = getattr(configuration, 'STORAGE_CONFIG', {})
METRICS_ENABLED = getattr(configuration, 'METRICS_ENABLED', False)
NAPALM_ARGS = getattr(configuration, 'NAPALM_ARGS', {})
NAPALM_PASSWORD = getattr(configuration, 'NAPALM_PASSWORD', '')
NAPALM_TIMEOUT = getattr(configuration, 'NAPALM_TIMEOUT', 30)
NAPALM_USERNAME = getattr(configuration, 'NAPALM_USERNAME', '')
PAGINATE_COUNT = getattr(configuration, 'PAGINATE_COUNT', 50)
PLUGINS = getattr(configuration, 'PLUGINS', [])
PLUGINS_CONFIG = getattr(configuration, 'PLUGINS_CONFIG', {})
PREFER_IPV4 = getattr(configuration, 'PREFER_IPV4', False)
RACK_ELEVATION_DEFAULT_UNIT_HEIGHT = getattr(configuration, 'RACK_ELEVATION_DEFAULT_UNIT_HEIGHT', 22)
RACK_ELEVATION_DEFAULT_UNIT_WIDTH = getattr(configuration, 'RACK_ELEVATION_DEFAULT_UNIT_WIDTH', 220)
REMOTE_AUTH_AUTO_CREATE_USER = getattr(configuration, 'REMOTE_AUTH_AUTO_CREATE_USER', False)
REMOTE_AUTH_BACKEND = getattr(configuration, 'REMOTE_AUTH_BACKEND', 'netbox.authentication.RemoteUserBackend')
REMOTE_AUTH_DEFAULT_GROUPS = getattr(configuration, 'REMOTE_AUTH_DEFAULT_GROUPS', [])
REMOTE_AUTH_DEFAULT_PERMISSIONS = getattr(configuration, 'REMOTE_AUTH_DEFAULT_PERMISSIONS', {})
REMOTE_AUTH_ENABLED = getattr(configuration, 'REMOTE_AUTH_ENABLED', False)
REMOTE_AUTH_HEADER = getattr(configuration, 'REMOTE_AUTH_HEADER', 'HTTP_REMOTE_USER')
RELEASE_CHECK_URL = getattr(configuration, 'RELEASE_CHECK_URL', None)
RELEASE_CHECK_TIMEOUT = getattr(configuration, 'RELEASE_CHECK_TIMEOUT', 24 * 3600)
REPORTS_ROOT = getattr(configuration, 'REPORTS_ROOT', os.path.join(BASE_DIR, 'reports')).rstrip('/')
RQ_DEFAULT_TIMEOUT = getattr(configuration, 'RQ_DEFAULT_TIMEOUT', 300)
SCRIPTS_ROOT = getattr(configuration, 'SCRIPTS_ROOT', os.path.join(BASE_DIR, 'scripts')).rstrip('/')
SESSION_FILE_PATH = getattr(configuration, 'SESSION_FILE_PATH', None)
SHORT_DATE_FORMAT = getattr(configuration, 'SHORT_DATE_FORMAT', 'Y-m-d')
SHORT_DATETIME_FORMAT = getattr(configuration, 'SHORT_DATETIME_FORMAT', 'Y-m-d H:i')
SHORT_TIME_FORMAT = getattr(configuration, 'SHORT_TIME_FORMAT', 'H:i:s')
TIME_FORMAT = getattr(configuration, 'TIME_FORMAT', 'g:i a')
TIME_ZONE = getattr(configuration, 'TIME_ZONE', 'UTC')
WEBHOOKS_ENABLED = getattr(configuration, 'WEBHOOKS_ENABLED', False)
SLACK_ENABLED = getattr(configuration, 'SLACK_ENABLED', False)
SLACK_TOKEN = getattr(configuration, 'SLACK_TOKEN', '')
NEED_CHANGE_FOR_WRITE = getattr(configuration, 'NEED_CHANGE_FOR_WRITE', False)
TOPDESK_URL = getattr(configuration, 'TOPDESK_URL', None)
TOPDESK_TOKEN = getattr(configuration, 'TOPDESK_TOKEN', None)
TOPDESK_USER = getattr(configuration, "TOPDESK_USER", None)
TOPDESK_SSL_VERIFICATION = getattr(configuration, 'TOPDESK_SSL_VERIFICATION', True)
PROVISIONING_TIMEOUT = getattr(configuration, 'PROVISIONING_TIMEOUT', None)
ODIN_WORKER_URL = getattr(configuration, 'ODIN_WORKER_URL', None)
ODIN_ADDITIONAL_ARGS = getattr(configuration, 'ODIN_ADDITIONAL_ARGS', [])

# Validate update repo URL and timeout
if RELEASE_CHECK_URL:
    try:
        URLValidator(RELEASE_CHECK_URL)
    except ValidationError:
        raise ImproperlyConfigured(
            "RELEASE_CHECK_URL must be a valid API URL. Example: "
            "https://api.github.com/repos/netbox-community/netbox"
        )

# Enforce a minimum cache timeout for update checks
if RELEASE_CHECK_TIMEOUT < 3600:
    raise ImproperlyConfigured("RELEASE_CHECK_TIMEOUT has to be at least 3600 seconds (1 hour)")

# TODO: Remove in v2.10
# Backward compatibility for REMOTE_AUTH_DEFAULT_PERMISSIONS
if type(REMOTE_AUTH_DEFAULT_PERMISSIONS) is not dict:
    try:
        REMOTE_AUTH_DEFAULT_PERMISSIONS = {perm: None for perm in REMOTE_AUTH_DEFAULT_PERMISSIONS}
        warnings.warn(
            "REMOTE_AUTH_DEFAULT_PERMISSIONS should be a dictionary. Backward compatibility will be removed in v2.10."
        )
    except TypeError:
        raise ImproperlyConfigured("REMOTE_AUTH_DEFAULT_PERMISSIONS must be a dictionary.")
# Backward compatibility for REMOTE_AUTH_BACKEND
if REMOTE_AUTH_BACKEND == 'utilities.auth_backends.RemoteUserBackend':
    warnings.warn(
        "RemoteUserBackend has moved! Please update your configuration to:\n"
        "    REMOTE_AUTH_BACKEND='netbox.authentication.RemoteUserBackend'"
    )
    REMOTE_AUTH_BACKEND = 'netbox.authentication.RemoteUserBackend'


#
# Database
#

# Only PostgreSQL is supported
if METRICS_ENABLED:
    DATABASE.update({
        'ENGINE': 'django_prometheus.db.backends.postgresql'
    })
else:
    DATABASE.update({
        'ENGINE': 'django.db.backends.postgresql'
    })

DATABASES = {
    'default': DATABASE,
}


#
# Media storage
#

if STORAGE_BACKEND is not None:
    DEFAULT_FILE_STORAGE = STORAGE_BACKEND

    # django-storages
    if STORAGE_BACKEND.startswith('storages.'):

        try:
            import storages.utils
        except ModuleNotFoundError as e:
            if getattr(e, 'name') == 'storages':
                raise ImproperlyConfigured(
                    f"STORAGE_BACKEND is set to {STORAGE_BACKEND} but django-storages is not present. It can be "
                    f"installed by running 'pip install django-storages'."
                )
            raise e

        # Monkey-patch django-storages to fetch settings from STORAGE_CONFIG
        def _setting(name, default=None):
            if name in STORAGE_CONFIG:
                return STORAGE_CONFIG[name]
            return globals().get(name, default)
        storages.utils.setting = _setting

if STORAGE_CONFIG and STORAGE_BACKEND is None:
    warnings.warn(
        "STORAGE_CONFIG has been set in configuration.py but STORAGE_BACKEND is not defined. STORAGE_CONFIG will be "
        "ignored."
    )


#
# Redis
#

# Background task queuing
if 'tasks' not in REDIS:
    raise ImproperlyConfigured(
        "REDIS section in configuration.py is missing the 'tasks' subsection."
    )
TASKS_REDIS = REDIS['tasks']
TASKS_REDIS_HOST = TASKS_REDIS.get('HOST', 'localhost')
TASKS_REDIS_PORT = TASKS_REDIS.get('PORT', 6379)
TASKS_REDIS_SENTINELS = TASKS_REDIS.get('SENTINELS', [])
TASKS_REDIS_USING_SENTINEL = all([
    isinstance(TASKS_REDIS_SENTINELS, (list, tuple)),
    len(TASKS_REDIS_SENTINELS) > 0
])
TASKS_REDIS_SENTINEL_SERVICE = TASKS_REDIS.get('SENTINEL_SERVICE', 'default')
TASKS_REDIS_SENTINEL_TIMEOUT = TASKS_REDIS.get('SENTINEL_TIMEOUT', 10)
TASKS_REDIS_PASSWORD = TASKS_REDIS.get('PASSWORD', '')
TASKS_REDIS_DATABASE = TASKS_REDIS.get('DATABASE', 0)
TASKS_REDIS_SSL = TASKS_REDIS.get('SSL', False)
# TODO: Remove in v2.10 (see #5171)
if 'DEFAULT_TIMEOUT' in TASKS_REDIS:
    warnings.warn('DEFAULT_TIMEOUT is no longer supported under REDIS configuration. Set RQ_DEFAULT_TIMEOUT instead.')

# Caching
if 'caching' not in REDIS:
    raise ImproperlyConfigured(
        "REDIS section in configuration.py is missing caching subsection."
    )
CACHING_REDIS = REDIS['caching']
CACHING_REDIS_HOST = CACHING_REDIS.get('HOST', 'localhost')
CACHING_REDIS_PORT = CACHING_REDIS.get('PORT', 6379)
CACHING_REDIS_SENTINELS = CACHING_REDIS.get('SENTINELS', [])
CACHING_REDIS_USING_SENTINEL = all([
    isinstance(CACHING_REDIS_SENTINELS, (list, tuple)),
    len(CACHING_REDIS_SENTINELS) > 0
])
CACHING_REDIS_SENTINEL_SERVICE = CACHING_REDIS.get('SENTINEL_SERVICE', 'default')
CACHING_REDIS_PASSWORD = CACHING_REDIS.get('PASSWORD', '')
CACHING_REDIS_DATABASE = CACHING_REDIS.get('DATABASE', 0)
CACHING_REDIS_SSL = CACHING_REDIS.get('SSL', False)


#
# Sessions
#

if LOGIN_TIMEOUT is not None:
    # Django default is 1209600 seconds (14 days)
    SESSION_COOKIE_AGE = LOGIN_TIMEOUT
if SESSION_FILE_PATH is not None:
    SESSION_ENGINE = 'django.contrib.sessions.backends.file'


#
# Email
#

EMAIL_HOST = EMAIL.get('SERVER')
EMAIL_HOST_USER = EMAIL.get('USERNAME')
EMAIL_HOST_PASSWORD = EMAIL.get('PASSWORD')
EMAIL_PORT = EMAIL.get('PORT', 25)
EMAIL_SSL_CERTFILE = EMAIL.get('SSL_CERTFILE')
EMAIL_SSL_KEYFILE = EMAIL.get('SSL_KEYFILE')
EMAIL_SUBJECT_PREFIX = '[NetBox] '
EMAIL_USE_SSL = EMAIL.get('USE_SSL', False)
EMAIL_USE_TLS = EMAIL.get('USE_TLS', False)
EMAIL_TIMEOUT = EMAIL.get('TIMEOUT', 10)
SERVER_EMAIL = EMAIL.get('FROM_EMAIL')


#
# Django
#

INSTALLED_APPS = [
    'django.contrib.admin',
    'django.contrib.auth',
    'django.contrib.contenttypes',
    'django.contrib.sessions',
    'django.contrib.messages',
    'django.contrib.staticfiles',
    'django.contrib.humanize',
    'cacheops',
    'corsheaders',
    'debug_toolbar',
    'django_filters',
    'django_tables2',
    'django_prometheus',
    'mptt',
    'rest_framework',
    'taggit',
    'timezone_field',
    'change',
    'circuits',
    'dcim',
    'ipam',
    'extras',
    'secrets',
    'tenancy',
    'users',
    'utilities',
    'virtualization',
    'django_rq',  # Must come after extras to allow overriding management commands
    'drf_yasg',
    'channels',
    'slack_integration',
    'codemirror2',
]

# Middleware
MIDDLEWARE = [
    'debug_toolbar.middleware.DebugToolbarMiddleware',
    'django_prometheus.middleware.PrometheusBeforeMiddleware',
    'corsheaders.middleware.CorsMiddleware',
    'django.contrib.sessions.middleware.SessionMiddleware',
    'django.middleware.common.CommonMiddleware',
    'django.middleware.csrf.CsrfViewMiddleware',
    'django.contrib.auth.middleware.AuthenticationMiddleware',
    'django.contrib.messages.middleware.MessageMiddleware',
    'django.middleware.clickjacking.XFrameOptionsMiddleware',
    'django.middleware.security.SecurityMiddleware',
    'utilities.middleware.ExceptionHandlingMiddleware',
    'utilities.middleware.RemoteUserMiddleware',
    'utilities.middleware.LoginRequiredMiddleware',
    'utilities.middleware.APIVersionMiddleware',
    'extras.middleware.ObjectChangeMiddleware',
    'change.middleware.FieldChangeMiddleware',
    'django_prometheus.middleware.PrometheusAfterMiddleware',
]

ROOT_URLCONF = 'netbox.urls'

TEMPLATES_DIR = BASE_DIR + '/templates'
TEMPLATES = [
    {
        'BACKEND': 'django.template.backends.django.DjangoTemplates',
        'DIRS': [TEMPLATES_DIR],
        'APP_DIRS': True,
        'OPTIONS': {
            'context_processors': [
                'django.template.context_processors.debug',
                'django.template.context_processors.request',
                'django.template.context_processors.media',
                'django.contrib.auth.context_processors.auth',
                'django.contrib.messages.context_processors.messages',
                'utilities.context_processors.settings_and_registry',
            ],
        },
    },
]

# Set up authentication backends
AUTHENTICATION_BACKENDS = [
    'change.auth_backends.RemoteAuthProxyBackend',
    'change.auth_backends.ModelProxyBackend',
]

# Internationalization
LANGUAGE_CODE = 'en-us'
USE_I18N = True
USE_TZ = True

# ASGI
ASGI_APPLICATION = 'netbox.asgi.application'
SECURE_PROXY_SSL_HEADER = ('HTTP_X_FORWARDED_PROTO', 'https')
USE_X_FORWARDED_HOST = True
X_FRAME_OPTIONS = 'SAMEORIGIN'

# Static files (CSS, JavaScript, Images)
STATIC_ROOT = BASE_DIR + '/static'
STATIC_URL = '/{}static/'.format(BASE_PATH)
STATICFILES_STORAGE = 'netbox.storage.VersionedStaticFilesStorage'
STATICFILES_DIRS = (
    os.path.join(BASE_DIR, "project-static"),
)

# Media
MEDIA_URL = '/{}media/'.format(BASE_PATH)

# Disable default limit of 1000 fields per request. Needed for bulk deletion of objects. (Added in Django 1.10.)
DATA_UPLOAD_MAX_NUMBER_FIELDS = None

# Messages
MESSAGE_TAGS = {
    messages.ERROR: 'danger',
}

# Authentication URLs
LOGIN_URL = '/{}login/'.format(BASE_PATH)

CSRF_TRUSTED_ORIGINS = ALLOWED_HOSTS

# Exclude potentially sensitive models from wildcard view exemption. These may still be exempted
# by specifying the model individually in the EXEMPT_VIEW_PERMISSIONS configuration parameter.
EXEMPT_EXCLUDE_MODELS = (
    ('auth', 'group'),
    ('auth', 'user'),
    ('users', 'objectpermission'),
)

#
# Caching
#
if CACHING_REDIS_USING_SENTINEL:
    CACHEOPS_SENTINEL = {
        'locations': CACHING_REDIS_SENTINELS,
        'service_name': CACHING_REDIS_SENTINEL_SERVICE,
        'db': CACHING_REDIS_DATABASE,
    }
else:
    if CACHING_REDIS_SSL:
        REDIS_CACHE_CON_STRING = 'rediss://'
    else:
        REDIS_CACHE_CON_STRING = 'redis://'

    if CACHING_REDIS_PASSWORD:
        REDIS_CACHE_CON_STRING = '{}:{}@'.format(REDIS_CACHE_CON_STRING, CACHING_REDIS_PASSWORD)

    REDIS_CACHE_CON_STRING = '{}{}:{}/{}'.format(
        REDIS_CACHE_CON_STRING,
        CACHING_REDIS_HOST,
        CACHING_REDIS_PORT,
        CACHING_REDIS_DATABASE
    )
    CACHEOPS_REDIS = REDIS_CACHE_CON_STRING

if not CACHE_TIMEOUT:
    CACHEOPS_ENABLED = False
else:
    CACHEOPS_ENABLED = True


CACHEOPS_DEFAULTS = {
    'timeout': CACHE_TIMEOUT
}
CACHEOPS = {
    'auth.user': {'ops': 'get', 'timeout': 60 * 15},
    'auth.*': {'ops': ('fetch', 'get')},
    'auth.permission': {'ops': 'all'},
    'circuits.*': {'ops': 'all'},
    'dcim.region': None,  # MPTT models are exempt due to raw sql
    'dcim.rackgroup': None,  # MPTT models are exempt due to raw sql
    'dcim.*': {'ops': 'all'},
    'ipam.*': {'ops': 'all'},
    'extras.*': {'ops': 'all'},
    'secrets.*': {'ops': 'all'},
    'users.*': {'ops': 'all'},
    'tenancy.tenantgroup': None,  # MPTT models are exempt due to raw sql
    'tenancy.*': {'ops': 'all'},
    'virtualization.*': {'ops': 'all'},
}
CACHEOPS_DEGRADE_ON_FAILURE = True


#
# Django Prometheus
#

PROMETHEUS_EXPORT_MIGRATIONS = False


#
# Django filters
#

FILTERS_NULL_CHOICE_LABEL = 'None'
FILTERS_NULL_CHOICE_VALUE = 'null'


#
# Django REST framework (API)
#

REST_FRAMEWORK_VERSION = VERSION.rsplit('.', 1)[0]  # Use major.minor as API version
REST_FRAMEWORK = {
    'ALLOWED_VERSIONS': [REST_FRAMEWORK_VERSION],
    'DEFAULT_AUTHENTICATION_CLASSES': (
        'rest_framework.authentication.SessionAuthentication',
        'netbox.api.TokenAuthentication',
    ),
    'DEFAULT_FILTER_BACKENDS': (
        'django_filters.rest_framework.DjangoFilterBackend',
    ),
    'DEFAULT_PAGINATION_CLASS': 'netbox.api.OptionalLimitOffsetPagination',
    'DEFAULT_PERMISSION_CLASSES': (
        'netbox.api.TokenPermissions',
    ),
    'DEFAULT_RENDERER_CLASSES': (
        'rest_framework.renderers.JSONRenderer',
        'netbox.api.FormlessBrowsableAPIRenderer',
    ),
    'DEFAULT_VERSION': REST_FRAMEWORK_VERSION,
    'DEFAULT_VERSIONING_CLASS': 'rest_framework.versioning.AcceptHeaderVersioning',
    'PAGE_SIZE': PAGINATE_COUNT,
    'VIEW_NAME_FUNCTION': 'netbox.api.get_view_name',
}


#
# drf_yasg (OpenAPI/Swagger)
#

SWAGGER_SETTINGS = {
    'DEFAULT_AUTO_SCHEMA_CLASS': 'utilities.custom_inspectors.NetBoxSwaggerAutoSchema',
    'DEFAULT_FIELD_INSPECTORS': [
        'utilities.custom_inspectors.JSONFieldInspector',
        'utilities.custom_inspectors.NullableBooleanFieldInspector',
        'utilities.custom_inspectors.CustomChoiceFieldInspector',
        'utilities.custom_inspectors.SerializedPKRelatedFieldInspector',
        'drf_yasg.inspectors.CamelCaseJSONFilter',
        'drf_yasg.inspectors.ReferencingSerializerInspector',
        'drf_yasg.inspectors.RelatedFieldInspector',
        'drf_yasg.inspectors.ChoiceFieldInspector',
        'drf_yasg.inspectors.FileFieldInspector',
        'drf_yasg.inspectors.DictFieldInspector',
        'drf_yasg.inspectors.SerializerMethodFieldInspector',
        'drf_yasg.inspectors.SimpleFieldInspector',
        'drf_yasg.inspectors.StringDefaultFieldInspector',
    ],
    'DEFAULT_FILTER_INSPECTORS': [
        'drf_yasg.inspectors.CoreAPICompatInspector',
    ],
    'DEFAULT_INFO': 'netbox.urls.openapi_info',
    'DEFAULT_MODEL_DEPTH': 1,
    'DEFAULT_PAGINATOR_INSPECTORS': [
        'utilities.custom_inspectors.NullablePaginatorInspector',
        'drf_yasg.inspectors.DjangoRestResponsePagination',
        'drf_yasg.inspectors.CoreAPICompatInspector',
    ],
    'SECURITY_DEFINITIONS': {
        'Bearer': {
            'type': 'apiKey',
            'name': 'Authorization',
            'in': 'header',
        }
    },
    'VALIDATOR_URL': None,
}


#
# Django RQ (Webhooks backend and Slack integration)
#

if TASKS_REDIS_USING_SENTINEL:
    RQ_PARAMS = {
        'SENTINELS': TASKS_REDIS_SENTINELS,
        'MASTER_NAME': TASKS_REDIS_SENTINEL_SERVICE,
        'DB': TASKS_REDIS_DATABASE,
        'PASSWORD': TASKS_REDIS_PASSWORD,
        'SOCKET_TIMEOUT': None,
        'CONNECTION_KWARGS': {
            'socket_connect_timeout': TASKS_REDIS_SENTINEL_TIMEOUT
        },
    }
else:
    RQ_PARAMS = {
        'HOST': TASKS_REDIS_HOST,
        'PORT': TASKS_REDIS_PORT,
        'DB': TASKS_REDIS_DATABASE,
        'PASSWORD': TASKS_REDIS_PASSWORD,
        'SSL': TASKS_REDIS_SSL,
        'DEFAULT_TIMEOUT': RQ_DEFAULT_TIMEOUT,
    }

RQ_QUEUES = {
    'default': RQ_PARAMS,  # Webhooks
    'check_releases': RQ_PARAMS,
}


#
# NetBox internal settings
#

# Secrets
SECRETS_MIN_PUBKEY_SIZE = 2048

# Pagination
PER_PAGE_DEFAULTS = [
    25, 50, 100, 250, 500, 1000
]
if PAGINATE_COUNT not in PER_PAGE_DEFAULTS:
    PER_PAGE_DEFAULTS.append(PAGINATE_COUNT)
    PER_PAGE_DEFAULTS = sorted(PER_PAGE_DEFAULTS)

CHANNEL_LAYERS = {
    "default": {
        "BACKEND": "channels_redis.core.RedisChannelLayer",
        "CONFIG": {
            "hosts": [(TASKS_REDIS_HOST, TASKS_REDIS_PORT)],
        },
    },
}

#
# Plugins
#

for plugin_name in PLUGINS:

    # Import plugin module
    try:
        plugin = importlib.import_module(plugin_name)
    except ModuleNotFoundError as e:
        if getattr(e, 'name') == plugin_name:
            raise ImproperlyConfigured(
                "Unable to import plugin {}: Module not found. Check that the plugin module has been installed within the "
                "correct Python environment.".format(plugin_name)
            )
        raise e

    # Determine plugin config and add to INSTALLED_APPS.
    try:
        plugin_config = plugin.config
        INSTALLED_APPS.append("{}.{}".format(plugin_config.__module__, plugin_config.__name__))
    except AttributeError:
        raise ImproperlyConfigured(
            "Plugin {} does not provide a 'config' variable. This should be defined in the plugin's __init__.py file "
            "and point to the PluginConfig subclass.".format(plugin_name)
        )

    # Validate user-provided configuration settings and assign defaults
    if plugin_name not in PLUGINS_CONFIG:
        PLUGINS_CONFIG[plugin_name] = {}
    plugin_config.validate(PLUGINS_CONFIG[plugin_name], VERSION)

    # Add middleware
    plugin_middleware = plugin_config.middleware
    if plugin_middleware and type(plugin_middleware) in (list, tuple):
        MIDDLEWARE.extend(plugin_middleware)

    # Apply cacheops config
    if type(plugin_config.caching_config) is not dict:
        raise ImproperlyConfigured(
            "Plugin {} caching_config must be a dictionary.".format(plugin_name)
        )
    CACHEOPS.update({
        "{}.{}".format(plugin_name, key): value for key, value in plugin_config.caching_config.items()
    })

#
# Odin Worker
#

if ODIN_WORKER_URL is None:
    raise ImproperlyConfigured("ODIN_WORKER_URL configuration missing.")

if not isinstance(ODIN_ADDITIONAL_ARGS, list):
    raise ImproperlyConfigured("ODIN_ADDITIONAL_ARGS must be a list.")<|MERGE_RESOLUTION|>--- conflicted
+++ resolved
@@ -18,11 +18,7 @@
 # Environment setup
 #
 
-<<<<<<< HEAD
 VERSION = _VERSION
-=======
-VERSION = '2.9.11'
->>>>>>> 3f5a2b9c
 
 # Hostname
 HOSTNAME = platform.node()
