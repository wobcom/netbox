{% load static %}
{% load helpers %}
<nav class="navbar navbar-default navbar-fixed-top">
    <div class="container">
        <div class="navbar-header">
            <button type="button" class="navbar-toggle collapsed" data-toggle="collapse" data-target="#navbar" aria-expanded="false">
                <span class="sr-only">Toggle navigation</span>
                <span class="icon-bar"></span>
                <span class="icon-bar"></span>
                <span class="icon-bar"></span>
            </button>
            <a class="navbar-brand" href="{% url 'home' %}">
                <img src="{% static 'img/netbox_logo.png' %}" />
            </a>
        </div>
        <div id="navbar" class="navbar-collapse collapse">
            {% if request.user.is_authenticated or not settings.LOGIN_REQUIRED %}
            <ul class="nav navbar-nav">
                <li class="dropdown{% if request.path|contains:'/dcim/sites/,/dcim/regions/,/tenancy/,/extras/tags/,/extras/reports/' %} active{% endif %}">
                    <a href="#" class="dropdown-toggle" data-toggle="dropdown" role="button" aria-haspopup="true" aria-expanded="false">Organization <span class="caret"></span></a>
                    <ul class="dropdown-menu">
                        <li class="dropdown-header">Sites</li>
                        <li{% if not perms.dcim.view_site %} class="disabled"{% endif %}>
                            {% if perms.dcim.add_site %}
                                <div class="buttons pull-right">
                                    <a href="{% url 'dcim:site_add' %}" class="btn btn-xs btn-success" title="Add"><i class="fa fa-plus"></i></a>
                                    <a href="{% url 'dcim:site_import' %}" class="btn btn-xs btn-info" title="Import"><i class="fa fa-download"></i></a>
                                </div>
                            {% endif %}
                            <a href="{% url 'dcim:site_list' %}">Sites</a>
                        </li>
                        <li{% if not perms.dcim.view_region %} class="disabled"{% endif %}>
                            {% if perms.dcim.add_region %}
                                <div class="buttons pull-right">
                                    <a href="{% url 'dcim:region_add' %}" class="btn btn-xs btn-success" title="Add"><i class="fa fa-plus"></i></a>
                                    <a href="{% url 'dcim:region_import' %}" class="btn btn-xs btn-info" title="Import"><i class="fa fa-download"></i></a>
                                </div>
                            {% endif %}
                            <a href="{% url 'dcim:region_list' %}">Regions</a>
                        </li>
                        <li class="divider"></li>
                        <li class="dropdown-header">Tenancy</li>
                        <li{% if not perms.tenancy.view_tenant %} class="disabled"{% endif %}>
                            {% if perms.tenancy.add_tenant %}
                                <div class="buttons pull-right">
                                    <a href="{% url 'tenancy:tenant_add' %}" class="btn btn-xs btn-success" title="Add"><i class="fa fa-plus"></i></a>
                                    <a href="{% url 'tenancy:tenant_import' %}" class="btn btn-xs btn-info" title="Import"><i class="fa fa-download"></i></a>
                                </div>
                            {% endif %}
                            <a href="{% url 'tenancy:tenant_list' %}">Tenants</a>
                        </li>
                        <li{% if not perms.tenancy.view_tenantgroup %} class="disabled"{% endif %}>
                            {% if perms.tenancy.add_tenantgroup %}
                                <div class="buttons pull-right">
                                    <a href="{% url 'tenancy:tenantgroup_add' %}" class="btn btn-xs btn-success" title="Add"><i class="fa fa-plus"></i></a>
                                    <a href="{% url 'tenancy:tenantgroup_import' %}" class="btn btn-xs btn-info" title="Import"><i class="fa fa-download"></i></a>
                                </div>
                            {% endif %}
                            <a href="{% url 'tenancy:tenantgroup_list' %}">Tenant Groups</a>
                        </li>
                        <li class="divider"></li>
                        <li class="dropdown-header">Miscellaneous</li>
                        <li{% if not perms.extras.view_tag %} class="disabled"{% endif %}>
                            <a href="{% url 'extras:tag_list' %}">Tags</a>
                        </li>
                        <li{% if not perms.extras.view_configcontext %} class="disabled"{% endif %}>
                            <a href="{% url 'extras:configcontext_list' %}">Config Contexts</a>
                        </li>
                        <li{% if not perms.extras.view_script %} class="disabled"{% endif %}>
                            <a href="{% url 'extras:script_list' %}">Scripts</a>
                        </li>
                        <li{% if not perms.extras.view_reportresult %} class="disabled"{% endif %}>
                            <a href="{% url 'extras:report_list' %}">Reports</a>
                        </li>
                        <li{% if not perms.extras.view_objectchange %} class="disabled"{% endif %}>
                            <a href="{% url 'extras:objectchange_list' %}">Changelog</a>
                        </li>
                    </ul>
                </li>
                <li class="dropdown{% if request.path|contains:'/dcim/rack' %} active{% endif %}">
                    <a href="#" class="dropdown-toggle" data-toggle="dropdown" role="button" aria-haspopup="true" aria-expanded="false">Racks <span class="caret"></span></a>
                    <ul class="dropdown-menu">
                        <li class="dropdown-header">Racks</li>
                        <li{% if not perms.dcim.view_rack %} class="disabled"{% endif %}>
                            {% if perms.dcim.add_rack %}
                                <div class="buttons pull-right">
                                    <a href="{% url 'dcim:rack_add' %}" class="btn btn-xs btn-success" title="Add"><i class="fa fa-plus"></i></a>
                                    <a href="{% url 'dcim:rack_import' %}" class="btn btn-xs btn-info" title="Import"><i class="fa fa-download"></i></a>
                                </div>
                            {% endif %}
                            <a href="{% url 'dcim:rack_list' %}">Racks</a>
                        </li>
                        <li{% if not perms.dcim.view_rackgroup %} class="disabled"{% endif %}>
                            {% if perms.dcim.add_rackgroup %}
                                <div class="buttons pull-right">
                                    <a href="{% url 'dcim:rackgroup_add' %}" class="btn btn-xs btn-success" title="Add"><i class="fa fa-plus"></i></a>
                                    <a href="{% url 'dcim:rackgroup_import' %}" class="btn btn-xs btn-info" title="Import"><i class="fa fa-download"></i></a>
                                </div>
                            {% endif %}
                            <a href="{% url 'dcim:rackgroup_list' %}">Rack Groups</a>
                        </li>
                        <li{% if not perms.dcim.view_rackrole %} class="disabled"{% endif %}>
                            {% if perms.dcim.add_rackrole %}
                                <div class="buttons pull-right">
                                    <a href="{% url 'dcim:rackrole_add' %}" class="btn btn-xs btn-success" title="Add"><i class="fa fa-plus"></i></a>
                                    <a href="{% url 'dcim:rackrole_import' %}" class="btn btn-xs btn-info" title="Import"><i class="fa fa-download"></i></a>
                                </div>
                            {% endif %}
                            <a href="{% url 'dcim:rackrole_list' %}">Rack Roles</a>
                        </li>
                        <li{% if not perms.dcim.view_rack %} class="disabled"{% endif %}>
                            <a href="{% url 'dcim:rack_elevation_list' %}">Elevations</a>
                        </li>
                        <li{% if not perms.dcim.view_rackreservation %} class="disabled"{% endif %}>
                            <a href="{% url 'dcim:rackreservation_list' %}">Reservations</a>
                        </li>
                    </ul>
                </li>
                <li class="dropdown{% if request.path|contains:'/dcim/device,/dcim/virtual-chassis,/dcim/manufacturers/,/dcim/platforms/,/dcim/cable,-connections/,/dcim/inventory-items/' %} active{% endif %}">
                    <a href="#" class="dropdown-toggle" data-toggle="dropdown" role="button" aria-haspopup="true" aria-expanded="false">Devices <span class="caret"></span></a>
                    <ul class="dropdown-menu">
                        <li class="dropdown-header">Devices</li>
                        <li{% if not perms.dcim.view_device %} class="disabled"{% endif %}>
                            {% if perms.dcim.add_device %}
                                <div class="buttons pull-right">
                                    <a href="{% url 'dcim:device_add' %}" class="btn btn-xs btn-success" title="Add"><i class="fa fa-plus"></i></a>
                                    <a href="{% url 'dcim:device_import' %}" class="btn btn-xs btn-info" title="Import"><i class="fa fa-download"></i></a>
                                </div>
                            {% endif %}
                            <a href="{% url 'dcim:device_list' %}">Devices</a>
                        </li>
<<<<<<< HEAD
                        <li>
                            {% if perms.dcim.add_device %}
                                <div class="buttons pull-right">
                                    <a href="{% url 'dcim:device_license_add' %}" class="btn btn-xs btn-success" title="Add"><i class="fa fa-plus"></i></a>
                                </div>
                            {% endif %}
                            <a href="{% url 'dcim:device_license_list' %}">Device Licenses</a>
                        </li>
                        <li>
=======
                        <li{% if not perms.dcim.view_devicerole %} class="disabled"{% endif %}>
>>>>>>> f48a4c23
                            {% if perms.dcim.add_devicerole %}
                                <div class="buttons pull-right">
                                    <a href="{% url 'dcim:devicerole_add' %}" class="btn btn-xs btn-success" title="Add"><i class="fa fa-plus"></i></a>
                                    <a href="{% url 'dcim:devicerole_import' %}" class="btn btn-xs btn-info" title="Import"><i class="fa fa-download"></i></a>
                                </div>
                            {% endif %}
                            <a href="{% url 'dcim:devicerole_list' %}">Device Roles</a>
                        </li>
                        <li{% if not perms.dcim.view_platform %} class="disabled"{% endif %}>
                            {% if perms.dcim.add_platform %}
                                <div class="buttons pull-right">
                                    <a href="{% url 'dcim:platform_add' %}" class="btn btn-xs btn-success" title="Add"><i class="fa fa-plus"></i></a>
                                    <a href="{% url 'dcim:platform_import' %}" class="btn btn-xs btn-info" title="Import"><i class="fa fa-download"></i></a>
                                </div>
                            {% endif %}
                            <a href="{% url 'dcim:platform_list' %}">Platforms</a>
                        </li>
                        <li{% if not perms.dcim.view_virtualchassis %} class="disabled"{% endif %}>
                            <a href="{% url 'dcim:virtualchassis_list' %}">Virtual Chassis</a>
                        </li>
                        <li class="divider"></li>
                        <li class="dropdown-header">Device Types</li>
                        <li{% if not perms.dcim.view_devicetype %} class="disabled"{% endif %}>
                            {% if perms.dcim.add_devicetype %}
                                <div class="buttons pull-right">
                                    <a href="{% url 'dcim:devicetype_add' %}" class="btn btn-xs btn-success" title="Add"><i class="fa fa-plus"></i></a>
                                    <a href="{% url 'dcim:devicetype_import' %}" class="btn btn-xs btn-info" title="Import"><i class="fa fa-download"></i></a>
                                </div>
                            {% endif %}
                            <a href="{% url 'dcim:devicetype_list' %}">Device Types</a>
                        </li>
                        <li{% if not perms.dcim.view_manufacturer %} class="disabled"{% endif %}>
                            {% if perms.dcim.add_manufacturer %}
                                <div class="buttons pull-right">
                                    <a href="{% url 'dcim:manufacturer_add' %}" class="btn btn-xs btn-success" title="Add"><i class="fa fa-plus"></i></a>
                                    <a href="{% url 'dcim:manufacturer_import' %}" class="btn btn-xs btn-info" title="Import"><i class="fa fa-download"></i></a>
                                </div>
                            {% endif %}
                            <a href="{% url 'dcim:manufacturer_list' %}">Manufacturers</a>
                        </li>
                        <li class="divider"></li>
                        <li class="dropdown-header">Inventory</li>
                        <li{% if not perms.dcim.view_inventoryitem %} class="disabled"{% endif %}>
                            {% if perms.dcim.add_inventoryitem %}
                                <div class="buttons pull-right">
                                    <a href="{% url 'dcim:inventoryitem_import' %}" class="btn btn-xs btn-info" title="Import"><i class="fa fa-download"></i></a>
                                </div>
                            {% endif %}
                            <a href="{% url 'dcim:inventoryitem_list' %}">Inventory Items</a>
                        </li>
                        <li class="divider"></li>
                        <li class="dropdown-header">Connections</li>
                        <li{% if not perms.dcim.view_cable %} class="disabled"{% endif %}>
                            {% if perms.dcim.add_cable %}
                                <div class="buttons pull-right">
                                    <a href="{% url 'dcim:cable_import' %}" class="btn btn-xs btn-info" title="Import"><i class="fa fa-download"></i></a>
                                </div>
                            {% endif %}
                            <a href="{% url 'dcim:cable_list' %}">Cables</a>
                        </li>
                        <li{% if not perms.dcim.view_consoleport or not perms.dcim.view_consoleserverport %} class="disabled"{% endif %}>
                            <a href="{% url 'dcim:console_connections_list' %}">Console Connections</a>
                        </li>
                        <li{% if not perms.dcim.view_powerport or not perms.dcim.view_poweroutlet %} class="disabled"{% endif %}>
                            <a href="{% url 'dcim:power_connections_list' %}">Power Connections</a>
                        </li>
                        <li{% if not perms.dcim.view_interface %} class="disabled"{% endif %}>
                            <a href="{% url 'dcim:interface_connections_list' %}">Interface Connections</a>
                        </li>
                    </ul>
                </li>
                <li class="dropdown{% if request.path|contains:'/ipam/' %} active{% endif %}">
                    <a href="#" class="dropdown-toggle" data-toggle="dropdown" role="button" aria-haspopup="true" aria-expanded="false">IPAM <span class="caret"></span></a>
                    <ul class="dropdown-menu">
                        <li class="dropdown-header">IP Addresses</li>
                        <li{% if not perms.ipam.view_ipaddress %} class="disabled"{% endif %}>
                            {% if perms.ipam.add_ipaddress %}
                                <div class="buttons pull-right">
                                    <a href="{% url 'ipam:ipaddress_add' %}" class="btn btn-xs btn-success" title="Add"><i class="fa fa-plus"></i></a>
                                    <a href="{% url 'ipam:ipaddress_import' %}" class="btn btn-xs btn-info" title="Import"><i class="fa fa-download"></i></a>
                                </div>
                            {% endif %}
                            <a href="{% url 'ipam:ipaddress_list' %}">IP Addresses</a>
                        </li>
                        <li class="divider"></li>
                        <li class="dropdown-header">Prefixes</li>
                        <li{% if not perms.ipam.view_prefix %} class="disabled"{% endif %}>
                            {% if perms.ipam.add_prefix %}
                                <div class="buttons pull-right">
                                    <a href="{% url 'ipam:prefix_add' %}" class="btn btn-xs btn-success" title="Add"><i class="fa fa-plus"></i></a>
                                    <a href="{% url 'ipam:prefix_import' %}" class="btn btn-xs btn-info" title="Import"><i class="fa fa-download"></i></a>
                                </div>
                            {% endif %}
                            <a href="{% url 'ipam:prefix_list' %}">Prefixes</a>
                        </li>
                        <li{% if not perms.ipam.view_role %} class="disabled"{% endif %}>
                            {% if perms.ipam.add_role %}
                                <div class="buttons pull-right">
                                    <a href="{% url 'ipam:role_add' %}" class="btn btn-xs btn-success" title="Add"><i class="fa fa-plus"></i></a>
                                    <a href="{% url 'ipam:role_import' %}" class="btn btn-xs btn-info" title="Import"><i class="fa fa-download"></i></a>
                                </div>
                            {% endif %}
                            <a href="{% url 'ipam:role_list' %}">Prefix/VLAN Roles</a>
                        </li>
                        <li class="divider"></li>
                        <li class="dropdown-header">Aggregates</li>
                        <li{% if not perms.ipam.view_aggregate %} class="disabled"{% endif %}>
                            {% if perms.ipam.add_aggregate %}
                                <div class="buttons pull-right">
                                    <a href="{% url 'ipam:aggregate_add' %}" class="btn btn-xs btn-success" title="Add"><i class="fa fa-plus"></i></a>
                                    <a href="{% url 'ipam:aggregate_import' %}" class="btn btn-xs btn-info" title="Import"><i class="fa fa-download"></i></a>
                                </div>
                            {% endif %}
                            <a href="{% url 'ipam:aggregate_list' %}">Aggregates</a>
                        </li>
                        <li{% if not perms.ipam.view_rir %} class="disabled"{% endif %}>
                            {% if perms.ipam.add_rir %}
                                <div class="buttons pull-right">
                                    <a href="{% url 'ipam:rir_add' %}" class="btn btn-xs btn-success" title="Add"><i class="fa fa-plus"></i></a>
                                    <a href="{% url 'ipam:rir_import' %}" class="btn btn-xs btn-info" title="Import"><i class="fa fa-download"></i></a>
                                </div>
                            {% endif %}
                            <a href="{% url 'ipam:rir_list' %}">RIRs</a>
                        </li>
                        <li class="divider"></li>
                        <li class="dropdown-header">VRFs</li>
                        <li{% if not perms.ipam.view_vrf %} class="disabled"{% endif %}>
                            {% if perms.ipam.add_vrf %}
                                <div class="buttons pull-right">
                                    <a href="{% url 'ipam:vrf_add' %}" class="btn btn-xs btn-success" title="Add"><i class="fa fa-plus"></i></a>
                                    <a href="{% url 'ipam:vrf_import' %}" class="btn btn-xs btn-info" title="Import"><i class="fa fa-download"></i></a>
                                </div>
                            {% endif %}
                            <a href="{% url 'ipam:vrf_list' %}">VRFs</a>
                        </li>
                        <li class="divider"></li>
                        <li class="dropdown-header">VLANs</li>
                        <li{% if not perms.ipam.view_vlan %} class="disabled"{% endif %}>
                            {% if perms.ipam.add_vlan %}
                                <div class="buttons pull-right">
                                    <a href="{% url 'ipam:vlan_add' %}" class="btn btn-xs btn-success" title="Add"><i class="fa fa-plus"></i></a>
                                    <a href="{% url 'ipam:vlan_import' %}" class="btn btn-xs btn-info" title="Import"><i class="fa fa-download"></i></a>
                                </div>
                            {% endif %}
                            <a href="{% url 'ipam:vlan_list' %}">VLANs</a>
                        </li>
                        <li{% if not perms.ipam.view_vlangroup %} class="disabled"{% endif %}>
                            {% if perms.ipam.add_vlangroup %}
                                <div class="buttons pull-right">
                                    <a href="{% url 'ipam:vlangroup_add' %}" class="btn btn-xs btn-success" title="Add"><i class="fa fa-plus"></i></a>
                                    <a href="{% url 'ipam:vlangroup_import' %}" class="btn btn-xs btn-info" title="Import"><i class="fa fa-download"></i></a>
                                </div>
                            {% endif %}
                            <a href="{% url 'ipam:vlangroup_list' %}">VLAN Groups</a>
                        </li>
                        <li class="divider"></li>
                        <li class="dropdown-header">Overlay Networks</li>
                        <li>
                            {% if perms.ipam.add_overlay_network %}
                                <div class="buttons pull-right">
                                    <a href="{% url 'ipam:overlay_network_add' %}" class="btn btn-xs btn-success" title="Add"><i class="fa fa-plus"></i></a>
                                    <a href="{% url 'ipam:overlay_network_import' %}" class="btn btn-xs btn-info" title="Import"><i class="fa fa-download"></i></a>
                                </div>
                            {% endif %}
                            <a href="{% url 'ipam:overlay_network_list' %}">Overlay Networks</a>
                        </li>
                        <li>
                            {% if perms.ipam.add_overlay_networkgroup %}
                                <div class="buttons pull-right">
                                    <a href="{% url 'ipam:overlay_networkgroup_add' %}" class="btn btn-xs btn-success" title="Add"><i class="fa fa-plus"></i></a>
                                    <a href="{% url 'ipam:overlay_networkgroup_import' %}" class="btn btn-xs btn-info" title="Import"><i class="fa fa-download"></i></a>
                                </div>
                            {% endif %}
                            <a href="{% url 'ipam:overlay_networkgroup_list' %}">Overlay Network Groups</a>
                        </li>
                        <li class="divider"></li>
                        <li class="dropdown-header">Services</li>
                        <li{% if not perms.ipam.view_service %} class="disabled"{% endif %}>
                            <a href="{% url 'ipam:service_list' %}">Services</a>
                        </li>
                    </ul>
                </li>
                <li class="dropdown{% if request.path|contains:'/virtualization/' %} active{% endif %}">
                    <a href="#" class="dropdown-toggle" data-toggle="dropdown" role="button" aria-haspopup="true" aria-expanded="false">Virtualization <span class="caret"></span></a>
                    <ul class="dropdown-menu">
                        <li class="dropdown-header">Virtual Machines</li>
                        <li{% if not perms.virtualization.view_virtualmachine %} class="disabled"{% endif %}>
                            {% if perms.virtualization.add_virtualmachine %}
                                <div class="buttons pull-right">
                                    <a href="{% url 'virtualization:virtualmachine_add' %}" class="btn btn-xs btn-success" title="Add"><i class="fa fa-plus"></i></a>
                                    <a href="{% url 'virtualization:virtualmachine_import' %}" class="btn btn-xs btn-info" title="Import"><i class="fa fa-download"></i></a>
                                </div>
                            {% endif %}
                            <a href="{% url 'virtualization:virtualmachine_list' %}">Virtual Machines</a>
                        </li>
                        <li class="divider"></li>
                        <li class="dropdown-header">Clusters</li>
                        <li{% if not perms.virtualization.view_cluster %} class="disabled"{% endif %}>
                            {% if perms.virtualization.add_cluster %}
                                <div class="buttons pull-right">
                                    <a href="{% url 'virtualization:cluster_add' %}" class="btn btn-xs btn-success" title="Add"><i class="fa fa-plus"></i></a>
                                    <a href="{% url 'virtualization:cluster_import' %}" class="btn btn-xs btn-info" title="Import"><i class="fa fa-download"></i></a>
                                </div>
                            {% endif %}
                            <a href="{% url 'virtualization:cluster_list' %}">Clusters</a>
                        </li>
                        <li{% if not perms.virtualization.view_clustertype %} class="disabled"{% endif %}>
                            {% if perms.virtualization.add_clustertype %}
                                <div class="buttons pull-right">
                                    <a href="{% url 'virtualization:clustertype_add' %}" class="btn btn-xs btn-success" title="Add"><i class="fa fa-plus"></i></a>
                                    <a href="{% url 'virtualization:clustertype_import' %}" class="btn btn-xs btn-info" title="Import"><i class="fa fa-download"></i></a>
                                </div>
                            {% endif %}
                            <a href="{% url 'virtualization:clustertype_list' %}">Cluster Types</a>
                        </li>
                        <li{% if not perms.virtualization.view_clustergroup %} class="disabled"{% endif %}>
                            {% if perms.virtualization.add_clustergroup %}
                                <div class="buttons pull-right">
                                    <a href="{% url 'virtualization:clustergroup_add' %}" class="btn btn-xs btn-success" title="Add"><i class="fa fa-plus"></i></a>
                                    <a href="{% url 'virtualization:clustergroup_import' %}" class="btn btn-xs btn-info" title="Import"><i class="fa fa-download"></i></a>
                                </div>
                            {% endif %}
                            <a href="{% url 'virtualization:clustergroup_list' %}">Cluster Groups</a>
                        </li>
                    </ul>
                </li>
                <li class="dropdown{% if request.path|contains:'/circuits/' %} active{% endif %}">
                    <a href="#" class="dropdown-toggle" data-toggle="dropdown" role="button" aria-haspopup="true" aria-expanded="false">Circuits <span class="caret"></span></a>
                    <ul class="dropdown-menu">
                        <li class="dropdown-header">Circuits</li>
                        <li{% if not perms.circuits.view_circuit %} class="disabled"{% endif %}>
                            {% if perms.circuits.add_circuit %}
                                <div class="buttons pull-right">
                                    <a href="{% url 'circuits:circuit_add' %}" class="btn btn-xs btn-success" title="Add"><i class="fa fa-plus"></i></a>
                                    <a href="{% url 'circuits:circuit_import' %}" class="btn btn-xs btn-info" title="Import"><i class="fa fa-download"></i></a>
                                </div>
                            {% endif %}
                            <a href="{% url 'circuits:circuit_list' %}">Circuits</a>
                        </li>
                        <li{% if not perms.circuits.view_circuittype %} class="disabled"{% endif %}>
                            {% if perms.circuits.add_circuittype %}
                                <div class="buttons pull-right">
                                    <a href="{% url 'circuits:circuittype_add' %}" class="btn btn-xs btn-success" title="Add"><i class="fa fa-plus"></i></a>
                                    <a href="{% url 'circuits:circuittype_import' %}" class="btn btn-xs btn-info" title="Import"><i class="fa fa-download"></i></a>
                                </div>
                            {% endif %}
                            <a href="{% url 'circuits:circuittype_list' %}">Circuit Types</a>
                        </li>
                        <li class="divider"></li>
                        <li class="dropdown-header">Providers</li>
                        <li{% if not perms.circuits.view_provider %} class="disabled"{% endif %}>
                            {% if perms.circuits.add_provider %}
                                <div class="buttons pull-right">
                                    <a href="{% url 'circuits:provider_add' %}" class="btn btn-xs btn-success" title="Add"><i class="fa fa-plus"></i></a>
                                    <a href="{% url 'circuits:provider_import' %}" class="btn btn-xs btn-info" title="Import"><i class="fa fa-download"></i></a>
                                </div>
                            {% endif %}
                            <a href="{% url 'circuits:provider_list' %}">Providers</a>
                        </li>
                    </ul>
                </li>
<<<<<<< HEAD
                {% if request.user.is_authenticated %}
                    <li class="dropdown{% if request.path|contains:'/secrets/' %} active{% endif %}">
                        <a href="#" class="dropdown-toggle" data-toggle="dropdown" role="button" aria-haspopup="true" aria-expanded="false">Secrets <span class="caret"></span></a>
                        <ul class="dropdown-menu">
                            <li class="dropdown-header">Secrets</li>
                            <li>
                                {% if perms.secrets.add_secret %}
                                    <div class="buttons pull-right">
                                        <a href="{% url 'secrets:secret_import' %}" class="btn btn-xs btn-info" title="Import"><i class="fa fa-download"></i></a>
                                    </div>
                                {% endif %}
                                <a href="{% url 'secrets:secret_list' %}">Secrets</a>
                            </li>
                            <li>
                                {% if perms.secrets.add_secretrole %}
                                    <div class="buttons pull-right">
                                        <a href="{% url 'secrets:secretrole_add' %}" class="btn btn-xs btn-success" title="Add"><i class="fa fa-plus"></i></a>
                                        <a href="{% url 'secrets:secretrole_import' %}" class="btn btn-xs btn-info" title="Import"><i class="fa fa-download"></i></a>
                                    </div>
                                {% endif %}
                                <a href="{% url 'secrets:secretrole_list' %}">Secret Roles</a>
                            </li>
                        </ul>
                    </li>
                {% endif %}
                  <li class="dropdown{% if request.path|contains:'/configuration/' %} active{% endif %}">
                      <a href="#" class="dropdown-toggle" data-toggle="dropdown" role="button" aria-haspopup="true" aria-expanded="false">Configuration <span class="caret"></span></a>
                      <ul class="dropdown-menu">
                          <li class="dropdown-header">BGP</li>
                          <li>
                              {% if perms.configuration.add_bgp %}
                                  <div class="buttons pull-right">
                                      <a href="{% url 'configuration:community_add' %}" class="btn btn-xs btn-success" title="Add"><i class="fa fa-plus"></i></a>
                                      <a href="{% url 'configuration:community_import' %}" class="btn btn-xs btn-info" title="Import"><i class="fa fa-download"></i></a>
                                  </div>
                              {% endif %}
                              <a href="{% url 'configuration:community_list' %}">BGP Communities</a>
                          </li>
                          <li>
                              {% if perms.configuration.add_bgp %}
                                  <div class="buttons pull-right">
                                      <a href="{% url 'configuration:communitylist_add' %}" class="btn btn-xs btn-success" title="Add"><i class="fa fa-plus"></i></a>
                                      <a href="{% url 'configuration:communitylist_import' %}" class="btn btn-xs btn-info" title="Import"><i class="fa fa-download"></i></a>
                                  </div>
                              {% endif %}
                              <a href="{% url 'configuration:communitylist_list' %}">BGP Community Lists</a>
                          </li>
                          <li>
                              {% if perms.configuration.add_bgp %}
                                  <div class="buttons pull-right">
                                      <a href="{% url 'configuration:routemap_add' %}" class="btn btn-xs btn-success" title="Add"><i class="fa fa-plus"></i></a>
                                      <a href="{% url 'configuration:routemap_import' %}" class="btn btn-xs btn-info" title="Import"><i class="fa fa-download"></i></a>
                                  </div>
                              {% endif %}
                              <a href="{% url 'configuration:routemap_list' %}">Routemaps</a>
                          </li>
                          <li>
                              {% if perms.configuration.add_asn %}
                                  <div class="buttons pull-right">
                                      <a href="{% url 'configuration:asn_add' %}" class="btn btn-xs btn-success" title="Add"><i class="fa fa-plus"></i></a>
                                      <a href="{% url 'configuration:asn_import' %}" class="btn btn-xs btn-info" title="Import"><i class="fa fa-download"></i></a>
                                  </div>
                              {% endif %}
                              <a href="{% url 'configuration:asn_list' %}">ASNs</a>
                          </li>
                      </ul>
                  </li>
=======
                <li class="dropdown{% if request.path|contains:'/dcim/power' %} active{% endif %}">
                    <a href="#" class="dropdown-toggle" data-toggle="dropdown" role="button" aria-haspopup="true" aria-expanded="false">Power <span class="caret"></span></a>
                    <ul class="dropdown-menu">
                        <li class="dropdown-header">Power</li>
                        <li{% if not perms.dcim.view_powerfeed %} class="disabled"{% endif %}>
                            {% if perms.dcim.add_powerfeed %}
                                <div class="buttons pull-right">
                                    <a href="{% url 'dcim:powerfeed_add' %}" class="btn btn-xs btn-success" title="Add"><i class="fa fa-plus"></i></a>
                                    <a href="{% url 'dcim:powerfeed_import' %}" class="btn btn-xs btn-info" title="Import"><i class="fa fa-download"></i></a>
                                </div>
                            {% endif %}
                            <a href="{% url 'dcim:powerfeed_list' %}">Power Feeds</a>
                        </li>
                        <li{% if not perms.dcim.view_powerpanel %} class="disabled"{% endif %}>
                            {% if perms.dcim.add_powerpanel %}
                                <div class="buttons pull-right">
                                    <a href="{% url 'dcim:powerpanel_add' %}" class="btn btn-xs btn-success" title="Add"><i class="fa fa-plus"></i></a>
                                    <a href="{% url 'dcim:powerpanel_import' %}" class="btn btn-xs btn-info" title="Import"><i class="fa fa-download"></i></a>
                                </div>
                            {% endif %}
                            <a href="{% url 'dcim:powerpanel_list' %}">Power Panels</a>
                        </li>
                    </ul>
                </li>
                <li class="dropdown{% if request.path|contains:'/secrets/' %} active{% endif %}">
                    <a href="#" class="dropdown-toggle" data-toggle="dropdown" role="button" aria-haspopup="true" aria-expanded="false">Secrets <span class="caret"></span></a>
                    <ul class="dropdown-menu">
                        <li class="dropdown-header">Secrets</li>
                        <li{% if not perms.secrets.view_secret %} class="disabled"{% endif %}>
                            {% if perms.secrets.add_secret %}
                                <div class="buttons pull-right">
                                    <a href="{% url 'secrets:secret_import' %}" class="btn btn-xs btn-info" title="Import"><i class="fa fa-download"></i></a>
                                </div>
                            {% endif %}
                            <a href="{% url 'secrets:secret_list' %}">Secrets</a>
                        </li>
                        <li{% if not perms.secrets.view_secretrole %} class="disabled"{% endif %}>
                            {% if perms.secrets.add_secretrole %}
                                <div class="buttons pull-right">
                                    <a href="{% url 'secrets:secretrole_add' %}" class="btn btn-xs btn-success" title="Add"><i class="fa fa-plus"></i></a>
                                    <a href="{% url 'secrets:secretrole_import' %}" class="btn btn-xs btn-info" title="Import"><i class="fa fa-download"></i></a>
                                </div>
                            {% endif %}
                            <a href="{% url 'secrets:secretrole_list' %}">Secret Roles</a>
                        </li>
                    </ul>
                </li>
>>>>>>> f48a4c23
            </ul>
            {% endif %}
            <ul class="nav navbar-nav navbar-right">
                {% if request.user.is_authenticated %}
                    {% if not request.session.foreign_change %}
                    <li>
                      <form class="navbar-form" action="{% url 'change:change_toggle' %}">
                          <button type="submit" class="btn btn-{% if request.session.in_change %}warning{% else %}primary{% endif %}">
                            <i class="fa fa-{% if request.session.in_change %}stop{% else %}play{% endif %}"></i>
                            Change
                          </button>
                      </form>
                    </li>
                    {% endif %}
                    <li class="dropdown">
                        <a href="#" class="dropdown-toggle" data-toggle="dropdown" title="{{ request.user }}" role="button" aria-haspopup="true" aria-expanded="false">
                            <i class="fa fa-user"></i>
                            <span id="navbar_user">{{ request.user|truncatechars:"30" }}</span>
                            <span class="caret"></span>
                        </a>
                        <ul class="dropdown-menu">
                            <li><a href="{% url 'user:profile' %}"><i class="fa fa-user"></i> Profile</a></li>
                            {% if request.user.is_staff %}
                                <li><a href="{% url 'admin:index' %}"><i class="fa fa-cogs"></i> Admin</a></li>
                            {% endif %}
                            <li class="divider"></li>
                            <li><a href="{% url 'logout' %}"><i class="fa fa-sign-out"></i> Log out</a></li>
                        </ul>
                    </li>
                {% else %}
                    {% url 'login' as login_url %}
                    {% if request.path == login_url %}
                        <li><a href="{{ request.get_full_path }}"><i class="fa fa-sign-in"></i> Log in</a></li>
                    {% else %}
                        <li><a href="{{ login_url }}?next={{ request.get_full_path | urlencode }}"><i class="fa fa-sign-in"></i> Log in</a></li>
                    {% endif %}
                {% endif %}
            </ul>
            <form action="{% url 'search' %}" method="get" class="navbar-form navbar-right" id="navbar_search" role="search">
                <div class="input-group" style="width:130px">
                    <input type="text" name="q" class="form-control" placeholder="Search">
                    <span class="input-group-btn">
                        <button type="submit" class="btn btn-primary">
                            <i class="fa fa-search"></i>
                        </button>
                    </span>
                </div>
            </form>
        </div>
    </div>
</nav><|MERGE_RESOLUTION|>--- conflicted
+++ resolved
@@ -129,7 +129,6 @@
                             {% endif %}
                             <a href="{% url 'dcim:device_list' %}">Devices</a>
                         </li>
-<<<<<<< HEAD
                         <li>
                             {% if perms.dcim.add_device %}
                                 <div class="buttons pull-right">
@@ -138,10 +137,7 @@
                             {% endif %}
                             <a href="{% url 'dcim:device_license_list' %}">Device Licenses</a>
                         </li>
-                        <li>
-=======
                         <li{% if not perms.dcim.view_devicerole %} class="disabled"{% endif %}>
->>>>>>> f48a4c23
                             {% if perms.dcim.add_devicerole %}
                                 <div class="buttons pull-right">
                                     <a href="{% url 'dcim:devicerole_add' %}" class="btn btn-xs btn-success" title="Add"><i class="fa fa-plus"></i></a>
@@ -403,7 +399,6 @@
                         </li>
                     </ul>
                 </li>
-<<<<<<< HEAD
                 {% if request.user.is_authenticated %}
                     <li class="dropdown{% if request.path|contains:'/secrets/' %} active{% endif %}">
                         <a href="#" class="dropdown-toggle" data-toggle="dropdown" role="button" aria-haspopup="true" aria-expanded="false">Secrets <span class="caret"></span></a>
@@ -429,7 +424,31 @@
                         </ul>
                     </li>
                 {% endif %}
-                  <li class="dropdown{% if request.path|contains:'/configuration/' %} active{% endif %}">
+                <li class="dropdown{% if request.path|contains:'/dcim/power' %} active{% endif %}">
+                    <a href="#" class="dropdown-toggle" data-toggle="dropdown" role="button" aria-haspopup="true" aria-expanded="false">Power <span class="caret"></span></a>
+                    <ul class="dropdown-menu">
+                        <li class="dropdown-header">Power</li>
+                        <li{% if not perms.dcim.view_powerfeed %} class="disabled"{% endif %}>
+                            {% if perms.dcim.add_powerfeed %}
+                                <div class="buttons pull-right">
+                                    <a href="{% url 'dcim:powerfeed_add' %}" class="btn btn-xs btn-success" title="Add"><i class="fa fa-plus"></i></a>
+                                    <a href="{% url 'dcim:powerfeed_import' %}" class="btn btn-xs btn-info" title="Import"><i class="fa fa-download"></i></a>
+                                </div>
+                            {% endif %}
+                            <a href="{% url 'dcim:powerfeed_list' %}">Power Feeds</a>
+                        </li>
+                        <li{% if not perms.dcim.view_powerpanel %} class="disabled"{% endif %}>
+                            {% if perms.dcim.add_powerpanel %}
+                                <div class="buttons pull-right">
+                                    <a href="{% url 'dcim:powerpanel_add' %}" class="btn btn-xs btn-success" title="Add"><i class="fa fa-plus"></i></a>
+                                    <a href="{% url 'dcim:powerpanel_import' %}" class="btn btn-xs btn-info" title="Import"><i class="fa fa-download"></i></a>
+                                </div>
+                            {% endif %}
+                            <a href="{% url 'dcim:powerpanel_list' %}">Power Panels</a>
+                        </li>
+                    </ul>
+                </li>
+                 <li class="dropdown{% if request.path|contains:'/configuration/' %} active{% endif %}">
                       <a href="#" class="dropdown-toggle" data-toggle="dropdown" role="button" aria-haspopup="true" aria-expanded="false">Configuration <span class="caret"></span></a>
                       <ul class="dropdown-menu">
                           <li class="dropdown-header">BGP</li>
@@ -471,55 +490,6 @@
                           </li>
                       </ul>
                   </li>
-=======
-                <li class="dropdown{% if request.path|contains:'/dcim/power' %} active{% endif %}">
-                    <a href="#" class="dropdown-toggle" data-toggle="dropdown" role="button" aria-haspopup="true" aria-expanded="false">Power <span class="caret"></span></a>
-                    <ul class="dropdown-menu">
-                        <li class="dropdown-header">Power</li>
-                        <li{% if not perms.dcim.view_powerfeed %} class="disabled"{% endif %}>
-                            {% if perms.dcim.add_powerfeed %}
-                                <div class="buttons pull-right">
-                                    <a href="{% url 'dcim:powerfeed_add' %}" class="btn btn-xs btn-success" title="Add"><i class="fa fa-plus"></i></a>
-                                    <a href="{% url 'dcim:powerfeed_import' %}" class="btn btn-xs btn-info" title="Import"><i class="fa fa-download"></i></a>
-                                </div>
-                            {% endif %}
-                            <a href="{% url 'dcim:powerfeed_list' %}">Power Feeds</a>
-                        </li>
-                        <li{% if not perms.dcim.view_powerpanel %} class="disabled"{% endif %}>
-                            {% if perms.dcim.add_powerpanel %}
-                                <div class="buttons pull-right">
-                                    <a href="{% url 'dcim:powerpanel_add' %}" class="btn btn-xs btn-success" title="Add"><i class="fa fa-plus"></i></a>
-                                    <a href="{% url 'dcim:powerpanel_import' %}" class="btn btn-xs btn-info" title="Import"><i class="fa fa-download"></i></a>
-                                </div>
-                            {% endif %}
-                            <a href="{% url 'dcim:powerpanel_list' %}">Power Panels</a>
-                        </li>
-                    </ul>
-                </li>
-                <li class="dropdown{% if request.path|contains:'/secrets/' %} active{% endif %}">
-                    <a href="#" class="dropdown-toggle" data-toggle="dropdown" role="button" aria-haspopup="true" aria-expanded="false">Secrets <span class="caret"></span></a>
-                    <ul class="dropdown-menu">
-                        <li class="dropdown-header">Secrets</li>
-                        <li{% if not perms.secrets.view_secret %} class="disabled"{% endif %}>
-                            {% if perms.secrets.add_secret %}
-                                <div class="buttons pull-right">
-                                    <a href="{% url 'secrets:secret_import' %}" class="btn btn-xs btn-info" title="Import"><i class="fa fa-download"></i></a>
-                                </div>
-                            {% endif %}
-                            <a href="{% url 'secrets:secret_list' %}">Secrets</a>
-                        </li>
-                        <li{% if not perms.secrets.view_secretrole %} class="disabled"{% endif %}>
-                            {% if perms.secrets.add_secretrole %}
-                                <div class="buttons pull-right">
-                                    <a href="{% url 'secrets:secretrole_add' %}" class="btn btn-xs btn-success" title="Add"><i class="fa fa-plus"></i></a>
-                                    <a href="{% url 'secrets:secretrole_import' %}" class="btn btn-xs btn-info" title="Import"><i class="fa fa-download"></i></a>
-                                </div>
-                            {% endif %}
-                            <a href="{% url 'secrets:secretrole_list' %}">Secret Roles</a>
-                        </li>
-                    </ul>
-                </li>
->>>>>>> f48a4c23
             </ul>
             {% endif %}
             <ul class="nav navbar-nav navbar-right">
