{% extends '_base.html' %}
{% load static %}
{% load helpers %}
<<<<<<< HEAD
{% load bgp %}
=======
{% load custom_links %}
>>>>>>> f48a4c23

{% block title %}{{ device }}{% endblock %}

{% block header %}
    <div class="row noprint">
        <div class="col-sm-8 col-md-9">
        <ol class="breadcrumb">
            <li><a href="{% url 'dcim:site' slug=device.site.slug %}">{{ device.site }}</a></li>
            {% if device.rack %}
                <li><a href="{% url 'dcim:rack_list' %}?site={{ device.site.slug }}">Racks</a></li>
                <li><a href="{% url 'dcim:rack' pk=device.rack.pk %}">{{ device.rack }}</a></li>
            {% endif %}
            {% if device.parent_bay %}
                <li><a href="{% url 'dcim:device' pk=device.parent_bay.device.pk %}">{{ device.parent_bay.device }}</a></li>
                <li>{{ device.parent_bay }}</li>
            {% endif %}
            <li>{{ device }}</li>
        </ol>
        </div>
        <div class="col-sm-4 col-md-3">
            <form action="{% url 'dcim:device_list' %}" method="get">
                <div class="input-group">
                    <input type="text" name="q" class="form-control" placeholder="Search devices" />
                    <span class="input-group-btn">
                        <button type="submit" class="btn btn-primary">
                            <span class="fa fa-search" aria-hidden="true"></span>
                        </button>
                    </span>
                </div>
            </form>
        </div>
    </div>
    <div class="pull-right noprint">
        {% if show_graphs %}
            <button type="button" class="btn btn-primary" data-toggle="modal" data-target="#graphs_modal" data-obj="{{ device.name }}" data-url="{% url 'dcim-api:device-graphs' pk=device.pk %}" title="Show graphs">
                <i class="fa fa-signal" aria-hidden="true"></i>
                Graphs
            </button>
        {% endif %}
        {% if perms.dcim.change_device %}
            <div class="btn-group">
                <button type="button" class="btn btn-primary dropdown-toggle" data-toggle="dropdown" aria-haspopup="true" aria-expanded="false">
                    <span class="glyphicon glyphicon-plus" aria-hidden="true"></span> Add Components <span class="caret"></span>
                </button>
                <ul class="dropdown-menu">
                    {% if perms.dcim.add_consoleport %}<li><a href="{% url 'dcim:consoleport_add' pk=device.pk %}">Console Ports</a></li>{% endif %}
                    {% if perms.dcim.add_consoleserverport %}<li><a href="{% url 'dcim:consoleserverport_add' pk=device.pk %}">Console Server Ports</a></li>{% endif %}
                    {% if perms.dcim.add_powerport %}<li><a href="{% url 'dcim:powerport_add' pk=device.pk %}">Power Ports</a></li>{% endif %}
                    {% if perms.dcim.add_poweroutlet %}<li><a href="{% url 'dcim:poweroutlet_add' pk=device.pk %}">Power Outlets</a></li>{% endif %}
                    {% if perms.dcim.add_interface %}<li><a href="{% url 'dcim:interface_add' pk=device.pk %}">Interfaces</a></li>{% endif %}
                    {% if perms.dcim.add_frontport %}<li><a href="{% url 'dcim:frontport_add' pk=device.pk %}">Front Ports</a></li>{% endif %}
                    {% if perms.dcim.add_rearport %}<li><a href="{% url 'dcim:rearport_add' pk=device.pk %}">Rear Ports</a></li>{% endif %}
                    {% if perms.dcim.add_devicebay %}<li><a href="{% url 'dcim:devicebay_add' pk=device.pk %}">Device Bays</a></li>{% endif %}
                </ul>
            </div>
            <a href="{% url 'dcim:device_edit' pk=device.pk %}" class="btn btn-warning">
                <span class="glyphicon glyphicon-pencil" aria-hidden="true"></span>
                Edit this device
            </a>
        {% endif %}
        {% if perms.dcim.delete_device %}
            <a href="{% url 'dcim:device_delete' pk=device.pk %}" class="btn btn-danger">
                <span class="glyphicon glyphicon-trash" aria-hidden="true"></span>
                Delete this device
            </a>
        {% endif %}
    </div>
    <h1>{{ device }}</h1>
    {% include 'inc/created_updated.html' with obj=device %}
    <div class="pull-right noprint">
        {% custom_links device %}
    </div>
    <ul class="nav nav-tabs">
        <li role="presentation"{% if not active_tab %} class="active"{% endif %}>
            <a href="{% url 'dcim:device' pk=device.pk %}">Device</a>
        </li>
        <li role="presentation"{% if active_tab == 'inventory' %} class="active"{% endif %}>
            <a href="{% url 'dcim:device_inventory' pk=device.pk %}">
                Inventory <span class="badge">{{ device.inventory_items.count }}</span>
            </a>
        </li>
        {% if perms.dcim.napalm_read %}
            {% if device.status != 1 %}
                {% include 'dcim/inc/device_napalm_tabs.html' with disabled_message='Device must be in active status' %}
            {% elif not device.platform %}
                {% include 'dcim/inc/device_napalm_tabs.html' with disabled_message='No platform assigned to this device' %}
            {% elif not device.platform.napalm_driver %}
                {% include 'dcim/inc/device_napalm_tabs.html' with disabled_message='No NAPALM driver assigned for this platform' %}
            {% elif not device.primary_ip %}
                {% include 'dcim/inc/device_napalm_tabs.html' with disabled_message='No primary IP address assigned to this device' %}
            {% else %}
                {% include 'dcim/inc/device_napalm_tabs.html' %}
            {% endif %}
        {% endif %}
        {% if perms.extras.view_configcontext %}
            <li role="presentation"{% if active_tab == 'config-context' %} class="active"{% endif %}>
                <a href="{% url 'dcim:device_configcontext' pk=device.pk %}">Config Context</a>
            </li>
        {% endif %}
        {% if perms.extras.view_objectchange %}
            <li role="presentation"{% if active_tab == 'changelog' %} class="active"{% endif %}>
                <a href="{% url 'dcim:device_changelog' pk=device.pk %}">Changelog</a>
            </li>
        {% endif %}
    </ul>
{% endblock %}

{% block content %}
    <div class="row">
        <div class="col-md-6">
            <div class="panel panel-default">
                <div class="panel-heading">
                    <strong>Device</strong>
                </div>
                <table class="table table-hover panel-body attr-table">
                    <tr>
                        <td>Site</td>
                        <td>
                            {% if device.site.region %}
                                <a href="{{ device.site.region.get_absolute_url }}">{{ device.site.region }}</a>
                                <i class="fa fa-angle-right"></i>
                            {% endif %}
                            <a href="{% url 'dcim:site' slug=device.site.slug %}">{{ device.site }}</a>
                        </td>
                    </tr>
                    <tr>
                        <td>Rack</td>
                        <td>
                            {% if device.rack %}
                                {% if device.rack.group %}
                                    <a href="{{ device.rack.group.get_absolute_url }}">{{ device.rack.group }}</a>
                                    <i class="fa fa-angle-right"></i>
                                {% endif %}
                                <a href="{% url 'dcim:rack' pk=device.rack.pk %}">{{ device.rack }}</a>
                            {% else %}
                                <span class="text-muted">None</span>
                            {% endif %}
                        </td>
                    </tr>
                    <tr>
                        <td>Position</td>
                        <td>
                            {% if device.parent_bay %}
                                {% with device.parent_bay.device as parent %}
                                    <a href="{{ parent.get_absolute_url }}">{{ parent }}</a> <i class="fa fa-angle-right"></i> {{ device.parent_bay }}
                                    {% if parent.position %}
                                        (U{{ parent.position }} / {{ parent.get_face_display }})
                                    {% endif %}
                                {% endwith %}
                            {% elif device.rack and device.position %}
                                <span>U{{ device.position }} / {{ device.get_face_display }}</span>
                            {% elif device.rack and device.device_type.u_height %}
                                <span class="label label-warning">Not racked</span>
                            {% else %}
                                <span class="text-muted">&mdash;</span>
                            {% endif %}
                        </td>
                    </tr>
                    <tr>
                        <td>Tenant</td>
                        <td>
                            {% if device.tenant %}
                                {% if device.tenant.group %}
                                    <a href="{{ device.tenant.group.get_absolute_url }}">{{ device.tenant.group }}</a>
                                    <i class="fa fa-angle-right"></i>
                                {% endif %}
                                <a href="{{ device.tenant.get_absolute_url }}">{{ device.tenant }}</a>
                            {% else %}
                                <span class="text-muted">None</span>
                            {% endif %}
                        </td>
                    </tr>
                    <tr>
                        <td>Device Type</td>
                        <td>
                            <span><a href="{% url 'dcim:devicetype' pk=device.device_type.pk %}">{{ device.device_type.display_name }}</a> ({{ device.device_type.u_height }}U)</span>
                        </td>
                    </tr>
                    <tr>
                        <td>Serial Number</td>
                        <td><span>{{ device.serial|placeholder }}</span></td>
                    </tr>
                    <tr>
                        <td>Asset Tag</td>
                        <td><span>{{ device.asset_tag|placeholder }}</span></td>
                    </tr>
                </table>
            </div>
            {% if vc_members %}
                <div class="panel panel-default">
                    <div class="panel-heading">
                        <strong>Virtual Chassis</strong>
                    </div>
                    <table class="table table-hover panel-body attr-table">
                        <tr>
                            <th>Device</th>
                            <th>Position</th>
                            <th>Master</th>
                            <th>Priority</th>
                        </tr>
                        {% for vc_member in vc_members %}
                            <tr{% if vc_member == device %} class="info"{% endif %}>
                                <td>
                                    <a href="{{ vc_member.get_absolute_url }}">{{ vc_member }}</a>
                                </td>
                                <td><span class="badge badge-default">{{ vc_member.vc_position }}</span></td>
                                <td>{% if device.virtual_chassis.master == vc_member %}<i class="fa fa-check"></i>{% endif %}</td>
                                <td>{{ vc_member.vc_priority|default:"" }}</td>
                            </tr>
                        {% endfor %}
                    </table>
                    <div class="panel-footer text-right noprint">
                        {% if perms.dcim.change_virtualchassis %}
                            <a href="{% url 'dcim:virtualchassis_add_member' pk=device.virtual_chassis.pk %}?site={{ device.site.pk }}&rack={{ device.rack.pk }}&return_url={{ device.get_absolute_url }}" class="btn btn-primary btn-xs">
                                <span class="glyphicon glyphicon-plus" aria-hidden="true"></span> Add Member
                            </a>
                            <a href="{% url 'dcim:virtualchassis_edit' pk=device.virtual_chassis.pk %}?return_url={{ device.get_absolute_url }}" class="btn btn-warning btn-xs">
                                <span class="glyphicon glyphicon-pencil" aria-hidden="true"></span> Edit Virtual Chassis
                            </a>
                        {% endif %}
                        {% if perms.dcim.delete_virtualchassis %}
                            <a href="{% url 'dcim:virtualchassis_delete' pk=device.virtual_chassis.pk %}?return_url={{ device.get_absolute_url }}" class="btn btn-danger btn-xs">
                                <span class="glyphicon glyphicon-trash" aria-hidden="true"></span> Delete Virtual Chassis
                            </a>
                        {% endif %}
                    </div>
                </div>
            {% endif %}
            <div class="panel panel-default">
                <div class="panel-heading">
                    <strong>Management</strong>
                </div>
                <table class="table table-hover panel-body attr-table">
                    <tr>
                        <td>Role</td>
                        <td>
                            <a href="{% url 'dcim:device_list' %}?role={{ device.device_role.slug }}">{{ device.device_role }}</a>
                        </td>
                    </tr>
                    <tr>
                        <td>Platform</td>
                        <td>
                            {% if device.platform %}
                               <a href="{{ device.platform.get_absolute_url }}">{{ device.platform }}</a>
                            {% else %}
                                <span class="text-muted">None</span>
                            {% endif %}
                        </td>
                    </tr>
                    <tr>
                        <td>Status</td>
                        <td>
                            <span class="label label-{{ device.get_status_class }}">{{ device.get_status_display }}</span>
                        </td>
                    </tr>
                    <tr>
                        <td>Primary IPv4</td>
                        <td>
                            {% if device.primary_ip4 %}
                                <a href="{% url 'ipam:ipaddress' pk=device.primary_ip4.pk %}">{{ device.primary_ip4.address.ip }}</a>
                                {% if device.primary_ip4.nat_inside %}
                                    <span>(NAT for {{ device.primary_ip4.nat_inside.address.ip }})</span>
                                {% elif device.primary_ip4.nat_outside %}
                                    <span>(NAT: {{ device.primary_ip4.nat_outside.address.ip }})</span>
                                {% endif %}
                            {% else %}
                                <span class="text-muted">&mdash;</span>
                            {% endif %}
                        </td>
                    </tr>
                    <tr>
                        <td>Primary IPv6</td>
                        <td>
                            {% if device.primary_ip6 %}
                                <a href="{% url 'ipam:ipaddress' pk=device.primary_ip6.pk %}">{{ device.primary_ip6.address.ip }}</a>
                                {% if device.primary_ip6.nat_inside %}
                                    <span>(NAT for {{ device.primary_ip6.nat_inside.address.ip }})</span>
                                {% elif device.primary_ip6.nat_outside %}
                                    <span>(NAT: {{ device.primary_ip6.nat_outside.address.ip }})</span>
                                {% endif %}
                            {% else %}
                                <span class="text-muted">&mdash;</span>
                            {% endif %}
                        </td>
                    </tr>
                    {% if device.cluster %}
                        <tr>
                            <td>Cluster</td>
                            <td>
                                {% if device.cluster.group %}
                                    <a href="{{ device.cluster.group.get_absolute_url }}">{{ device.cluster.group }}</a>
                                    <i class="fa fa-angle-right"></i>
                                {% endif %}
                                <a href="{{ device.cluster.get_absolute_url }}">{{ device.cluster }}</a>
                            </td>
                        </tr>
                    {% endif %}
                </table>
            </div>
            {% include 'inc/custom_fields_panel.html' with obj=device %}
            {% include 'extras/inc/tags_panel.html' with tags=device.tags.all url='dcim:device_list' %}
            <div class="panel panel-default">
                <div class="panel-heading">
                    <strong>Comments</strong>
                </div>
                <div class="panel-body rendered-markdown">
                    {% if device.comments %}
                        {{ device.comments|gfm }}
                    {% else %}
                        <span class="text-muted">None</span>
                    {% endif %}
                </div>
            </div>
        </div>
        <div class="col-md-6">
            {% if console_ports or power_ports %}
                <div class="panel panel-default">
                    <div class="panel-heading">
                        <strong>Console / Power</strong>
                    </div>
                    <table class="table table-hover panel-body component-list">
                        {% for cp in console_ports %}
                            {% include 'dcim/inc/consoleport.html' %}
                        {% endfor %}
                        {% for pp in power_ports %}
                            {% include 'dcim/inc/powerport.html' %}
                        {% endfor %}
                    </table>
                    {% if perms.dcim.add_interface or perms.dcim.add_consoleport or perms.dcim.add_powerport %}
                        <div class="panel-footer text-right noprint">
                            {% if perms.dcim.add_consoleport %}
                                <a href="{% url 'dcim:consoleport_add' pk=device.pk %}" class="btn btn-xs btn-primary">
                                    <span class="glyphicon glyphicon-plus" aria-hidden="true"></span> Add console port
                                </a>
                            {% endif %}
                            {% if perms.dcim.add_powerport %}
                                <a href="{% url 'dcim:powerport_add' pk=device.pk %}" class="btn btn-xs btn-primary">
                                    <span class="glyphicon glyphicon-plus" aria-hidden="true"></span> Add power port
                                </a>
                            {% endif %}
                        </div>
                    {% endif %}
                </div>
            {% endif %}
            {% if power_ports and poweroutlets %}
                <div class="panel panel-default">
                    <div class="panel-heading">
                        <strong>Power Utilization</strong>
                    </div>
                    <table class="table table-hover panel-body">
                        <tr>
                            <th>Input</th>
                            <th>Outlets</th>
                            <th>Allocated</th>
                            <th>Available</th>
                            <th>Utilization</th>
                        </tr>
                        {% for pp in power_ports %}
                            {% with utilization=pp.get_power_draw powerfeed=pp.connected_endpoint %}
                                <tr>
                                    <td>{{ pp }}</td>
                                    <td>{{ utilization.outlet_count }}</td>
                                    <td>{{ utilization.allocated }}VA</td>
                                    {% if powerfeed.available_power %}
                                        <td>{{ powerfeed.available_power }}VA</td>
                                        <td>{% utilization_graph utilization.allocated|percentage:powerfeed.available_power %}</td>
                                    {% else %}
                                        <td class="text-muted">&mdash;</td>
                                        <td class="text-muted">&mdash;</td>
                                    {% endif %}
                                </tr>
                                {% for leg in utilization.legs %}
                                    <tr>
                                        <td style="padding-left: 20px">Leg {{ leg.name }}</td>
                                        <td>{{ leg.outlet_count }}</td>
                                        <td>{{ leg.allocated }}</td>
                                        <td>{{ powerfeed.available_power|divide:3 }}VA</td>
                                        {% with phase_available=powerfeed.available_power|divide:3 %}
                                            <td>{% utilization_graph leg.allocated|percentage:phase_available %}</td>
                                        {% endwith %}
                                    </tr>
                                {% endfor %}
                            {% endwith %}
                        {% endfor %}
                    </table>
                </div>
            {% endif %}
            {% if request.user.is_authenticated %}
                <div class="panel panel-default">
                    <div class="panel-heading">
                        <strong>Secrets</strong>
                    </div>
                    {% if secrets %}
                        <table class="table table-hover panel-body">
                            {% for secret in secrets %}
                                {% include 'secrets/inc/secret_tr.html' %}
                            {% endfor %}
                        </table>
                    {% else %}
                        <div class="panel-body text-muted">
                            None found
                        </div>
                    {% endif %}
                    {% if perms.secrets.add_secret %}
                        <form id="secret_form">
                            {% csrf_token %}
                        </form>
                        <div class="panel-footer text-right noprint">
                            <a href="{% url 'dcim:device_addsecret' pk=device.pk %}" class="btn btn-xs btn-primary">
                                <span class="glyphicon glyphicon-plus" aria-hidden="true"></span>
                                Add secret
                            </a>
                        </div>
                    {% endif %}
                </div>
            {% endif %}
            <div class="panel panel-default">
                <div class="panel-heading">
                    <strong>Services</strong>
                </div>
                {% if services %}
                    <table class="table table-hover panel-body">
                        {% for service in services %}
                            {% include 'ipam/inc/service.html' %}
                        {% endfor %}
                    </table>
                {% else %}
                    <div class="panel-body text-muted">
                        None
                    </div>
                {% endif %}
                {% if perms.ipam.add_service %}
                    <div class="panel-footer text-right noprint">
                        <a href="{% url 'dcim:device_service_assign' device=device.pk %}" class="btn btn-xs btn-primary">
                            <span class="glyphicon glyphicon-plus" aria-hidden="true"></span> Assign service
                        </a>
                    </div>
                {% endif %}
            </div>
            <div class="panel panel-default">
                <div class="panel-heading">
                    <strong>Images</strong>
                </div>
                {% include 'inc/image_attachments.html' with images=device.images.all %}
                {% if perms.extras.add_imageattachment %}
                    <div class="panel-footer text-right noprint">
                        <a href="{% url 'dcim:device_add_image' object_id=device.pk %}" class="btn btn-primary btn-xs">
                            <span class="glyphicon glyphicon-plus" aria-hidden="true"></span>
                            Attach an image
                        </a>
                    </div>
                {% endif %}
            </div>
            <div class="panel panel-default noprint">
                <div class="panel-heading">
                    <strong>Related Devices</strong>
                </div>
                {% if related_devices %}
                    <table class="table table-hover panel-body">
                        {% for rd in related_devices %}
                            <tr>
                                <td>
                                    <a href="{% url 'dcim:device' pk=rd.pk %}">{{ rd }}</a>
                                </td>
                                <td>
                                    {% if rd.rack %}
                                        <a href="{% url 'dcim:rack' pk=rd.rack.pk %}">Rack {{ rd.rack }}</a>
                                    {% else %}
                                        <span class="text-muted">&mdash;</span>
                                    {% endif %}
                                </td>
                                <td>{{ rd.device_type.display_name }}</td>
                            </tr>
                        {% endfor %}
                    </table>
                {% else %}
                    <div class="panel-body text-muted">None found</div>
                {% endif %}
            </div>
        </div>
    </div>
    <div class="row">
        <div class="col-md-12">
            {% if device_bays or device.device_type.is_parent_device %}
                {% if perms.dcim.delete_devicebay %}
                    <form method="post">
                    {% csrf_token %}
                {% endif %}
                <div class="panel panel-default">
                    <div class="panel-heading">
                        <strong>Device Bays</strong>
                    </div>
                    <table class="table table-hover table-headings panel-body component-list">
                        <thead>
                            <tr>
                                {% if perms.dcim.change_devicebay or perms.dcim.delete_devicebay %}
                                    <th class="pk"><input type="checkbox" class="toggle" title="Toggle all" /></th>
                                {% endif %}
                                <th>Name</th>
                                <th>Status</th>
                                <th>Description</th>
                                <th colspan="2">Installed Device</th>
                                <th></th>
                            </tr>
                        </thead>
                        <tbody>
                            {% for devicebay in device_bays %}
                                {% include 'dcim/inc/devicebay.html' %}
                            {% empty %}
                                <tr>
                                    <td colspan="5" class="text-center text-muted">&mdash; No device bays defined &mdash;</td>
                                </tr>
                            {% endfor %}
                        </tbody>
                    </table>
                    <div class="panel-footer noprint">
                        {% if device_bays and perms.dcim.change_devicebay %}
                            <button type="submit" name="_rename" formaction="{% url 'dcim:devicebay_bulk_rename' %}?return_url={{ device.get_absolute_url }}" class="btn btn-warning btn-xs">
                                <span class="glyphicon glyphicon-pencil" aria-hidden="true"></span> Rename
                            </button>
                        {% endif %}
                        {% if device_bays and perms.dcim.delete_devicebay %}
                            <button type="submit" formaction="{% url 'dcim:devicebay_bulk_delete' pk=device.pk  %}?return_url={{ device.get_absolute_url }}" class="btn btn-danger btn-xs">
                                <span class="glyphicon glyphicon-trash" aria-hidden="true"></span> Delete selected
                            </button>
                        {% endif %}
                        {% if perms.dcim.add_devicebay %}
                            <div class="pull-right">
                                <a href="{% url 'dcim:devicebay_add' pk=device.pk %}" class="btn btn-primary btn-xs">
                                    <span class="glyphicon glyphicon-plus" aria-hidden="true"></span> Add device bays
                                </a>
                            </div>
                            <div class="clearfix"></div>
                        {% endif %}
                     </div>
                </div>
                {% if perms.dcim.delete_devicebay %}
                    </form>
                {% endif %}
            {% endif %}
            {% if interfaces %}
                {% if perms.dcim.change_interface or perms.dcim.delete_interface %}
                    <form method="post">
                    {% csrf_token %}
                    <input type="hidden" name="device" value="{{ device.pk }}" />
                {% endif %}
                <div class="panel panel-default">
                    <div class="panel-heading">
                        <strong>Interfaces</strong>
                        <div class="pull-right noprint">
                            <button class="btn btn-default btn-xs toggle-ips" selected="selected">
                                <span class="glyphicon glyphicon-check" aria-hidden="true"></span> Show IPs
                            </button>
                        </div>
                    </div>
                    <table id="interfaces_table" class="table table-hover table-headings panel-body component-list">
                        <thead>
                            <tr>
                                {% if perms.dcim.change_interface or perms.dcim.delete_interface %}
                                    <th class="pk"><input type="checkbox" class="toggle" title="Toggle all" /></th>
                                {% endif %}
                                <th>Name</th>
                                <th>LAG</th>
                                <th>Description</th>
                                <th>MTU</th>
                                <th>Mode</th>
                                <th>Cable</th>
                                <th colspan="2">Connection</th>
                                <th></th>
                            </tr>
                        </thead>
                        <tbody>
                            {% for iface in interfaces %}
                                {% include 'dcim/inc/interface.html' %}
                            {% endfor %}
                        </tbody>
                    </table>
                    <div class="panel-footer noprint">
                        {% if interfaces and perms.dcim.change_interface %}
                            <button type="submit" name="_rename" formaction="{% url 'dcim:interface_bulk_rename' %}?return_url={{ device.get_absolute_url }}" class="btn btn-warning btn-xs">
                                <span class="glyphicon glyphicon-pencil" aria-hidden="true"></span> Rename
                            </button>
                            <button type="submit" name="_edit" formaction="{% url 'dcim:interface_bulk_edit' pk=device.pk %}?return_url={{ device.get_absolute_url }}" class="btn btn-warning btn-xs">
                                <span class="glyphicon glyphicon-pencil" aria-hidden="true"></span> Edit
                            </button>
                        {% endif %}
                        {% if interfaces and perms.dcim.change_interface %}
                            <button type="submit" name="_disconnect" formaction="{% url 'dcim:interface_bulk_disconnect' %}?return_url={{ device.get_absolute_url }}" class="btn btn-danger btn-xs">
                                <span class="glyphicon glyphicon-resize-full" aria-hidden="true"></span> Disconnect
                            </button>
                        {% endif %}
                        {% if interfaces and perms.dcim.delete_interface %}
                            <button type="submit" name="_delete" formaction="{% url 'dcim:interface_bulk_delete' pk=device.pk %}?return_url={{ device.get_absolute_url }}" class="btn btn-danger btn-xs">
                                <span class="glyphicon glyphicon-trash" aria-hidden="true"></span> Delete
                            </button>
                        {% endif %}
                        {% if perms.dcim.add_interface %}
                            <div class="pull-right">
                                <a href="{% url 'dcim:interface_add' pk=device.pk %}" class="btn btn-primary btn-xs">
                                    <span class="glyphicon glyphicon-plus" aria-hidden="true"></span> Add interfaces
                                </a>
                            </div>
                            <div class="clearfix"></div>
                        {% endif %}
                     </div>
                </div>
                {% if perms.dcim.delete_interface %}
                    </form>
                {% endif %}
            {% endif %}
            {% if perms.configuration.change_bgpsession %}
                <form method="post">
                {% csrf_token %}
                <input type="hidden" name="device" value="{{ device.pk }}" />
            {% endif %}
            <div class="panel panel-default">
                <div class="panel-heading">
                    <strong>BGP</strong>
                </div>
                <table id="bgp_sessions_table" class="table table-hover table-headings panel-body">
                    <thead>
                        <tr>
                            {% if perms.configuration.change_bgpdeviceasn or perms.configuration.delete_bgpdeviceasn %}
                                <th class="pk"><input type="checkbox" class="toggle" title="Toggle all" /></th>
                            {% endif %}
                            <th>ASN</th>
                            <th></th>
                        </tr>
                    </thead>
                    <tbody>
                        {% for asn in device.bgpdeviceasn_set.all %}
                            {% include 'dcim/inc/asn.html' %}
                        {% endfor %}
                        {% for asn, asn_exists in device|unconfigured_asns %}
                            <tr class="danger">
                            {% if perms.configuration.change_bgpdeviceasn or perms.configuration.delete_bgpdeviceasn %}
                                <td></td>
                            {% endif %}
                                <td>
                                    {% if asn_exists %}{{ asn.asn }}{% else %}{{ asn }}{% endif %}
                                </td>
                                <td class="text-right text-nowrap">
                                    {% if asn_exists %}
                                        {% if perms.configuration.add_bgpdeviceasn %}
                                            <a href="{% url 'configuration:asn_link' %}?device={{ device.pk }}&asn={{ asn.pk }}&return_url={{ device.get_absolute_url }}" class="btn btn-success btn-xs" title="Assign ASN">
                                                <span class="glyphicon glyphicon-plus" aria-hidden="true"></span>
                                            </a>
                                        {% endif %}
                                    {% else %}
                                        {%  if perms.configuration.add_bgpasn %}
                                            <a href="{% url 'configuration:asn_add' %}?asn={{ asn }}&return_url={{ device.get_absolute_url }}" class="btn btn-xs btn-warning" title="Create new ASN">
                                                <span class="glyphicon glyphicon-plus"></span>
                                            </a>
                                        {% endif %}
                                    {% endif %}
                                </td>
                            </tr>
                        {% endfor %}
                    </tbody>
                </table>
                <div class="panel-footer">
                    {% if perms.configuration.delete_bgpdeviceasn %}
                        <button type="submit" name="_delete" formaction="{% url 'configuration:asn_link_bulk_delete' %}?return_url={{ device.get_absolute_url }}" class="btn btn-danger btn-xs">
                            <span class="glyphicon glyphicon-trash" aria-hidden="true"></span> Delete
                        </button>
                    {% endif %}
                    {% if perms.configuration.add_bgpdeviceasn %}
                        <div class="pull-right">
                            <a href="{% url 'configuration:asn_link' %}?device={{ device.pk }}&return_url={{ device.get_absolute_url }}" class="btn btn-primary btn-xs">
                                <span class="glyphicon glyphicon-plus" aria-hidden="true"></span> Add ASN
                            </a>
                        </div>
                    {% endif %}
                </div>
            </div>
            {% if perms.configuration.change_bgpsession %}
                </form>
            {% endif %}
            {% if consoleserverports %}
                {% if perms.dcim.delete_consoleserverport %}
                    <form method="post">
                    {% csrf_token %}
                {% endif %}
                <div class="panel panel-default">
                    <div class="panel-heading">
                        <strong>Console Server Ports</strong>
                    </div>
                    <table class="table table-hover table-headings panel-body component-list">
                        <thead>
                            <tr>
                                {% if perms.dcim.change_consoleserverport or perms.dcim.delete_consoleserverport %}
                                    <th class="pk"><input type="checkbox" class="toggle" title="Toggle all" /></th>
                                {% endif %}
                                <th>Name</th>
                                <th>Description</th>
                                <th>Cable</th>
                                <th colspan="2">Connection</th>
                                <th></th>
                            </tr>
                        </thead>
                        <tbody>
                            {% for csp in consoleserverports %}
                                {% include 'dcim/inc/consoleserverport.html' %}
                            {% endfor %}
                        </tbody>
                    </table>
                    <div class="panel-footer noprint">
                        {% if consoleserverports and perms.dcim.change_consoleport %}
                            <button type="submit" name="_rename" formaction="{% url 'dcim:consoleserverport_bulk_rename' %}?return_url={{ device.get_absolute_url }}" class="btn btn-warning btn-xs">
                                <span class="glyphicon glyphicon-pencil" aria-hidden="true"></span> Rename
                            </button>
                            <button type="submit" name="_edit" formaction="{% url 'dcim:consoleserverport_bulk_edit' pk=device.pk %}?return_url={{ device.get_absolute_url }}" class="btn btn-warning btn-xs">
                                <span class="glyphicon glyphicon-pencil" aria-hidden="true"></span> Edit
                            </button>
                            <button type="submit" name="_disconnect" formaction="{% url 'dcim:consoleserverport_bulk_disconnect' %}?return_url={{ device.get_absolute_url }}" class="btn btn-danger btn-xs">
                                <span class="glyphicon glyphicon-resize-full" aria-hidden="true"></span> Disconnect
                            </button>
                        {% endif %}
                        {% if consoleserverports and perms.dcim.delete_consoleserverport %}
                            <button type="submit" formaction="{% url 'dcim:consoleserverport_bulk_delete' pk=device.pk %}?return_url={{ device.get_absolute_url }}" class="btn btn-danger btn-xs">
                                <span class="glyphicon glyphicon-trash" aria-hidden="true"></span> Delete
                            </button>
                        {% endif %}
                        {% if perms.dcim.add_consoleserverport %}
                            <div class="pull-right">
                                <a href="{% url 'dcim:consoleserverport_add' pk=device.pk %}" class="btn btn-primary btn-xs">
                                    <span class="glyphicon glyphicon-plus" aria-hidden="true"></span> Add console server ports
                                </a>
                            </div>
                            <div class="clearfix"></div>
                        {% endif %}
                    </div>
                </div>
                {% if perms.dcim.delete_consoleserverport %}
                    </form>
                {% endif %}
            {% endif %}
            {% if poweroutlets %}
                {% if perms.dcim.delete_poweroutlet %}
                    <form method="post">
                    {% csrf_token %}
                {% endif %}
                <div class="panel panel-default">
                    <div class="panel-heading">
                        <strong>Power Outlets</strong>
                    </div>
                    <table class="table table-hover table-headings panel-body component-list">
                        <thead>
                            <tr>
                                {% if perms.dcim.change_poweroutlet or perms.dcim.delete_poweroutlet %}
                                    <th class="pk"><input type="checkbox" class="toggle" title="Toggle all" /></th>
                                {% endif %}
                                <th>Name</th>
                                <th>Input/Leg</th>
                                <th>Description</th>
                                <th>Cable</th>
                                <th colspan="3">Connection</th>
                                <th></th>
                            </tr>
                        </thead>
                        <tbody>
                            {% for po in poweroutlets %}
                                {% include 'dcim/inc/poweroutlet.html' %}
                            {% endfor %}
                        </tbody>
                    </table>
                    <div class="panel-footer noprint">
                        {% if poweroutlets and perms.dcim.change_powerport %}
                            <button type="submit" name="_rename" formaction="{% url 'dcim:poweroutlet_bulk_rename' %}?return_url={{ device.get_absolute_url }}" class="btn btn-warning btn-xs">
                                <span class="glyphicon glyphicon-pencil" aria-hidden="true"></span> Rename
                            </button>
                            <button type="submit" name="_edit" formaction="{% url 'dcim:poweroutlet_bulk_edit' pk=device.pk %}?return_url={{ device.get_absolute_url }}" class="btn btn-warning btn-xs">
                                <span class="glyphicon glyphicon-pencil" aria-hidden="true"></span> Edit
                            </button>
                            <button type="submit" name="_disconnect" formaction="{% url 'dcim:poweroutlet_bulk_disconnect' %}?return_url={{ device.get_absolute_url }}" class="btn btn-danger btn-xs">
                                <span class="glyphicon glyphicon-resize-full" aria-hidden="true"></span> Disconnect
                            </button>
                        {% endif %}
                        {% if poweroutlets and perms.dcim.delete_poweroutlet %}
                            <button type="submit" formaction="{% url 'dcim:poweroutlet_bulk_delete' pk=device.pk %}?return_url={{ device.get_absolute_url }}" class="btn btn-danger btn-xs">
                                <span class="glyphicon glyphicon-trash" aria-hidden="true"></span> Delete
                            </button>
                        {% endif %}
                        {% if perms.dcim.add_poweroutlet %}
                            <div class="pull-right">
                                <a href="{% url 'dcim:poweroutlet_add' pk=device.pk %}" class="btn btn-primary btn-xs">
                                    <span class="glyphicon glyphicon-plus" aria-hidden="true"></span> Add power outlets
                                </a>
                            </div>
                            <div class="clearfix"></div>
                        {% endif %}
                    </div>
                </div>
                {% if perms.dcim.delete_poweroutlet %}
                    </form>
                {% endif %}
            {% endif %}
            {% if front_ports %}
                <form method="post">
                {% csrf_token %}
                    <div class="panel panel-default">
                        <div class="panel-heading">
                            <strong>Front Ports</strong>
                        </div>
                        <table class="table table-hover table-headings panel-body component-list">
                            <thead>
                                <tr>
                                    {% if perms.dcim.change_frontport or perms.dcim.delete_frontport %}
                                        <th class="pk"><input type="checkbox" class="toggle" title="Toggle all" /></th>
                                    {% endif %}
                                    <th>Name</th>
                                    <th>Type</th>
                                    <th>Rear Port</th>
                                    <th>Position</th>
                                    <th>Description</th>
                                    <th>Cable</th>
                                    <th colspan="2">Connection</th>
                                    <th></th>
                                </tr>
                            </thead>
                            <tbody>
                                {% for frontport in front_ports %}
                                    {% include 'dcim/inc/frontport.html' %}
                                {% endfor %}
                            </tbody>
                        </table>
                        <div class="panel-footer noprint">
                            {% if front_ports and perms.dcim.change_frontport %}
                                <button type="submit" name="_rename" formaction="{% url 'dcim:frontport_bulk_rename' %}?return_url={{ device.get_absolute_url }}" class="btn btn-warning btn-xs">
                                    <span class="glyphicon glyphicon-pencil" aria-hidden="true"></span> Rename
                                </button>
                                <button type="submit" name="_edit" formaction="{% url 'dcim:frontport_bulk_edit' pk=device.pk %}?return_url={{ device.get_absolute_url }}" class="btn btn-warning btn-xs">
                                    <span class="glyphicon glyphicon-pencil" aria-hidden="true"></span> Edit
                                </button>
                                <button type="submit" name="_disconnect" formaction="{% url 'dcim:frontport_bulk_disconnect' %}?return_url={{ device.get_absolute_url }}" class="btn btn-danger btn-xs">
                                    <span class="glyphicon glyphicon-resize-full" aria-hidden="true"></span> Disconnect
                                </button>
                            {% endif %}
                            {% if front_ports and perms.dcim.delete_frontport %}
                                <button type="submit" formaction="{% url 'dcim:frontport_bulk_delete' pk=device.pk %}?return_url={{ device.get_absolute_url }}" class="btn btn-danger btn-xs">
                                    <span class="glyphicon glyphicon-trash" aria-hidden="true"></span> Delete
                                </button>
                            {% endif %}
                            {% if perms.dcim.add_frontport %}
                                <div class="pull-right">
                                    <a href="{% url 'dcim:frontport_add' pk=device.pk %}" class="btn btn-primary btn-xs">
                                        <span class="glyphicon glyphicon-plus" aria-hidden="true"></span> Add front ports
                                    </a>
                                </div>
                                <div class="clearfix"></div>
                            {% endif %}
                        </div>
                    </div>
                </form>
            {% endif %}
            {% if rear_ports %}
                <form method="post">
                {% csrf_token %}
                    <div class="panel panel-default">
                        <div class="panel-heading">
                            <strong>Rear Ports</strong>
                        </div>
                        <table class="table table-hover table-headings panel-body component-list">
                            <thead>
                                <tr>
                                    {% if perms.dcim.change_rearport or perms.dcim.delete_rearport %}
                                        <th class="pk"><input type="checkbox" class="toggle" title="Toggle all" /></th>
                                    {% endif %}
                                    <th>Name</th>
                                    <th>Type</th>
                                    <th>Positions</th>
                                    <th>Description</th>
                                    <th>Cable</th>
                                    <th colspan="2">Connection</th>
                                    <th></th>
                                </tr>
                            </thead>
                            <tbody>
                                {% for rearport in rear_ports %}
                                    {% include 'dcim/inc/rearport.html' %}
                                {% endfor %}
                            </tbody>
                        </table>
                        <div class="panel-footer noprint">
                            {% if rear_ports and perms.dcim.change_rearport %}
                                <button type="submit" name="_rename" formaction="{% url 'dcim:rearport_bulk_rename' %}?return_url={{ device.get_absolute_url }}" class="btn btn-warning btn-xs">
                                    <span class="glyphicon glyphicon-pencil" aria-hidden="true"></span> Rename
                                </button>
                                <button type="submit" name="_edit" formaction="{% url 'dcim:rearport_bulk_edit' pk=device.pk %}?return_url={{ device.get_absolute_url }}" class="btn btn-warning btn-xs">
                                    <span class="glyphicon glyphicon-pencil" aria-hidden="true"></span> Edit
                                </button>
                                <button type="submit" name="_disconnect" formaction="{% url 'dcim:rearport_bulk_disconnect' %}?return_url={{ device.get_absolute_url }}" class="btn btn-danger btn-xs">
                                    <span class="glyphicon glyphicon-resize-full" aria-hidden="true"></span> Disconnect
                                </button>
                            {% endif %}
                            {% if rear_ports and perms.dcim.delete_rearport %}
                                <button type="submit" formaction="{% url 'dcim:rearport_bulk_delete' pk=device.pk %}?return_url={{ device.get_absolute_url }}" class="btn btn-danger btn-xs">
                                    <span class="glyphicon glyphicon-trash" aria-hidden="true"></span> Delete
                                </button>
                            {% endif %}
                            {% if perms.dcim.add_rearport %}
                                <div class="pull-right">
                                    <a href="{% url 'dcim:rearport_add' pk=device.pk %}" class="btn btn-primary btn-xs">
                                        <span class="glyphicon glyphicon-plus" aria-hidden="true"></span> Add rear ports
                                    </a>
                                </div>
                                <div class="clearfix"></div>
                            {% endif %}
                        </div>
                    </div>
                </form>
            {% endif %}
        </div>
    </div>
{% include 'inc/modal.html' with modal_name='graphs' %}
{% include 'secrets/inc/private_key_modal.html' %}
{% endblock %}

{% block javascript %}
<script type="text/javascript">
function toggleConnection(elem) {
    var url = netbox_api_path + "dcim/cables/" + elem.attr('data') + "/";
    if (elem.hasClass('connected')) {
        $.ajax({
            url: url,
            method: 'PATCH',
            dataType: 'json',
            beforeSend: function(xhr, settings) {
                xhr.setRequestHeader("X-CSRFToken", "{{ csrf_token }}");
            },
            data: {
                'status': 'False'
            },
            context: this,
            success: function() {
                elem.parents('tr').removeClass('success').addClass('info');
                elem.removeClass('connected btn-warning').addClass('btn-success');
                elem.attr('title', 'Mark installed');
                elem.children('i').removeClass('glyphicon glyphicon-ban-circle').addClass('fa fa-plug')
            }
        });
    } else {
        $.ajax({
            url: url,
            method: 'PATCH',
            dataType: 'json',
            beforeSend: function(xhr, settings) {
                xhr.setRequestHeader("X-CSRFToken", "{{ csrf_token }}");
            },
            data: {
                'status': 'True'
            },
            context: this,
            success: function() {
                elem.parents('tr').removeClass('info').addClass('success');
                elem.removeClass('btn-success').addClass('connected btn-warning');
                elem.attr('title', 'Mark planned');
                elem.children('i').removeClass('fa fa-plug').addClass('glyphicon glyphicon-ban-circle')
            }
        });
    }
    return false;
}
$(".cable-toggle").click(function() {
    return toggleConnection($(this));
});
// Toggle the display of IP addresses under interfaces
$('button.toggle-ips').click(function() {
    var selected = $(this).attr('selected');
    if (selected) {
        $('#interfaces_table tr.ipaddresses').hide();
    } else {
        $('#interfaces_table tr.ipaddresses').show();
    }
    $(this).attr('selected', !selected);
    $(this).children('span').toggleClass('glyphicon-check glyphicon-unchecked');
    return false;
});
</script>
<script src="{% static 'js/graphs.js' %}?v{{ settings.VERSION }}"></script>
<script src="{% static 'js/secrets.js' %}?v{{ settings.VERSION }}"></script>
{% endblock %}<|MERGE_RESOLUTION|>--- conflicted
+++ resolved
@@ -1,11 +1,8 @@
 {% extends '_base.html' %}
 {% load static %}
 {% load helpers %}
-<<<<<<< HEAD
 {% load bgp %}
-=======
 {% load custom_links %}
->>>>>>> f48a4c23
 
 {% block title %}{{ device }}{% endblock %}
 
