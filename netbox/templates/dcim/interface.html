{% extends 'dcim/device_component.html' %}
{% load helpers %}
{% load plugins %}

{% block content %}
    <div class="row">
        <div class="col-md-6">
            <div class="panel panel-default">
                <div class="panel-heading">
                    <strong>Interface</strong>
                </div>
                <table class="table table-hover panel-body attr-table">
                    <tr>
                        <td>Device</td>
                        <td>
                            <a href="{{ object.device.get_absolute_url }}">{{ object.device }}</a>
                        </td>
                    </tr>
                    <tr>
                        <td>Name</td>
                        <td>{{ object.name }}</td>
                    </tr>
                    <tr>
                        <td>Label</td>
                        <td>{{ object.label|placeholder }}</td>
                    </tr>
                    <tr>
                        <td>Type</td>
                        <td>{{ object.get_type_display }}</td>
                    </tr>
                    <tr>
                        <td>Enabled</td>
                        <td>
                            {% if object.enabled %}
                                <span class="text-success"><i class="mdi mdi-check-bold"></i></span>
                            {% else %}
                                <span class="text-danger"><i class="mdi mdi-close"></i></span>
                            {% endif %}
                        </td>
                    </tr>
                    <tr>
                        <td>LAG</td>
                        <td>
                            {% if object.lag%}
                                <a href="{{ object.lag.get_absolute_url }}">{{ object.lag }}</a>
                            {% else %}
                                <span class="text-muted">None</span>
                            {% endif %}
                        </td>
                    </tr>
                    <tr>
                        <td>CLAG ID</td>
                        <td><span>{{ interface.clag_id|placeholder }}</span></td>
                    </tr>
                    <tr>
                        <td>Description</td>
                        <td>{{ object.description|placeholder }} </td>
                    </tr>
                    <tr>
                        <td>MTU</td>
                        <td>{{ object.mtu|placeholder }}</td>
                    </tr>
                    <tr>
                        <td>MAC Address</td>
                        <td><span class="text-monospace">{{ object.mac_address|placeholder }}</span></td>
                    </tr>
                    <tr>
                        <td>802.1Q Mode</td>
                        <td>{{ object.get_mode_display }}</td>
                    </tr>
                    <tr>
                        <td>Overlay Network</td>
                        <td>
                            {% if interface.overlay_network %}
                                <a href="{{ interface.overlay_network.get_absolute_url }}">{{ interface.overlay_network }}</a>
                            {% else %}
                                <span class="text-muted">None</span>
                            {% endif %}
                        </td>
                    </tr>
                </table>
            </div>
<<<<<<< HEAD
            {% include 'inc/custom_fields_panel.html' with obj=interface %}
            {% include 'extras/inc/tags_panel.html' with tags=instance.tags.all %}
            {% plugin_left_page instance %}
=======
            {% include 'extras/inc/tags_panel.html' with tags=object.tags.all %}
            {% plugin_left_page object %}
>>>>>>> 2c1a60b9
        </div>
        <div class="col-md-6">
            {% if object.is_connectable %}
                <div class="panel panel-default">
                    <div class="panel-heading">
                        <strong>Connection</strong>
                    </div>
                    {% if object.cable %}
                        <table class="table table-hover panel-body attr-table">
                            <tr>
                                <td>Cable</td>
                                <td>
                                    <a href="{{ object.cable.get_absolute_url }}">{{ object.cable }}</a>
                                    <a href="{% url 'dcim:interface_trace' pk=object.pk %}" class="btn btn-primary btn-xs" title="Trace">
                                        <i class="mdi mdi-transit-connection-variant" aria-hidden="true"></i>
                                    </a>
                                </td>
                            </tr>
                            {% if object.connected_endpoint.device %}
                                {% with iface=object.connected_endpoint %}
                                    <tr>
                                        <td>Device</td>
                                        <td>
                                            <a href="{{ iface.device.get_absolute_url }}">{{ iface.device }}</a>
                                        </td>
                                    </tr>
                                    <tr>
                                        <td>Name</td>
                                        <td>
                                            <a href="{{ iface.get_absolute_url }}">{{ iface.name }}</a>
                                        </td>
                                    </tr>
                                    <tr>
                                        <td>Type</td>
                                        <td>{{ iface.get_type_display }}</td>
                                    </tr>
                                    <tr>
                                        <td>Enabled</td>
                                        <td>
                                            {% if iface.enabled %}
                                                <span class="text-success"><i class="mdi mdi-check-bold"></i></span>
                                            {% else %}
                                                <span class="text-danger"><i class="mdi mdi-close"></i></span>
                                            {% endif %}
                                        </td>
                                    </tr>
                                    <tr>
                                        <td>LAG</td>
                                        <td>
                                            {% if iface.lag%}
                                                <a href="{{ iface.lag.get_absolute_url }}">{{ iface.lag }}</a>
                                            {% else %}
                                                <span class="text-muted">None</span>
                                            {% endif %}
                                        </td>
                                    </tr>
                                    <tr>
                                        <td>Description</td>
                                        <td>{{ iface.description|placeholder }}</td>
                                    </tr>
                                    <tr>
                                        <td>MTU</td>
                                        <td>{{ iface.mtu|placeholder }}</td>
                                    </tr>
                                    <tr>
                                        <td>MAC Address</td>
                                        <td>{{ iface.mac_address|placeholder }}</td>
                                    </tr>
                                    <tr>
                                        <td>802.1Q Mode</td>
                                        <td>{{ iface.get_mode_display }}</td>
                                    </tr>
                                {% endwith %}
                            {% elif object.connected_endpoint.circuit %}
                                {% with ct=object.connected_endpoint %}
                                    <tr>
                                        <td>Provider</td>
                                        <td><a href="{{ ct.circuit.provider.get_absolute_url }}">{{ ct.circuit.provider }}</a></td>
                                    </tr>
                                    <tr>
                                        <td>Circuit</td>
                                        <td><a href="{{ ct.circuit.get_absolute_url }}">{{ ct.circuit }}</a></td>
                                    </tr>
                                    <tr>
                                        <td>Side</td>
                                        <td>{{ ct.term_side }}</td>
                                    </tr>
                                {% endwith %}
                            {% endif %}
                            <tr>
                                <td>Path Status</td>
                                <td>
                                    {% if object.path.is_active %}
                                        <span class="label label-success">Reachable</span>
                                    {% else %}
                                        <span class="label label-danger">Not Reachable</span>
                                    {% endif %}
                                </td>
                            </tr>
                        </table>
                    {% else %}
                        <div class="panel-body text-muted">
                            Not connected
                            {% if perms.dcim.add_cable %}
                                <span class="dropdown pull-right">
                                    <button type="button" class="btn btn-primary btn-sm dropdown-toggle" data-toggle="dropdown" aria-haspopup="true" aria-expanded="false">
                                        <span class="mdi mdi-ethernet-cable" aria-hidden="true"></span> Connect
                                    </button>
                                    <ul class="dropdown-menu dropdown-menu-right">
                                        <li><a href="{% url 'dcim:interface_connect' termination_a_id=object.pk termination_b_type='interface' %}?return_url={{ object.get_absolute_url }}">Interface</a></li>
                                        <li><a href="{% url 'dcim:interface_connect' termination_a_id=object.pk termination_b_type='front-port' %}?return_url={{ object.get_absolute_url }}">Front Port</a></li>
                                        <li><a href="{% url 'dcim:interface_connect' termination_a_id=object.pk termination_b_type='rear-port' %}?return_url={{ object.get_absolute_url }}">Rear Port</a></li>
                                        <li><a href="{% url 'dcim:interface_connect' termination_a_id=object.pk termination_b_type='circuit-termination' %}?return_url={{ object.get_absolute_url }}">Circuit Termination</a></li>
                                    </ul>
                                </span>
                            {% endif %}
                        </div>
                    {% endif %}
                </div>
            {% endif %}
            {% if object.is_lag %}
                <div class="panel panel-default">
                    <div class="panel-heading"><strong>LAG Members</strong></div>
                    <table class="table table-hover table-headings panel-body">
                        <thead>
                            <tr>
                                <th>Parent</th>
                                <th>Interface</th>
                                <th>Type</th>
                            </tr>
                        </thead>
                        <tbody>
                            {% for member in object.member_interfaces.all %}
                                <tr>
                                    <td>
                                        <a href="{{ member.device.get_absolute_url }}">{{ member.device }}</a>
                                    </td>
                                    <td>
                                        <a href="{{ member.get_absolute_url }}">{{ member }}</a>
                                    </td>
                                    <td>
                                        {{ member.get_type_display }}
                                    </td>
                                </tr>
                            {% empty %}
                                <tr>
                                    <td colspan="3" class="text-muted">No member interfaces</td>
                                </tr>
                            {% endfor %}
                        </tbody>
                    </table>
                </div>
            {% endif %}
            {% plugin_right_page object %}
        </div>
    </div>
    <div class="row">
        <div class="col-md-12">
            {% include 'panel_table.html' with table=ipaddress_table heading="IP Addresses" %}
        </div>
    </div>
    <div class="row">
        <div class="col-md-12">
            {% include 'panel_table.html' with table=vlan_table heading="VLANs" %}
        </div>
    </div>
    <div class="row">
        <div class="col-md-12">
            {% plugin_full_width_page object %}
        </div>
    </div>
{% endblock %}<|MERGE_RESOLUTION|>--- conflicted
+++ resolved
@@ -71,8 +71,8 @@
                     <tr>
                         <td>Overlay Network</td>
                         <td>
-                            {% if interface.overlay_network %}
-                                <a href="{{ interface.overlay_network.get_absolute_url }}">{{ interface.overlay_network }}</a>
+                            {% if object.overlay_network %}
+                                <a href="{{ object.overlay_network.get_absolute_url }}">{{ interface.overlay_network }}</a>
                             {% else %}
                                 <span class="text-muted">None</span>
                             {% endif %}
@@ -80,14 +80,9 @@
                     </tr>
                 </table>
             </div>
-<<<<<<< HEAD
-            {% include 'inc/custom_fields_panel.html' with obj=interface %}
-            {% include 'extras/inc/tags_panel.html' with tags=instance.tags.all %}
-            {% plugin_left_page instance %}
-=======
+            {% include 'inc/custom_fields_panel.html' with obj=object %}
             {% include 'extras/inc/tags_panel.html' with tags=object.tags.all %}
             {% plugin_left_page object %}
->>>>>>> 2c1a60b9
         </div>
         <div class="col-md-6">
             {% if object.is_connectable %}
