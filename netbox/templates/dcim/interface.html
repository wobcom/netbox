{% extends 'dcim/device_component.html' %}
{% load helpers %}
{% load plugins %}

{% block content %}
<<<<<<< HEAD
<div class="row">
	<div class="col-md-6">
        <div class="panel panel-default">
            <div class="panel-heading">
                <strong>Interface</strong>
            </div>
            <table class="table table-hover panel-body attr-table">
                <tr>
                    <td>{% if interface.device %}Device{% else %}Virtual Machine{% endif %}</td>
                    <td>
                        <a href="{{ interface.parent.get_absolute_url }}">{{ interface.parent }}</a>
                    </td>
                </tr>
                <tr>
                    <td>Name</td>
                    <td>{{ interface.name }}</td>
                </tr>
                <tr>
                    <td>Type</td>
                    <td>{{ interface.get_type_display }}</td>
                </tr>
                <tr>
                    <td>Enabled</td>
                    <td>
                        {% if interface.enabled %}
                            <span class="text-success"><i class="fa fa-check"></i></span>
                        {% else %}
                            <span class="text-danger"><i class="fa fa-close"></i></span>
                        {% endif %}
                    </td>
                </tr>
                <tr>
                    <td>LAG</td>
                    <td>
                        {% if interface.lag%}
                            <a href="{{ interface.lag.get_absolute_url }}">{{ interface.lag }}</a>
                        {% else %}
                            <span class="text-muted">None</span>
                        {% endif %}
                    </td>
                </tr>
                  <tr>
                      <td>CLAG ID</td>
                      <td><span>{{ interface.clag_id|placeholder }}</span></td>
                  </tr>
                <tr>
                    <td>Description</td>
                    <td>{{ interface.description|placeholder }} </td>
                </tr>
                <tr>
                    <td>MTU</td>
                    <td>{{ interface.mtu|placeholder }}</td>
                </tr>
                <tr>
                    <td>MAC Address</td>
                    <td>{{ interface.mac_address|placeholder }}</span></td>
                </tr>
                <tr>
                    <td>802.1Q Mode</td>
                    <td>{{ interface.get_mode_display }}</td>
                </tr>
                <tr>
                    <td>Overlay Network</td>
                    <td>
                        {% if interface.overlay_network %}
                            <a href="{{ interface.overlay_network.get_absolute_url }}">{{ interface.overlay_network }}</a>
                        {% else %}
                            <span class="text-muted">None</span>
                        {% endif %}
                    </td>
                </tr>
            </table>
        </div>
        {% include 'inc/custom_fields_panel.html' with obj=interface %}
        {% include 'extras/inc/tags_panel.html' with tags=interface.tags.all %}
    </div>
	<div class="col-md-6">
        {% if interface.is_connectable %}
=======
    <div class="row">
        <div class="col-md-6">
>>>>>>> 13349dab
            <div class="panel panel-default">
                <div class="panel-heading">
                    <strong>Interface</strong>
                </div>
                <table class="table table-hover panel-body attr-table">
                    <tr>
                        <td>Device</td>
                        <td>
                            <a href="{{ instance.device.get_absolute_url }}">{{ instance.device }}</a>
                        </td>
                    </tr>
                    <tr>
                        <td>Name</td>
                        <td>{{ instance.name }}</td>
                    </tr>
                    <tr>
                        <td>Label</td>
                        <td>{{ instance.label|placeholder }}</td>
                    </tr>
                    <tr>
                        <td>Type</td>
                        <td>{{ instance.get_type_display }}</td>
                    </tr>
                    <tr>
                        <td>Enabled</td>
                        <td>
                            {% if instance.enabled %}
                                <span class="text-success"><i class="fa fa-check"></i></span>
                            {% else %}
                                <span class="text-danger"><i class="fa fa-close"></i></span>
                            {% endif %}
                        </td>
                    </tr>
                    <tr>
                        <td>LAG</td>
                        <td>
                            {% if instance.lag%}
                                <a href="{{ instance.lag.get_absolute_url }}">{{ instance.lag }}</a>
                            {% else %}
                                <span class="text-muted">None</span>
                            {% endif %}
                        </td>
                    </tr>
                    <tr>
                        <td>Description</td>
                        <td>{{ instance.description|placeholder }} </td>
                    </tr>
                    <tr>
                        <td>MTU</td>
                        <td>{{ instance.mtu|placeholder }}</td>
                    </tr>
                    <tr>
                        <td>MAC Address</td>
                        <td><span class="text-monospace">{{ instance.mac_address|placeholder }}</span></td>
                    </tr>
                    <tr>
                        <td>802.1Q Mode</td>
                        <td>{{ instance.get_mode_display }}</td>
                    </tr>
                </table>
            </div>
            {% include 'extras/inc/tags_panel.html' with tags=instance.tags.all %}
            {% plugin_left_page instance %}
        </div>
        <div class="col-md-6">
            {% if instance.is_connectable %}
                <div class="panel panel-default">
                    <div class="panel-heading">
                        <strong>Connection</strong>
                    </div>
                    {% if instance.cable %}
                        <table class="table table-hover panel-body attr-table">
                            {% if connected_interface %}
                                <tr>
                                    <td>Device</td>
                                    <td>
                                        <a href="{{ connected_interface.device.get_absolute_url }}">{{ connected_interface.device }}</a>
                                    </td>
                                </tr>
                                <tr>
                                    <td>Name</td>
                                    <td>
                                        <a href="{{ connected_interface.get_absolute_url }}">{{ connected_interface.name }}</a>
                                    </td>
                                </tr>
                                <tr>
                                    <td>Type</td>
                                    <td>{{ connected_interface.get_type_display }}</td>
                                </tr>
                                <tr>
                                    <td>Enabled</td>
                                    <td>
                                        {% if connected_interface.enabled %}
                                            <span class="text-success"><i class="fa fa-check"></i></span>
                                        {% else %}
                                            <span class="text-danger"><i class="fa fa-close"></i></span>
                                        {% endif %}
                                    </td>
                                </tr>
                                <tr>
                                    <td>LAG</td>
                                    <td>
                                        {% if connected_interface.lag%}
                                            <a href="{{ connected_interface.lag.get_absolute_url }}">{{ connected_interface.lag }}</a>
                                        {% else %}
                                            <span class="text-muted">None</span>
                                        {% endif %}
                                    </td>
                                </tr>
                                <tr>
                                    <td>Description</td>
                                    <td>{{ connected_interface.description|placeholder }}</td>
                                </tr>
                                <tr>
                                    <td>MTU</td>
                                    <td>{{ connected_interface.mtu|placeholder }}</td>
                                </tr>
                                <tr>
                                    <td>MAC Address</td>
                                    <td>{{ connected_interface.mac_address|placeholder }}</td>
                                </tr>
                                <tr>
                                    <td>802.1Q Mode</td>
                                    <td>{{ connected_interface.get_mode_display }}</td>
                                </tr>
                            {% elif connected_circuittermination %}
                                {% with ct=connected_circuittermination %}
                                    <tr>
                                        <td>Provider</td>
                                        <td><a href="{{ ct.circuit.provider.get_absolute_url }}">{{ ct.circuit.provider }}</a></td>
                                    </tr>
                                    <tr>
                                        <td>Circuit</td>
                                        <td><a href="{{ ct.circuit.get_absolute_url }}">{{ ct.circuit }}</a></td>
                                    </tr>
                                    <tr>
                                        <td>Side</td>
                                        <td>{{ ct.term_side }}</td>
                                    </tr>
                                {% endwith %}
                            {% endif %}
                            <tr>
                                <td>Cable</td>
                                <td>
                                    <a href="{{ instance.cable.get_absolute_url }}">{{ instance.cable }}</a>
                                    <a href="{% url 'dcim:interface_trace' pk=instance.pk %}" class="btn btn-primary btn-xs" title="Trace">
                                        <i class="fa fa-share-alt" aria-hidden="true"></i>
                                    </a>
                                </td>
                            </tr>
                            <tr>
                                <td>Connection Status</td>
                                <td>
                                    {% if instance.connection_status %}
                                        <span class="label label-success">{{ instance.get_connection_status_display }}</span>
                                    {% else %}
                                        <span class="label label-info">{{ instance.get_connection_status_display }}</span>
                                    {% endif %}
                                </td>
                            </tr>
                        </table>
                    {% else %}
                        <div class="panel-body text-muted">
                            Not connected
                            {% if perms.dcim.add_cable %}
                                <span class="dropdown pull-right">
                                    <button type="button" class="btn btn-primary btn-sm dropdown-toggle" data-toggle="dropdown" aria-haspopup="true" aria-expanded="false">
                                        <span class="glyphicon glyphicon-resize-small" aria-hidden="true"></span> Connect
                                    </button>
                                    <ul class="dropdown-menu dropdown-menu-right">
                                        <li><a href="{% url 'dcim:interface_connect' termination_a_id=instance.pk termination_b_type='interface' %}?return_url={{ instance.get_absolute_url }}">Interface</a></li>
                                        <li><a href="{% url 'dcim:interface_connect' termination_a_id=instance.pk termination_b_type='front-port' %}?return_url={{ instance.get_absolute_url }}">Front Port</a></li>
                                        <li><a href="{% url 'dcim:interface_connect' termination_a_id=instance.pk termination_b_type='rear-port' %}?return_url={{ instance.get_absolute_url }}">Rear Port</a></li>
                                        <li><a href="{% url 'dcim:interface_connect' termination_a_id=instance.pk termination_b_type='circuit-termination' %}?return_url={{ instance.get_absolute_url }}">Circuit Termination</a></li>
                                    </ul>
                                </span>
                            {% endif %}
                        </div>
                    {% endif %}
                </div>
            {% endif %}
            {% if instance.is_lag %}
                <div class="panel panel-default">
                    <div class="panel-heading"><strong>LAG Members</strong></div>
                    <table class="table table-hover table-headings panel-body">
                        <thead>
                            <tr>
                                <th>Parent</th>
                                <th>Interface</th>
                                <th>Type</th>
                            </tr>
                        </thead>
                        <tbody>
                            {% for member in instance.member_interfaces.all %}
                                <tr>
                                    <td>
                                        <a href="{{ member.device.get_absolute_url }}">{{ member.device }}</a>
                                    </td>
                                    <td>
                                        <a href="{{ member.get_absolute_url }}">{{ member }}</a>
                                    </td>
                                    <td>
                                        {{ member.get_type_display }}
                                    </td>
                                </tr>
                            {% empty %}
                                <tr>
                                    <td colspan="3" class="text-muted">No member interfaces</td>
                                </tr>
                            {% endfor %}
                        </tbody>
                    </table>
                </div>
            {% endif %}
            {% plugin_right_page instance %}
        </div>
    </div>
    <div class="row">
        <div class="col-md-12">
            {% include 'panel_table.html' with table=ipaddress_table heading="IP Addresses" %}
        </div>
    </div>
    <div class="row">
        <div class="col-md-12">
            {% include 'panel_table.html' with table=vlan_table heading="VLANs" %}
        </div>
    </div>
    <div class="row">
        <div class="col-md-12">
            {% plugin_full_width_page instance %}
        </div>
    </div>
{% endblock %}<|MERGE_RESOLUTION|>--- conflicted
+++ resolved
@@ -3,89 +3,8 @@
 {% load plugins %}
 
 {% block content %}
-<<<<<<< HEAD
-<div class="row">
-	<div class="col-md-6">
-        <div class="panel panel-default">
-            <div class="panel-heading">
-                <strong>Interface</strong>
-            </div>
-            <table class="table table-hover panel-body attr-table">
-                <tr>
-                    <td>{% if interface.device %}Device{% else %}Virtual Machine{% endif %}</td>
-                    <td>
-                        <a href="{{ interface.parent.get_absolute_url }}">{{ interface.parent }}</a>
-                    </td>
-                </tr>
-                <tr>
-                    <td>Name</td>
-                    <td>{{ interface.name }}</td>
-                </tr>
-                <tr>
-                    <td>Type</td>
-                    <td>{{ interface.get_type_display }}</td>
-                </tr>
-                <tr>
-                    <td>Enabled</td>
-                    <td>
-                        {% if interface.enabled %}
-                            <span class="text-success"><i class="fa fa-check"></i></span>
-                        {% else %}
-                            <span class="text-danger"><i class="fa fa-close"></i></span>
-                        {% endif %}
-                    </td>
-                </tr>
-                <tr>
-                    <td>LAG</td>
-                    <td>
-                        {% if interface.lag%}
-                            <a href="{{ interface.lag.get_absolute_url }}">{{ interface.lag }}</a>
-                        {% else %}
-                            <span class="text-muted">None</span>
-                        {% endif %}
-                    </td>
-                </tr>
-                  <tr>
-                      <td>CLAG ID</td>
-                      <td><span>{{ interface.clag_id|placeholder }}</span></td>
-                  </tr>
-                <tr>
-                    <td>Description</td>
-                    <td>{{ interface.description|placeholder }} </td>
-                </tr>
-                <tr>
-                    <td>MTU</td>
-                    <td>{{ interface.mtu|placeholder }}</td>
-                </tr>
-                <tr>
-                    <td>MAC Address</td>
-                    <td>{{ interface.mac_address|placeholder }}</span></td>
-                </tr>
-                <tr>
-                    <td>802.1Q Mode</td>
-                    <td>{{ interface.get_mode_display }}</td>
-                </tr>
-                <tr>
-                    <td>Overlay Network</td>
-                    <td>
-                        {% if interface.overlay_network %}
-                            <a href="{{ interface.overlay_network.get_absolute_url }}">{{ interface.overlay_network }}</a>
-                        {% else %}
-                            <span class="text-muted">None</span>
-                        {% endif %}
-                    </td>
-                </tr>
-            </table>
-        </div>
-        {% include 'inc/custom_fields_panel.html' with obj=interface %}
-        {% include 'extras/inc/tags_panel.html' with tags=interface.tags.all %}
-    </div>
-	<div class="col-md-6">
-        {% if interface.is_connectable %}
-=======
     <div class="row">
         <div class="col-md-6">
->>>>>>> 13349dab
             <div class="panel panel-default">
                 <div class="panel-heading">
                     <strong>Interface</strong>
@@ -130,6 +49,10 @@
                         </td>
                     </tr>
                     <tr>
+                        <td>CLAG ID</td>
+                        <td><span>{{ interface.clag_id|placeholder }}</span></td>
+                    </tr>
+                    <tr>
                         <td>Description</td>
                         <td>{{ instance.description|placeholder }} </td>
                     </tr>
@@ -145,8 +68,19 @@
                         <td>802.1Q Mode</td>
                         <td>{{ instance.get_mode_display }}</td>
                     </tr>
+                    <tr>
+                        <td>Overlay Network</td>
+                        <td>
+                            {% if interface.overlay_network %}
+                                <a href="{{ interface.overlay_network.get_absolute_url }}">{{ interface.overlay_network }}</a>
+                            {% else %}
+                                <span class="text-muted">None</span>
+                            {% endif %}
+                        </td>
+                    </tr>
                 </table>
             </div>
+            {% include 'inc/custom_fields_panel.html' with obj=interface %}
             {% include 'extras/inc/tags_panel.html' with tags=instance.tags.all %}
             {% plugin_left_page instance %}
         </div>
