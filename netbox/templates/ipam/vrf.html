--- conflicted
+++ resolved
@@ -82,13 +82,7 @@
                 </tr>
 		    </table>
         </div>
-<<<<<<< HEAD
-        {% with vrf.custom_fields as custom_fields %}
-            {% include 'inc/custom_fields_panel.html' %}
-        {% endwith %}
-=======
         {% include 'inc/created_updated.html' with obj=vrf %}
->>>>>>> 14a908bf
 	</div>
 	<div class="col-md-6">
         <div class="panel panel-default">
