--- conflicted
+++ resolved
@@ -17,19 +17,12 @@
     BOOLEAN_WITH_BLANK_CHOICES,
 )
 from virtualization.models import VirtualMachine
-<<<<<<< HEAD
-from .constants import (
-    IP_PROTOCOL_CHOICES, IPADDRESS_ROLE_CHOICES, IPADDRESS_STATUS_CHOICES, PREFIX_STATUS_CHOICES, VLAN_STATUS_CHOICES,
-)
+from .constants import *
+from .choices import *
 from .models import (
     Aggregate, IPAddress, Prefix, RIR, Role, Service, OverlayNetwork, VLAN, OverlayNetworkGroup,
     VLANGroup, VRF
 )
-=======
-from .constants import *
-from .choices import *
-from .models import Aggregate, IPAddress, Prefix, RIR, Role, Service, VLAN, VLANGroup, VRF
->>>>>>> d79ed76d
 
 
 PREFIX_MASK_LENGTH_CHOICES = add_blank_choice([
@@ -1035,12 +1028,11 @@
 
 
 class OverlayNetworkGroupFilterForm(BootstrapMixin, forms.Form):
-    site = FilterChoiceField(
+    site = DynamicModelChoiceField(
         queryset=Site.objects.annotate(
             filter_count=Count('overlay_network_groups')
         ),
         to_field_name='slug',
-        null_label='-- Global --'
     )
 
 
@@ -1109,8 +1101,8 @@
 # OverlayNetworks
 #
 
-class OverlayNetworkForm(BootstrapMixin, TenancyForm, CustomFieldForm):
-    site = forms.ModelChoiceField(
+class OverlayNetworkForm(BootstrapMixin, TenancyForm, CustomFieldModelForm):
+    site = DynamicModelChoiceField(
         queryset=Site.objects.all(),
         required=False,
         widget=forms.Select(
@@ -1124,16 +1116,11 @@
         queryset=Tenant.objects.all(),
         required=True,
     )
-    group = ChainedModelChoiceField(
+    group = forms.ModelChoiceField(
         queryset=OverlayNetworkGroup.objects.all(),
-        chains=(
-            ('site', 'site'),
-        ),
         required=False,
         label='Group',
-        widget=APISelect(
-            api_url='/api/ipam/overlay_network-groups/?site_id={{site}}',
-        )
+        widget=APISelect()
     )
     tags = TagField(required=False)
 
@@ -1251,33 +1238,29 @@
         required=False,
         label='Search'
     )
-    site = FilterChoiceField(
+    site = DynamicModelChoiceField(
         queryset=Site.objects.annotate(
             filter_count=Count('overlay_networks')
         ),
         to_field_name='slug',
-        null_label='-- Global --'
-    )
-    group_id = FilterChoiceField(
+    )
+    group_id = forms.ModelChoiceField(
         queryset=OverlayNetworkGroup.objects.annotate(
             filter_count=Count('overlay_networks')
         ),
         label='OverlayNetwork group',
-        null_label='-- None --'
-    )
-    tenant = FilterChoiceField(
+    )
+    tenant = DynamicModelChoiceField(
         queryset=Tenant.objects.annotate(
             filter_count=Count('overlay_networks')
         ),
         to_field_name='slug',
-        null_label='-- None --'
-    )
-    role = FilterChoiceField(
+    )
+    role = DynamicModelChoiceField(
         queryset=Role.objects.annotate(
             filter_count=Count('overlay_networks')
         ),
         to_field_name='slug',
-        null_label='-- None --'
     )
 
 
@@ -1298,19 +1281,7 @@
             }
         )
     )
-<<<<<<< HEAD
-    tenant = forms.ModelChoiceField(
-        queryset=Tenant.objects.all(),
-        required=True,
-    )
-    overlay_network = forms.ModelChoiceField(
-        queryset=OverlayNetwork.objects.all(),
-        required=False,
-    )
-    group = ChainedModelChoiceField(
-=======
     group = DynamicModelChoiceField(
->>>>>>> d79ed76d
         queryset=VLANGroup.objects.all(),
         required=False
     )
@@ -1355,8 +1326,8 @@
     tenant = forms.ModelChoiceField(
         queryset=Tenant.objects.all(),
         to_field_name='name',
+        required=True,
         help_text='Name of assigned tenant',
-        required=True,
         error_messages={
             'invalid_choice': 'Tenant not found.',
         }
@@ -1490,19 +1461,17 @@
             null_option=True,
         )
     )
-    tenant = FilterChoiceField(
+    tenant = DynamicModelChoiceField(
         queryset=Tenant.objects.annotate(
             filter_count=Count('vlans')
         ),
         to_field_name='slug',
-        null_label='-- None --'
-    )
-    overlay_network = FilterChoiceField(
+    )
+    overlay_network = forms.ModelChoiceField(
         queryset=OverlayNetwork.objects.annotate(
             filter_count=Count('vlans')
         ),
         to_field_name='vxlan_prefix',
-        null_label='-- None --'
     )
     status = forms.MultipleChoiceField(
         choices=VLANStatusChoices,
