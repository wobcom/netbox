from django import forms
from django.core.exceptions import MultipleObjectsReturned
from django.core.validators import MaxValueValidator, MinValueValidator
from taggit.forms import TagField

from dcim.models import Site, Rack, Device, Interface
from extras.forms import AddRemoveTagsForm, CustomFieldForm, CustomFieldBulkEditForm, CustomFieldFilterForm
from tenancy.forms import TenancyForm
from tenancy.forms import TenancyFilterForm
from tenancy.models import Tenant
from utilities.forms import (
    add_blank_choice, APISelect, APISelectMultiple, BootstrapMixin, BulkEditNullBooleanSelect, ChainedModelChoiceField,
    CSVChoiceField, ExpandableIPAddressField, FilterChoiceField, FlexibleModelChoiceField, ReturnURLForm, SlugField,
    StaticSelect2, StaticSelect2Multiple, BOOLEAN_WITH_BLANK_CHOICES
)
from virtualization.models import VirtualMachine
from .constants import (
    IP_PROTOCOL_CHOICES, IPADDRESS_ROLE_CHOICES, IPADDRESS_STATUS_CHOICES, PREFIX_STATUS_CHOICES, VLAN_STATUS_CHOICES,
)
from .models import (
    Aggregate, IPAddress, Prefix, RIR, Role, Service, OverlayNetwork, VLAN, OverlayNetworkGroup,
    VLANGroup, VRF
)

IP_FAMILY_CHOICES = [
    ('', 'All'),
    (4, 'IPv4'),
    (6, 'IPv6'),
]

PREFIX_MASK_LENGTH_CHOICES = add_blank_choice([(i, i) for i in range(1, 128)])
IPADDRESS_MASK_LENGTH_CHOICES = add_blank_choice([(i, i) for i in range(1, 129)])


#
# VRFs
#

class VRFForm(BootstrapMixin, TenancyForm, CustomFieldForm):
    tags = TagField(
        required=False
    )

    def __init__(self, *args, **kwargs):
        instance = kwargs.get('instance')
        super().__init__(*args, **kwargs)
        qs = VRF.objects
        if instance.id:
            import_list = instance.imported.values_list('pk', flat=True)
            # qs = qs.exclude(pk=instance.pk).exclude(pk__in=import_list)
        field = forms.ModelMultipleChoiceField(
            queryset=qs,
            required=False,
        )
        field.widget.attrs['class'] = field.widget.attrs.get('class', '') + ' form-control'
        self.fields['imports'] = field

    class Meta:
        model = VRF
        fields = [
            'name', 'rd', 'enforce_unique', 'description', 'tenant_group', 'tenant', 'tags', 'imports'
        ]
        labels = {
            'rd': "RD",
        }
        help_texts = {
            'rd': "Route distinguisher in any format",
        }


class VRFCSVForm(forms.ModelForm):
    tenant = forms.ModelChoiceField(
        queryset=Tenant.objects.all(),
        required=False,
        to_field_name='name',
        help_text='Name of assigned tenant',
        error_messages={
            'invalid_choice': 'Tenant not found.',
        }
    )

    class Meta:
        model = VRF
        fields = VRF.csv_headers
        help_texts = {
            'name': 'VRF name',
        }


class VRFBulkEditForm(BootstrapMixin, AddRemoveTagsForm, CustomFieldBulkEditForm):
    pk = forms.ModelMultipleChoiceField(
        queryset=VRF.objects.all(),
        widget=forms.MultipleHiddenInput()
    )
    tenant = forms.ModelChoiceField(
        queryset=Tenant.objects.all(),
        required=False,
        widget=APISelect(
            api_url="/api/tenancy/tenants/"
        )
    )
    enforce_unique = forms.NullBooleanField(
        required=False,
        widget=BulkEditNullBooleanSelect(),
        label='Enforce unique space'
    )
    description = forms.CharField(
        max_length=100,
        required=False
    )

    class Meta:
        nullable_fields = [
            'tenant', 'description',
        ]


class VRFFilterForm(BootstrapMixin, TenancyFilterForm, CustomFieldFilterForm):
    model = VRF
    field_order = ['q', 'tenant_group', 'tenant']
    q = forms.CharField(
        required=False,
        label='Search'
    )


#
# RIRs
#

class RIRForm(BootstrapMixin, forms.ModelForm):
    slug = SlugField()

    class Meta:
        model = RIR
        fields = [
            'name', 'slug', 'is_private',
        ]


class RIRCSVForm(forms.ModelForm):
    slug = SlugField()

    class Meta:
        model = RIR
        fields = RIR.csv_headers
        help_texts = {
            'name': 'RIR name',
        }


class RIRFilterForm(BootstrapMixin, forms.Form):
    is_private = forms.NullBooleanField(
        required=False,
        label='Private',
        widget=StaticSelect2(
            choices=BOOLEAN_WITH_BLANK_CHOICES
        )
    )


#
# Aggregates
#

class AggregateForm(BootstrapMixin, CustomFieldForm):
    tags = TagField(
        required=False
    )

    class Meta:
        model = Aggregate
        fields = [
            'prefix', 'rir', 'date_added', 'description', 'tags',
        ]
        help_texts = {
            'prefix': "IPv4 or IPv6 network",
            'rir': "Regional Internet Registry responsible for this prefix",
            'date_added': "Format: YYYY-MM-DD",
        }
        widgets = {
            'rir': APISelect(
                api_url="/api/ipam/rirs/"
            )
        }


class AggregateCSVForm(forms.ModelForm):
    rir = forms.ModelChoiceField(
        queryset=RIR.objects.all(),
        to_field_name='name',
        help_text='Name of parent RIR',
        error_messages={
            'invalid_choice': 'RIR not found.',
        }
    )

    class Meta:
        model = Aggregate
        fields = Aggregate.csv_headers


class AggregateBulkEditForm(BootstrapMixin, AddRemoveTagsForm, CustomFieldBulkEditForm):
    pk = forms.ModelMultipleChoiceField(
        queryset=Aggregate.objects.all(),
        widget=forms.MultipleHiddenInput()
    )
    rir = forms.ModelChoiceField(
        queryset=RIR.objects.all(),
        required=False,
        label='RIR',
        widget=APISelect(
            api_url="/api/ipam/rirs/"
        )
    )
    date_added = forms.DateField(
        required=False
    )
    description = forms.CharField(
        max_length=100,
        required=False
    )

    class Meta:
        nullable_fields = [
            'date_added', 'description',
        ]


class AggregateFilterForm(BootstrapMixin, CustomFieldFilterForm):
    model = Aggregate
    q = forms.CharField(
        required=False,
        label='Search'
    )
    family = forms.ChoiceField(
        required=False,
        choices=IP_FAMILY_CHOICES,
        label='Address family',
        widget=StaticSelect2()
    )
    rir = FilterChoiceField(
        queryset=RIR.objects.all(),
        to_field_name='slug',
        label='RIR',
        widget=APISelectMultiple(
            api_url="/api/ipam/rirs/",
            value_field="slug",
        )
    )


#
# Roles
#

class RoleForm(BootstrapMixin, forms.ModelForm):
    slug = SlugField()

    class Meta:
        model = Role
        fields = [
            'name', 'slug',
        ]


class RoleCSVForm(forms.ModelForm):
    slug = SlugField()

    class Meta:
        model = Role
        fields = Role.csv_headers
        help_texts = {
            'name': 'Role name',
        }


#
# Prefixes
#

class PrefixForm(BootstrapMixin, TenancyForm, CustomFieldForm):
    site = forms.ModelChoiceField(
        queryset=Site.objects.all(),
        required=False,
        label='Site',
        widget=APISelect(
            api_url="/api/dcim/sites/",
            filter_for={
                'vlan_group': 'site_id',
                'vlan': 'site_id',
            },
            attrs={
                'nullable': 'true',
            }
        )
    )
    vlan_group = ChainedModelChoiceField(
        queryset=VLANGroup.objects.all(),
        chains=(
            ('site', 'site'),
        ),
        required=False,
        label='VLAN group',
        widget=APISelect(
            api_url='/api/ipam/vlan-groups/',
            filter_for={
                'vlan': 'group_id'
            },
            attrs={
                'nullable': 'true',
            }
        )
    )
    vlan = ChainedModelChoiceField(
        queryset=VLAN.objects.all(),
        chains=(
            ('site', 'site'),
            ('group', 'vlan_group'),
        ),
        required=False,
        label='VLAN',
        widget=APISelect(
            api_url='/api/ipam/vlans/',
            display_field='display_name'
        )
    )
    tags = TagField(required=False)

    class Meta:
        model = Prefix
        fields = [
            'prefix', 'vrf', 'site', 'vlan', 'status', 'role', 'is_pool', 'description', 'tenant_group', 'tenant',
            'tags',
        ]
        widgets = {
            'vrf': APISelect(
                api_url="/api/ipam/vrfs/"
            ),
            'status': StaticSelect2(),
            'role': APISelect(
                api_url="/api/ipam/roles/"
            )
        }

    def __init__(self, *args, **kwargs):

        # Initialize helper selectors
        instance = kwargs.get('instance')
        initial = kwargs.get('initial', {}).copy()
        if instance and instance.vlan is not None:
            initial['vlan_group'] = instance.vlan.group
        kwargs['initial'] = initial

        super().__init__(*args, **kwargs)

        self.fields['vrf'].empty_label = 'Global'


class PrefixCSVForm(forms.ModelForm):
    vrf = FlexibleModelChoiceField(
        queryset=VRF.objects.all(),
        to_field_name='rd',
        required=False,
        help_text='Route distinguisher of parent VRF (or {ID})',
        error_messages={
            'invalid_choice': 'VRF not found.',
        }
    )
    tenant = forms.ModelChoiceField(
        queryset=Tenant.objects.all(),
        required=False,
        to_field_name='name',
        help_text='Name of assigned tenant',
        error_messages={
            'invalid_choice': 'Tenant not found.',
        }
    )
    site = forms.ModelChoiceField(
        queryset=Site.objects.all(),
        required=False,
        to_field_name='name',
        help_text='Name of parent site',
        error_messages={
            'invalid_choice': 'Site not found.',
        }
    )
    vlan_group = forms.CharField(
        help_text='Group name of assigned VLAN',
        required=False
    )
    vlan_vid = forms.IntegerField(
        help_text='Numeric ID of assigned VLAN',
        required=False
    )
    status = CSVChoiceField(
        choices=PREFIX_STATUS_CHOICES,
        help_text='Operational status'
    )
    role = forms.ModelChoiceField(
        queryset=Role.objects.all(),
        required=False,
        to_field_name='name',
        help_text='Functional role',
        error_messages={
            'invalid_choice': 'Invalid role.',
        }
    )

    class Meta:
        model = Prefix
        fields = Prefix.csv_headers

    def clean(self):

        super().clean()

        site = self.cleaned_data.get('site')
        vlan_group = self.cleaned_data.get('vlan_group')
        vlan_vid = self.cleaned_data.get('vlan_vid')

        # Validate VLAN
        if vlan_group and vlan_vid:
            try:
                self.instance.vlan = VLAN.objects.get(site=site, group__name=vlan_group, vid=vlan_vid)
            except VLAN.DoesNotExist:
                if site:
                    raise forms.ValidationError("VLAN {} not found in site {} group {}".format(
                        vlan_vid, site, vlan_group
                    ))
                else:
                    raise forms.ValidationError("Global VLAN {} not found in group {}".format(vlan_vid, vlan_group))
            except MultipleObjectsReturned:
                raise forms.ValidationError(
                    "Multiple VLANs with VID {} found in group {}".format(vlan_vid, vlan_group)
                )
        elif vlan_vid:
            try:
                self.instance.vlan = VLAN.objects.get(site=site, group__isnull=True, vid=vlan_vid)
            except VLAN.DoesNotExist:
                if site:
                    raise forms.ValidationError("VLAN {} not found in site {}".format(vlan_vid, site))
                else:
                    raise forms.ValidationError("Global VLAN {} not found".format(vlan_vid))
            except MultipleObjectsReturned:
                raise forms.ValidationError("Multiple VLANs with VID {} found".format(vlan_vid))


class PrefixBulkEditForm(BootstrapMixin, AddRemoveTagsForm, CustomFieldBulkEditForm):
    pk = forms.ModelMultipleChoiceField(
        queryset=Prefix.objects.all(),
        widget=forms.MultipleHiddenInput()
    )
    site = forms.ModelChoiceField(
        queryset=Site.objects.all(),
        required=False,
        widget=APISelect(
            api_url="/api/dcim/sites/"
        )
    )
    vrf = forms.ModelChoiceField(
        queryset=VRF.objects.all(),
        required=False,
        label='VRF',
        widget=APISelect(
            api_url="/api/ipam/vrfs/"
        )
    )
    prefix_length = forms.IntegerField(
        min_value=1,
        max_value=127,
        required=False
    )
    tenant = forms.ModelChoiceField(
        queryset=Tenant.objects.all(),
        required=False,
        widget=APISelect(
            api_url="/api/tenancy/tenants/"
        )
    )
    status = forms.ChoiceField(
        choices=add_blank_choice(PREFIX_STATUS_CHOICES),
        required=False,
        widget=StaticSelect2()
    )
    role = forms.ModelChoiceField(
        queryset=Role.objects.all(),
        required=False,
        widget=APISelect(
            api_url="/api/ipam/roles/"
        )
    )
    is_pool = forms.NullBooleanField(
        required=False,
        widget=BulkEditNullBooleanSelect(),
        label='Is a pool'
    )
    description = forms.CharField(
        max_length=100,
        required=False
    )

    class Meta:
        nullable_fields = [
            'site', 'vrf', 'tenant', 'role', 'description',
        ]


class PrefixFilterForm(BootstrapMixin, TenancyFilterForm, CustomFieldFilterForm):
    model = Prefix
    field_order = [
        'q', 'within_include', 'family', 'mask_length', 'vrf_id', 'status', 'site', 'role', 'tenant_group', 'tenant',
        'is_pool', 'expand',
    ]
    q = forms.CharField(
        required=False,
        label='Search'
    )
    within_include = forms.CharField(
        required=False,
        widget=forms.TextInput(
            attrs={
                'placeholder': 'Prefix',
            }
        ),
        label='Search within'
    )
    family = forms.ChoiceField(
        required=False,
        choices=IP_FAMILY_CHOICES,
        label='Address family',
        widget=StaticSelect2()
    )
    mask_length = forms.ChoiceField(
        required=False,
        choices=PREFIX_MASK_LENGTH_CHOICES,
        label='Mask length',
        widget=StaticSelect2()
    )
    vrf_id = FilterChoiceField(
        queryset=VRF.objects.all(),
        label='VRF',
        null_label='-- Global --',
        widget=APISelectMultiple(
            api_url="/api/ipam/vrfs/",
            null_option=True,
        )
    )
    status = forms.MultipleChoiceField(
        choices=PREFIX_STATUS_CHOICES,
        required=False,
        widget=StaticSelect2Multiple()
    )
    site = FilterChoiceField(
        queryset=Site.objects.all(),
        to_field_name='slug',
        null_label='-- None --',
        widget=APISelectMultiple(
            api_url="/api/dcim/sites/",
            value_field="slug",
            null_option=True,
        )
    )
    role = FilterChoiceField(
        queryset=Role.objects.all(),
        to_field_name='slug',
        null_label='-- None --',
        widget=APISelectMultiple(
            api_url="/api/ipam/roles/",
            value_field="slug",
            null_option=True,
        )
    )
    is_pool = forms.NullBooleanField(
        required=False,
        label='Is a pool',
        widget=StaticSelect2(
            choices=BOOLEAN_WITH_BLANK_CHOICES
        )
    )
    expand = forms.BooleanField(
        required=False,
        label='Expand prefix hierarchy'
    )


#
# IP addresses
#

class IPAddressForm(BootstrapMixin, TenancyForm, ReturnURLForm, CustomFieldForm):
    interface = forms.ModelChoiceField(
        queryset=Interface.objects.all(),
        required=False
    )
    nat_site = forms.ModelChoiceField(
        queryset=Site.objects.all(),
        required=False,
        label='Site',
        widget=APISelect(
            api_url="/api/dcim/sites/",
            filter_for={
                'nat_rack': 'site_id',
                'nat_device': 'site_id'
            }
        )
    )
    nat_rack = ChainedModelChoiceField(
        queryset=Rack.objects.all(),
        chains=(
            ('site', 'nat_site'),
        ),
        required=False,
        label='Rack',
        widget=APISelect(
            api_url='/api/dcim/racks/',
            display_field='display_name',
            filter_for={
                'nat_device': 'rack_id'
            },
            attrs={
                'nullable': 'true'
            }
        )
    )
    nat_device = ChainedModelChoiceField(
        queryset=Device.objects.all(),
        chains=(
            ('site', 'nat_site'),
            ('rack', 'nat_rack'),
        ),
        required=False,
        label='Device',
        widget=APISelect(
            api_url='/api/dcim/devices/',
            display_field='display_name',
            filter_for={
                'nat_inside': 'device_id'
            }
        )
    )
    nat_inside = ChainedModelChoiceField(
        queryset=IPAddress.objects.all(),
        chains=(
            ('interface__device', 'nat_device'),
        ),
        required=False,
        label='IP Address',
        widget=APISelect(
            api_url='/api/ipam/ip-addresses/',
            display_field='address'
        )
    )
    primary_for_parent = forms.BooleanField(
        required=False,
        label='Make this the primary IP for the device/VM'
    )
    tags = TagField(
        required=False
    )

    class Meta:
        model = IPAddress
        fields = [
            'address', 'vrf', 'status', 'role', 'dns_name', 'description', 'interface', 'primary_for_parent',
            'nat_site', 'nat_rack', 'nat_inside', 'tenant_group', 'tenant', 'tags',
        ]
        widgets = {
            'status': StaticSelect2(),
            'role': StaticSelect2(),
            'vrf': APISelect(
                api_url="/api/ipam/vrfs/"
            )
        }

    def __init__(self, *args, **kwargs):

        # Initialize helper selectors
        instance = kwargs.get('instance')
        initial = kwargs.get('initial', {}).copy()
        if instance and instance.nat_inside and instance.nat_inside.device is not None:
            initial['nat_site'] = instance.nat_inside.device.site
            initial['nat_rack'] = instance.nat_inside.device.rack
            initial['nat_device'] = instance.nat_inside.device
        kwargs['initial'] = initial

        super().__init__(*args, **kwargs)

        self.fields['vrf'].empty_label = 'Global'

        # Limit interface selections to those belonging to the parent device/VM
        if self.instance and self.instance.interface:
            self.fields['interface'].queryset = Interface.objects.filter(
                device=self.instance.interface.device, virtual_machine=self.instance.interface.virtual_machine
            )
        else:
            self.fields['interface'].choices = []

        # Initialize primary_for_parent if IP address is already assigned
        if self.instance.pk and self.instance.interface is not None:
            parent = self.instance.interface.parent
            if (
                self.instance.address.version == 4 and parent.primary_ip4_id == self.instance.pk or
                self.instance.address.version == 6 and parent.primary_ip6_id == self.instance.pk
            ):
                self.initial['primary_for_parent'] = True

    def clean(self):
        super().clean()

        # Primary IP assignment is only available if an interface has been assigned.
        if self.cleaned_data.get('primary_for_parent') and not self.cleaned_data.get('interface'):
            self.add_error(
                'primary_for_parent', "Only IP addresses assigned to an interface can be designated as primary IPs."
            )

    def save(self, *args, **kwargs):

        ipaddress = super().save(*args, **kwargs)

        # Assign/clear this IPAddress as the primary for the associated Device/VirtualMachine.
        if self.cleaned_data['primary_for_parent']:
            parent = self.cleaned_data['interface'].parent
            if ipaddress.address.version == 4:
                parent.primary_ip4 = ipaddress
            else:
                parent.primary_ip6 = ipaddress
            parent.save()
        elif self.cleaned_data['interface']:
            parent = self.cleaned_data['interface'].parent
            if ipaddress.address.version == 4 and parent.primary_ip4 == ipaddress:
                parent.primary_ip4 = None
                parent.save()
            elif ipaddress.address.version == 6 and parent.primary_ip6 == ipaddress:
                parent.primary_ip6 = None
                parent.save()

        return ipaddress


class IPAddressBulkCreateForm(BootstrapMixin, forms.Form):
    pattern = ExpandableIPAddressField(
        label='Address pattern'
    )


class IPAddressBulkAddForm(BootstrapMixin, TenancyForm, CustomFieldForm):

    class Meta:
        model = IPAddress
        fields = [
            'address', 'vrf', 'status', 'role', 'dns_name', 'description', 'tenant_group', 'tenant',
        ]
        widgets = {
            'status': StaticSelect2(),
            'role': StaticSelect2(),
            'vrf': APISelect(
                api_url="/api/ipam/vrfs/"
            )
        }

    def __init__(self, *args, **kwargs):
        super().__init__(*args, **kwargs)
        self.fields['vrf'].empty_label = 'Global'


class IPAddressCSVForm(forms.ModelForm):
    vrf = FlexibleModelChoiceField(
        queryset=VRF.objects.all(),
        to_field_name='rd',
        required=False,
        help_text='Route distinguisher of parent VRF (or {ID})',
        error_messages={
            'invalid_choice': 'VRF not found.',
        }
    )
    tenant = forms.ModelChoiceField(
        queryset=Tenant.objects.all(),
        to_field_name='name',
        required=False,
        help_text='Name of the assigned tenant',
        error_messages={
            'invalid_choice': 'Tenant not found.',
        }
    )
    status = CSVChoiceField(
        choices=IPADDRESS_STATUS_CHOICES,
        help_text='Operational status'
    )
    role = CSVChoiceField(
        choices=IPADDRESS_ROLE_CHOICES,
        required=False,
        help_text='Functional role'
    )
    device = FlexibleModelChoiceField(
        queryset=Device.objects.all(),
        required=False,
        to_field_name='name',
        help_text='Name or ID of assigned device',
        error_messages={
            'invalid_choice': 'Device not found.',
        }
    )
    virtual_machine = forms.ModelChoiceField(
        queryset=VirtualMachine.objects.all(),
        required=False,
        to_field_name='name',
        help_text='Name of assigned virtual machine',
        error_messages={
            'invalid_choice': 'Virtual machine not found.',
        }
    )
    interface_name = forms.CharField(
        help_text='Name of assigned interface',
        required=False
    )
    is_primary = forms.BooleanField(
        help_text='Make this the primary IP for the assigned device',
        required=False
    )

    class Meta:
        model = IPAddress
        fields = IPAddress.csv_headers

    def clean(self):
        super().clean()

        device = self.cleaned_data.get('device')
        virtual_machine = self.cleaned_data.get('virtual_machine')
        interface_name = self.cleaned_data.get('interface_name')
        is_primary = self.cleaned_data.get('is_primary')

        # Validate interface
        if interface_name and device:
            try:
                self.instance.interface = Interface.objects.get(device=device, name=interface_name)
            except Interface.DoesNotExist:
                raise forms.ValidationError("Invalid interface {} for device {}".format(
                    interface_name, device
                ))
        elif interface_name and virtual_machine:
            try:
                self.instance.interface = Interface.objects.get(virtual_machine=virtual_machine, name=interface_name)
            except Interface.DoesNotExist:
                raise forms.ValidationError("Invalid interface {} for virtual machine {}".format(
                    interface_name, virtual_machine
                ))
        elif interface_name:
            raise forms.ValidationError("Interface given ({}) but parent device/virtual machine not specified".format(
                interface_name
            ))
        elif device:
            raise forms.ValidationError("Device specified ({}) but interface missing".format(device))
        elif virtual_machine:
            raise forms.ValidationError("Virtual machine specified ({}) but interface missing".format(virtual_machine))

        # Validate is_primary
        if is_primary and not device and not virtual_machine:
            raise forms.ValidationError("No device or virtual machine specified; cannot set as primary IP")

    def save(self, *args, **kwargs):

        # Set interface
        if self.cleaned_data['device'] and self.cleaned_data['interface_name']:
            self.instance.interface = Interface.objects.get(
                device=self.cleaned_data['device'],
                name=self.cleaned_data['interface_name']
            )
        elif self.cleaned_data['virtual_machine'] and self.cleaned_data['interface_name']:
            self.instance.interface = Interface.objects.get(
                virtual_machine=self.cleaned_data['virtual_machine'],
                name=self.cleaned_data['interface_name']
            )

        ipaddress = super().save(*args, **kwargs)

        # Set as primary for device/VM
        if self.cleaned_data['is_primary']:
            parent = self.cleaned_data['device'] or self.cleaned_data['virtual_machine']
            if self.instance.address.version == 4:
                parent.primary_ip4 = ipaddress
            elif self.instance.address.version == 6:
                parent.primary_ip6 = ipaddress
            parent.save()

        return ipaddress


class IPAddressBulkEditForm(BootstrapMixin, AddRemoveTagsForm, CustomFieldBulkEditForm):
    pk = forms.ModelMultipleChoiceField(
        queryset=IPAddress.objects.all(),
        widget=forms.MultipleHiddenInput()
    )
    vrf = forms.ModelChoiceField(
        queryset=VRF.objects.all(),
        required=False,
        label='VRF',
        widget=APISelect(
            api_url="/api/ipam/vrfs/"
        )
    )
    mask_length = forms.IntegerField(
        min_value=1,
        max_value=128,
        required=False
    )
    tenant = forms.ModelChoiceField(
        queryset=Tenant.objects.all(),
        required=False,
        widget=APISelect(
            api_url="/api/tenancy/tenants/"
        )
    )
    status = forms.ChoiceField(
        choices=add_blank_choice(IPADDRESS_STATUS_CHOICES),
        required=False,
        widget=StaticSelect2()
    )
    role = forms.ChoiceField(
        choices=add_blank_choice(IPADDRESS_ROLE_CHOICES),
        required=False,
        widget=StaticSelect2()
    )
    dns_name = forms.CharField(
        max_length=255,
        required=False
    )
    description = forms.CharField(
        max_length=100,
        required=False
    )

    class Meta:
        nullable_fields = [
            'vrf', 'role', 'tenant', 'dns_name', 'description',
        ]


class IPAddressAssignForm(BootstrapMixin, forms.Form):
    vrf = forms.ModelChoiceField(
        queryset=VRF.objects.all(),
        required=False,
        label='VRF',
        empty_label='Global',
        widget=APISelect(
            api_url="/api/ipam/vrfs/"
        )
    )
    address = forms.CharField(
        label='IP Address'
    )


class IPAddressFilterForm(BootstrapMixin, TenancyFilterForm, CustomFieldFilterForm):
    model = IPAddress
    field_order = [
        'q', 'parent', 'family', 'mask_length', 'vrf_id', 'status', 'role', 'tenant_group', 'tenant',
    ]
    q = forms.CharField(
        required=False,
        label='Search'
    )
    parent = forms.CharField(
        required=False,
        widget=forms.TextInput(
            attrs={
                'placeholder': 'Prefix',
            }
        ),
        label='Parent Prefix'
    )
    family = forms.ChoiceField(
        required=False,
        choices=IP_FAMILY_CHOICES,
        label='Address family',
        widget=StaticSelect2()
    )
    mask_length = forms.ChoiceField(
        required=False,
        choices=IPADDRESS_MASK_LENGTH_CHOICES,
        label='Mask length',
        widget=StaticSelect2()
    )
    vrf_id = FilterChoiceField(
        queryset=VRF.objects.all(),
        label='VRF',
        null_label='-- Global --',
        widget=APISelectMultiple(
            api_url="/api/ipam/vrfs/",
            null_option=True,
        )
    )
    status = forms.MultipleChoiceField(
        choices=IPADDRESS_STATUS_CHOICES,
        required=False,
        widget=StaticSelect2Multiple()
    )
    role = forms.MultipleChoiceField(
        choices=IPADDRESS_ROLE_CHOICES,
        required=False,
        widget=StaticSelect2Multiple()
    )


#
# OverlayNetwork groups
#

class OverlayNetworkGroupForm(BootstrapMixin, forms.ModelForm):
    slug = SlugField()

    class Meta:
        model = OverlayNetworkGroup
        fields = [
            'site', 'name', 'slug',
        ]


class OverlayNetworkGroupCSVForm(forms.ModelForm):
    site = forms.ModelChoiceField(
        queryset=Site.objects.all(),
        required=False,
        to_field_name='name',
        help_text='Name of parent site',
        error_messages={
            'invalid_choice': 'Site not found.',
        }
    )
    slug = SlugField()

    class Meta:
        model = OverlayNetworkGroup
        fields = OverlayNetworkGroup.csv_headers
        help_texts = {
            'name': 'Name of OverlayNetwork group',
        }


class OverlayNetworkGroupFilterForm(BootstrapMixin, forms.Form):
    site = FilterChoiceField(
        queryset=Site.objects.annotate(
            filter_count=Count('overlay_network_groups')
        ),
        to_field_name='slug',
        null_label='-- Global --'
    )


#
# VLAN groups
#

class VLANGroupForm(BootstrapMixin, forms.ModelForm):
    slug = SlugField()

    class Meta:
        model = VLANGroup
        fields = [
            'site', 'name', 'slug',
        ]
        widgets = {
            'site': APISelect(
                api_url="/api/dcim/sites/"
            )
        }


class VLANGroupCSVForm(forms.ModelForm):
    site = forms.ModelChoiceField(
        queryset=Site.objects.all(),
        required=False,
        to_field_name='name',
        help_text='Name of parent site',
        error_messages={
            'invalid_choice': 'Site not found.',
        }
    )
    slug = SlugField()

    class Meta:
        model = VLANGroup
        fields = VLANGroup.csv_headers
        help_texts = {
            'name': 'Name of VLAN group',
        }


class VLANGroupFilterForm(BootstrapMixin, forms.Form):
    site = FilterChoiceField(
        queryset=Site.objects.all(),
        to_field_name='slug',
        null_label='-- Global --',
        widget=APISelectMultiple(
            api_url="/api/dcim/sites/",
            value_field="slug",
            null_option=True,
        )
    )


#
# OverlayNetworks
#

class OverlayNetworkForm(BootstrapMixin, TenancyForm, CustomFieldForm):
    site = forms.ModelChoiceField(
        queryset=Site.objects.all(),
        required=False,
        widget=forms.Select(
            attrs={
                'filter-for': 'group',
                'nullable': 'true',
            }
        )
    )
    tenant = forms.ModelChoiceField(
        queryset=Tenant.objects.all(),
        required=True,
    )
    group = ChainedModelChoiceField(
        queryset=OverlayNetworkGroup.objects.all(),
        chains=(
            ('site', 'site'),
        ),
        required=False,
        label='Group',
        widget=APISelect(
            api_url='/api/ipam/overlay_network-groups/?site_id={{site}}',
        )
    )
    tags = TagField(required=False)

    class Meta:
        model = OverlayNetwork
        fields = [
            'site', 'group', 'vxlan_prefix', 'name', 'role', 'description', 'tenant_group', 'tenant', 'tags',
        ]
        help_texts = {
            'site': "Leave blank if this Overlay Network spans multiple sites",
            'group': "Overlay Network group (optional)",
            'vxlan_prefix': "Configured Overlay Network ID",
            'name': "Configured Overlay Network name",
            'role': "The primary function of this OverlayNetwork",
        }


class OverlayNetworkCSVForm(forms.ModelForm):
    site = forms.ModelChoiceField(
        queryset=Site.objects.all(),
        required=False,
        to_field_name='name',
        help_text='Name of parent site',
        error_messages={
            'invalid_choice': 'Site not found.',
        }
    )
    group_name = forms.CharField(
        help_text='Name of OverlayNetwork group',
        required=False
    )
    tenant = forms.ModelChoiceField(
        queryset=Tenant.objects.all(),
        to_field_name='name',
        help_text='Name of assigned tenant',
        required=True,
        error_messages={
            'invalid_choice': 'Tenant not found.',
        }
    )
    role = forms.ModelChoiceField(
        queryset=Role.objects.all(),
        required=False,
        to_field_name='name',
        help_text='Functional role',
        error_messages={
            'invalid_choice': 'Invalid role.',
        }
    )

    class Meta:
        model = OverlayNetwork
        fields = OverlayNetwork.csv_headers
        help_texts = {
            'vxlan_prefix': 'Numeric OverlayNetwork ID (1-1677)',
            'name': 'OverlayNetwork name',
        }

    def clean(self):
        super().clean()

        site = self.cleaned_data.get('site')
        group_name = self.cleaned_data.get('group_name')

        # Validate OverlayNetwork group
        if group_name:
            try:
                self.instance.group = OverlayNetworkGroup.objects.get(site=site, name=group_name)
            except OverlayNetworkGroup.DoesNotExist:
                if site:
                    raise forms.ValidationError(
                        "OverlayNetwork group {} not found for site {}".format(group_name, site)
                    )
                else:
                    raise forms.ValidationError(
                        "Global OverlayNetwork group {} not found".format(group_name)
                    )


class OverlayNetworkBulkEditForm(BootstrapMixin, AddRemoveTagsForm, CustomFieldBulkEditForm):
    pk = forms.ModelMultipleChoiceField(
        queryset=OverlayNetwork.objects.all(),
        widget=forms.MultipleHiddenInput()
    )
    site = forms.ModelChoiceField(
        queryset=Site.objects.all(),
        required=False
    )
    group = forms.ModelChoiceField(
        queryset=OverlayNetworkGroup.objects.all(),
        required=False
    )
    tenant = forms.ModelChoiceField(
        queryset=Tenant.objects.all(),
        required=False
    )
    role = forms.ModelChoiceField(
        queryset=Role.objects.all(),
        required=False
    )
    description = forms.CharField(
        max_length=100,
        required=False
    )

    class Meta:
        nullable_fields = [
            'site', 'group', 'tenant', 'role', 'description',
        ]


class OverlayNetworkFilterForm(BootstrapMixin, CustomFieldFilterForm):
    model = OverlayNetwork
    q = forms.CharField(
        required=False,
        label='Search'
    )
    site = FilterChoiceField(
        queryset=Site.objects.annotate(
            filter_count=Count('overlay_networks')
        ),
        to_field_name='slug',
        null_label='-- Global --'
    )
    group_id = FilterChoiceField(
        queryset=OverlayNetworkGroup.objects.annotate(
            filter_count=Count('overlay_networks')
        ),
        label='OverlayNetwork group',
        null_label='-- None --'
    )
    tenant = FilterChoiceField(
        queryset=Tenant.objects.annotate(
            filter_count=Count('overlay_networks')
        ),
        to_field_name='slug',
        null_label='-- None --'
    )
    role = FilterChoiceField(
        queryset=Role.objects.annotate(
            filter_count=Count('overlay_networks')
        ),
        to_field_name='slug',
        null_label='-- None --'
    )


#
# VLANs
#

class VLANForm(BootstrapMixin, TenancyForm, CustomFieldForm):
    site = forms.ModelChoiceField(
        queryset=Site.objects.all(),
        required=False,
        widget=APISelect(
            api_url="/api/dcim/sites/",
            filter_for={
                'group': 'site_id'
            },
            attrs={
                'nullable': 'true',
            }
        )
    )
    tenant = forms.ModelChoiceField(
        queryset=Tenant.objects.all(),
        required=True,
    )
    overlay_network = forms.ModelChoiceField(
        queryset=OverlayNetwork.objects.all(),
        required=False,
    )
    group = ChainedModelChoiceField(
        queryset=VLANGroup.objects.all(),
        chains=(
            ('site', 'site'),
        ),
        required=False,
        label='Group',
        widget=APISelect(
            api_url='/api/ipam/vlan-groups/',
        )
    )
    tags = TagField(required=False)

    class Meta:
        model = VLAN
        fields = [
            'site', 'group', 'vid', 'name', 'status', 'role', 'description', 'tenant_group', 'tenant', 'tags', 'overlay_network'
        ]
        help_texts = {
            'site': "Leave blank if this VLAN spans multiple sites",
            'group': "VLAN group (optional)",
            'vid': "Configured VLAN ID",
            'name': "Configured VLAN name",
            'status': "Operational status of this VLAN",
            'role': "The primary function of this VLAN",
        }
        widgets = {
            'status': StaticSelect2(),
            'role': APISelect(
                api_url="/api/ipam/roles/"
            )
        }


class VLANCSVForm(forms.ModelForm):
    site = forms.ModelChoiceField(
        queryset=Site.objects.all(),
        required=False,
        to_field_name='name',
        help_text='Name of parent site',
        error_messages={
            'invalid_choice': 'Site not found.',
        }
    )
    group_name = forms.CharField(
        help_text='Name of VLAN group',
        required=False
    )
    tenant = forms.ModelChoiceField(
        queryset=Tenant.objects.all(),
        to_field_name='name',
        help_text='Name of assigned tenant',
        required=True,
        error_messages={
            'invalid_choice': 'Tenant not found.',
        }
    )
    status = CSVChoiceField(
        choices=VLAN_STATUS_CHOICES,
        help_text='Operational status'
    )
    role = forms.ModelChoiceField(
        queryset=Role.objects.all(),
        required=False,
        to_field_name='name',
        help_text='Functional role',
        error_messages={
            'invalid_choice': 'Invalid role.',
        }
    )

    class Meta:
        model = VLAN
        fields = VLAN.csv_headers
        help_texts = {
            'vid': 'Numeric VLAN ID (1-4095)',
            'name': 'VLAN name',
        }

    def clean(self):
        super().clean()

        site = self.cleaned_data.get('site')
        group_name = self.cleaned_data.get('group_name')

        # Validate VLAN group
        if group_name:
            try:
                self.instance.group = VLANGroup.objects.get(site=site, name=group_name)
            except VLANGroup.DoesNotExist:
                if site:
                    raise forms.ValidationError(
                        "VLAN group {} not found for site {}".format(group_name, site)
                    )
                else:
                    raise forms.ValidationError(
                        "Global VLAN group {} not found".format(group_name)
                    )


class VLANBulkEditForm(BootstrapMixin, AddRemoveTagsForm, CustomFieldBulkEditForm):
    pk = forms.ModelMultipleChoiceField(
        queryset=VLAN.objects.all(),
        widget=forms.MultipleHiddenInput()
    )
    site = forms.ModelChoiceField(
        queryset=Site.objects.all(),
        required=False,
        widget=APISelect(
            api_url="/api/dcim/sites/"
        )
    )
    group = forms.ModelChoiceField(
        queryset=VLANGroup.objects.all(),
        required=False,
        widget=APISelect(
            api_url="/api/ipam/vlan-groups/"
        )
    )
    tenant = forms.ModelChoiceField(
        queryset=Tenant.objects.all(),
        required=False,
        widget=APISelect(
            api_url="/api/tenancy/tenants/"
        )
    )
    status = forms.ChoiceField(
        choices=add_blank_choice(VLAN_STATUS_CHOICES),
        required=False,
        widget=StaticSelect2()
    )
    role = forms.ModelChoiceField(
        queryset=Role.objects.all(),
        required=False,
        widget=APISelect(
            api_url="/api/ipam/roles/"
        )
    )
    overlay_network = forms.ModelChoiceField(
        queryset=OverlayNetwork.objects.all(),
        required=False
    )
    description = forms.CharField(
        max_length=100,
        required=False
    )

    class Meta:
        nullable_fields = [
            'site', 'group', 'tenant', 'role', 'overlay_network', 'description',
        ]


class VLANFilterForm(BootstrapMixin, TenancyFilterForm, CustomFieldFilterForm):
    model = VLAN
    field_order = ['q', 'site', 'group_id', 'status', 'role', 'tenant_group', 'tenant']
    q = forms.CharField(
        required=False,
        label='Search'
    )
    site = FilterChoiceField(
        queryset=Site.objects.all(),
        to_field_name='slug',
        null_label='-- Global --',
        widget=APISelectMultiple(
            api_url="/api/dcim/sites/",
            value_field="slug",
            null_option=True,
        )
    )
    group_id = FilterChoiceField(
        queryset=VLANGroup.objects.all(),
        label='VLAN group',
        null_label='-- None --',
        widget=APISelectMultiple(
            api_url="/api/ipam/vlan-groups/",
            null_option=True,
        )
    )
<<<<<<< HEAD
    overlay_network = FilterChoiceField(
        queryset=OverlayNetwork.objects.annotate(
            filter_count=Count('vlans')
        ),
        to_field_name='vxlan_prefix',
        null_label='-- None --'
    )
    status = AnnotatedMultipleChoiceField(
=======
    status = forms.MultipleChoiceField(
>>>>>>> f48a4c23
        choices=VLAN_STATUS_CHOICES,
        required=False,
        widget=StaticSelect2Multiple()
    )
    role = FilterChoiceField(
        queryset=Role.objects.all(),
        to_field_name='slug',
        null_label='-- None --',
        widget=APISelectMultiple(
            api_url="/api/ipam/roles/",
            value_field="slug",
            null_option=True,
        )
    )


#
# Services
#

class ServiceForm(BootstrapMixin, CustomFieldForm):
    tags = TagField(
        required=False
    )

    class Meta:
        model = Service
        fields = [
            'name', 'protocol', 'port', 'ipaddresses', 'description', 'tags',
        ]
        help_texts = {
            'ipaddresses': "IP address assignment is optional. If no IPs are selected, the service is assumed to be "
                           "reachable via all IPs assigned to the device.",
        }
        widgets = {
            'protocol': StaticSelect2(),
            'ipaddresses': StaticSelect2Multiple(),
        }

    def __init__(self, *args, **kwargs):
        super().__init__(*args, **kwargs)

        # Limit IP address choices to those assigned to interfaces of the parent device/VM
        if self.instance.device:
            vc_interface_ids = [i['id'] for i in self.instance.device.vc_interfaces.values('id')]
            self.fields['ipaddresses'].queryset = IPAddress.objects.filter(
                interface_id__in=vc_interface_ids
            )
        elif self.instance.virtual_machine:
            self.fields['ipaddresses'].queryset = IPAddress.objects.filter(
                interface__virtual_machine=self.instance.virtual_machine
            )
        else:
            self.fields['ipaddresses'].choices = []


class ServiceFilterForm(BootstrapMixin, CustomFieldFilterForm):
    model = Service
    q = forms.CharField(
        required=False,
        label='Search'
    )
    protocol = forms.ChoiceField(
        choices=add_blank_choice(IP_PROTOCOL_CHOICES),
        required=False,
        widget=StaticSelect2Multiple()
    )
    port = forms.IntegerField(
        required=False,
    )


class ServiceBulkEditForm(BootstrapMixin, CustomFieldBulkEditForm):
    pk = forms.ModelMultipleChoiceField(
        queryset=Service.objects.all(),
        widget=forms.MultipleHiddenInput()
    )
    protocol = forms.ChoiceField(
        choices=add_blank_choice(IP_PROTOCOL_CHOICES),
        required=False,
        widget=StaticSelect2()
    )
    port = forms.IntegerField(
        validators=[
            MinValueValidator(1),
            MaxValueValidator(65535),
        ],
        required=False
    )
    description = forms.CharField(
        max_length=100,
        required=False
    )

    class Meta:
        nullable_fields = [
            'site', 'tenant', 'role', 'description',
        ]<|MERGE_RESOLUTION|>--- conflicted
+++ resolved
@@ -1480,7 +1480,13 @@
             null_option=True,
         )
     )
-<<<<<<< HEAD
+    tenant = FilterChoiceField(
+        queryset=Tenant.objects.annotate(
+            filter_count=Count('vlans')
+        ),
+        to_field_name='slug',
+        null_label='-- None --'
+    )
     overlay_network = FilterChoiceField(
         queryset=OverlayNetwork.objects.annotate(
             filter_count=Count('vlans')
@@ -1488,10 +1494,7 @@
         to_field_name='vxlan_prefix',
         null_label='-- None --'
     )
-    status = AnnotatedMultipleChoiceField(
-=======
     status = forms.MultipleChoiceField(
->>>>>>> f48a4c23
         choices=VLAN_STATUS_CHOICES,
         required=False,
         widget=StaticSelect2Multiple()
