import django_filters
import netaddr
from django.core.exceptions import ValidationError
from django.db.models import Q
from netaddr.core import AddrFormatError

from dcim.models import Device, Interface, Region, Site
from extras.filters import CustomFieldModelFilterSet, CreatedUpdatedFilterSet
from tenancy.filters import TenancyFilterSet
from tenancy.models import Tenant
from utilities.filters import (
    BaseFilterSet, MultiValueCharFilter, MultiValueNumberFilter, NameSlugSearchFilterSet, NumericArrayFilter, TagFilter,
    TreeNodeMultipleChoiceFilter,
)
from virtualization.models import VirtualMachine, VMInterface
from .choices import *
<<<<<<< HEAD
from .models import (
    Aggregate, IPAddress, Prefix, RIR, Role, Service, OverlayNetwork, VLAN, OverlayNetworkGroup,
    VLANGroup, VRF
)
=======
from .models import Aggregate, IPAddress, Prefix, RIR, Role, RouteTarget, Service, VLAN, VLANGroup, VRF
>>>>>>> 2c1a60b9


__all__ = (
    'AggregateFilterSet',
    'IPAddressFilterSet',
    'PrefixFilterSet',
    'RIRFilterSet',
    'RoleFilterSet',
    'RouteTargetFilterSet',
    'ServiceFilterSet',
    'VLANFilterSet',
    'VLANGroupFilterSet',
    'VRFFilterSet',
    'OverlayNetworkFilterSet',
    'OverlayNetworkGroupFilterSet',
)


class VRFFilterSet(BaseFilterSet, TenancyFilterSet, CustomFieldModelFilterSet, CreatedUpdatedFilterSet):
    q = django_filters.CharFilter(
        method='search',
        label='Search',
    )
    import_target_id = django_filters.ModelMultipleChoiceFilter(
        field_name='import_targets',
        queryset=RouteTarget.objects.all(),
        label='Import target',
    )
    import_target = django_filters.ModelMultipleChoiceFilter(
        field_name='import_targets__name',
        queryset=RouteTarget.objects.all(),
        to_field_name='name',
        label='Import target (name)',
    )
    export_target_id = django_filters.ModelMultipleChoiceFilter(
        field_name='export_targets',
        queryset=RouteTarget.objects.all(),
        label='Export target',
    )
    export_target = django_filters.ModelMultipleChoiceFilter(
        field_name='export_targets__name',
        queryset=RouteTarget.objects.all(),
        to_field_name='name',
        label='Export target (name)',
    )
    tag = TagFilter()

    def search(self, queryset, name, value):
        if not value.strip():
            return queryset
        return queryset.filter(
            Q(name__icontains=value) |
            Q(rd__icontains=value) |
            Q(description__icontains=value)
        )

    class Meta:
        model = VRF
        fields = ['id', 'name', 'rd', 'enforce_unique']


class RouteTargetFilterSet(BaseFilterSet, TenancyFilterSet, CustomFieldModelFilterSet, CreatedUpdatedFilterSet):
    q = django_filters.CharFilter(
        method='search',
        label='Search',
    )
    importing_vrf_id = django_filters.ModelMultipleChoiceFilter(
        field_name='importing_vrfs',
        queryset=VRF.objects.all(),
        label='Importing VRF',
    )
    importing_vrf = django_filters.ModelMultipleChoiceFilter(
        field_name='importing_vrfs__rd',
        queryset=VRF.objects.all(),
        to_field_name='rd',
        label='Import VRF (RD)',
    )
    exporting_vrf_id = django_filters.ModelMultipleChoiceFilter(
        field_name='exporting_vrfs',
        queryset=VRF.objects.all(),
        label='Exporting VRF',
    )
    exporting_vrf = django_filters.ModelMultipleChoiceFilter(
        field_name='exporting_vrfs__rd',
        queryset=VRF.objects.all(),
        to_field_name='rd',
        label='Export VRF (RD)',
    )
    tag = TagFilter()

    def search(self, queryset, name, value):
        if not value.strip():
            return queryset
        return queryset.filter(
            Q(name__icontains=value) |
            Q(description__icontains=value)
        )

    class Meta:
        model = RouteTarget
        fields = ['id', 'name']


class RIRFilterSet(BaseFilterSet, NameSlugSearchFilterSet):

    class Meta:
        model = RIR
        fields = ['id', 'name', 'slug', 'is_private', 'description']


class AggregateFilterSet(BaseFilterSet, TenancyFilterSet, CustomFieldModelFilterSet, CreatedUpdatedFilterSet):
    q = django_filters.CharFilter(
        method='search',
        label='Search',
    )
    family = django_filters.NumberFilter(
        field_name='prefix',
        lookup_expr='family'
    )
    prefix = django_filters.CharFilter(
        method='filter_prefix',
        label='Prefix',
    )
    rir_id = django_filters.ModelMultipleChoiceFilter(
        queryset=RIR.objects.all(),
        label='RIR (ID)',
    )
    rir = django_filters.ModelMultipleChoiceFilter(
        field_name='rir__slug',
        queryset=RIR.objects.all(),
        to_field_name='slug',
        label='RIR (slug)',
    )
    tag = TagFilter()

    class Meta:
        model = Aggregate
        fields = ['id', 'date_added']

    def search(self, queryset, name, value):
        if not value.strip():
            return queryset
        qs_filter = Q(description__icontains=value)
        try:
            prefix = str(netaddr.IPNetwork(value.strip()).cidr)
            qs_filter |= Q(prefix__net_contains_or_equals=prefix)
        except (AddrFormatError, ValueError):
            pass
        return queryset.filter(qs_filter)

    def filter_prefix(self, queryset, name, value):
        if not value.strip():
            return queryset
        try:
            query = str(netaddr.IPNetwork(value).cidr)
            return queryset.filter(prefix=query)
        except (AddrFormatError, ValueError):
            return queryset.none()


class RoleFilterSet(BaseFilterSet, NameSlugSearchFilterSet):
    q = django_filters.CharFilter(
        method='search',
        label='Search',
    )

    class Meta:
        model = Role
        fields = ['id', 'name', 'slug']


class PrefixFilterSet(BaseFilterSet, TenancyFilterSet, CustomFieldModelFilterSet, CreatedUpdatedFilterSet):
    q = django_filters.CharFilter(
        method='search',
        label='Search',
    )
    family = django_filters.NumberFilter(
        field_name='prefix',
        lookup_expr='family'
    )
    prefix = django_filters.CharFilter(
        method='filter_prefix',
        label='Prefix',
    )
    within = django_filters.CharFilter(
        method='search_within',
        label='Within prefix',
    )
    within_include = django_filters.CharFilter(
        method='search_within_include',
        label='Within and including prefix',
    )
    contains = django_filters.CharFilter(
        method='search_contains',
        label='Prefixes which contain this prefix or IP',
    )
    mask_length = django_filters.NumberFilter(
        field_name='prefix',
        lookup_expr='net_mask_length'
    )
    mask_length__gte = django_filters.NumberFilter(
        field_name='prefix',
        lookup_expr='net_mask_length__gte'
    )
    mask_length__lte = django_filters.NumberFilter(
        field_name='prefix',
        lookup_expr='net_mask_length__lte'
    )
    vrf_id = django_filters.ModelMultipleChoiceFilter(
        queryset=VRF.objects.all(),
        label='VRF',
    )
    vrf = django_filters.ModelMultipleChoiceFilter(
        field_name='vrf__rd',
        queryset=VRF.objects.all(),
        to_field_name='rd',
        label='VRF (RD)',
    )
    present_in_vrf_id = django_filters.ModelChoiceFilter(
        queryset=VRF.objects.all(),
        method='filter_present_in_vrf',
        label='VRF'
    )
    present_in_vrf = django_filters.ModelChoiceFilter(
        queryset=VRF.objects.all(),
        method='filter_present_in_vrf',
        to_field_name='rd',
        label='VRF (RD)',
    )
    region_id = TreeNodeMultipleChoiceFilter(
        queryset=Region.objects.all(),
        field_name='site__region',
        lookup_expr='in',
        label='Region (ID)',
    )
    region = TreeNodeMultipleChoiceFilter(
        queryset=Region.objects.all(),
        field_name='site__region',
        lookup_expr='in',
        to_field_name='slug',
        label='Region (slug)',
    )
    site_id = django_filters.ModelMultipleChoiceFilter(
        queryset=Site.objects.all(),
        label='Site (ID)',
    )
    site = django_filters.ModelMultipleChoiceFilter(
        field_name='site__slug',
        queryset=Site.objects.all(),
        to_field_name='slug',
        label='Site (slug)',
    )
    vlan_id = django_filters.ModelMultipleChoiceFilter(
        queryset=VLAN.objects.all(),
        label='VLAN (ID)',
    )
    vlan_vid = django_filters.NumberFilter(
        field_name='vlan__vid',
        label='VLAN number (1-4095)',
    )
    role_id = django_filters.ModelMultipleChoiceFilter(
        queryset=Role.objects.all(),
        label='Role (ID)',
    )
    role = django_filters.ModelMultipleChoiceFilter(
        field_name='role__slug',
        queryset=Role.objects.all(),
        to_field_name='slug',
        label='Role (slug)',
    )
    status = django_filters.MultipleChoiceFilter(
        choices=PrefixStatusChoices,
        null_value=None
    )
    tag = TagFilter()

    class Meta:
        model = Prefix
        fields = ['id', 'is_pool']

    def search(self, queryset, name, value):
        if not value.strip():
            return queryset
        qs_filter = Q(description__icontains=value)
        try:
            prefix = str(netaddr.IPNetwork(value.strip()).cidr)
            qs_filter |= Q(prefix__net_contains_or_equals=prefix)
        except (AddrFormatError, ValueError):
            pass
        return queryset.filter(qs_filter)

    def filter_prefix(self, queryset, name, value):
        if not value.strip():
            return queryset
        try:
            query = str(netaddr.IPNetwork(value).cidr)
            return queryset.filter(prefix=query)
        except (AddrFormatError, ValueError):
            return queryset.none()

    def search_within(self, queryset, name, value):
        value = value.strip()
        if not value:
            return queryset
        try:
            query = str(netaddr.IPNetwork(value).cidr)
            return queryset.filter(prefix__net_contained=query)
        except (AddrFormatError, ValueError):
            return queryset.none()

    def search_within_include(self, queryset, name, value):
        value = value.strip()
        if not value:
            return queryset
        try:
            query = str(netaddr.IPNetwork(value).cidr)
            return queryset.filter(prefix__net_contained_or_equal=query)
        except (AddrFormatError, ValueError):
            return queryset.none()

    def search_contains(self, queryset, name, value):
        value = value.strip()
        if not value:
            return queryset
        try:
            # Searching by prefix
            if '/' in value:
                return queryset.filter(prefix__net_contains_or_equals=str(netaddr.IPNetwork(value).cidr))
            # Searching by IP address
            else:
                return queryset.filter(prefix__net_contains=str(netaddr.IPAddress(value)))
        except (AddrFormatError, ValueError):
            return queryset.none()

    def filter_present_in_vrf(self, queryset, name, vrf):
        if vrf is None:
            return queryset.none
        return queryset.filter(
            Q(vrf=vrf) |
            Q(vrf__export_targets__in=vrf.import_targets.all())
        )


class IPAddressFilterSet(BaseFilterSet, TenancyFilterSet, CustomFieldModelFilterSet, CreatedUpdatedFilterSet):
    q = django_filters.CharFilter(
        method='search',
        label='Search',
    )
    family = django_filters.NumberFilter(
        field_name='address',
        lookup_expr='family'
    )
    parent = django_filters.CharFilter(
        method='search_by_parent',
        label='Parent prefix',
    )
    address = MultiValueCharFilter(
        method='filter_address',
        label='Address',
    )
    mask_length = django_filters.NumberFilter(
        method='filter_mask_length',
        label='Mask length',
    )
    vrf_id = django_filters.ModelMultipleChoiceFilter(
        queryset=VRF.objects.all(),
        label='VRF',
    )
    vrf = django_filters.ModelMultipleChoiceFilter(
        field_name='vrf__rd',
        queryset=VRF.objects.all(),
        to_field_name='rd',
        label='VRF (RD)',
    )
    present_in_vrf_id = django_filters.ModelChoiceFilter(
        queryset=VRF.objects.all(),
        method='filter_present_in_vrf',
        label='VRF'
    )
    present_in_vrf = django_filters.ModelChoiceFilter(
        queryset=VRF.objects.all(),
        method='filter_present_in_vrf',
        to_field_name='rd',
        label='VRF (RD)',
    )
    device = MultiValueCharFilter(
        method='filter_device',
        field_name='name',
        label='Device (name)',
    )
    device_id = MultiValueNumberFilter(
        method='filter_device',
        field_name='pk',
        label='Device (ID)',
    )
    virtual_machine = MultiValueCharFilter(
        method='filter_virtual_machine',
        field_name='name',
        label='Virtual machine (name)',
    )
    virtual_machine_id = MultiValueNumberFilter(
        method='filter_virtual_machine',
        field_name='pk',
        label='Virtual machine (ID)',
    )
    interface = django_filters.ModelMultipleChoiceFilter(
        field_name='interface__name',
        queryset=Interface.objects.all(),
        to_field_name='name',
        label='Interface (name)',
    )
    interface_id = django_filters.ModelMultipleChoiceFilter(
        field_name='interface',
        queryset=Interface.objects.all(),
        label='Interface (ID)',
    )
    vminterface = django_filters.ModelMultipleChoiceFilter(
        field_name='vminterface__name',
        queryset=VMInterface.objects.all(),
        to_field_name='name',
        label='VM interface (name)',
    )
    vminterface_id = django_filters.ModelMultipleChoiceFilter(
        field_name='vminterface',
        queryset=VMInterface.objects.all(),
        label='VM interface (ID)',
    )
    assigned_to_interface = django_filters.BooleanFilter(
        method='_assigned_to_interface',
        label='Is assigned to an interface',
    )
    status = django_filters.MultipleChoiceFilter(
        choices=IPAddressStatusChoices,
        null_value=None
    )
    role = django_filters.MultipleChoiceFilter(
        choices=IPAddressRoleChoices
    )
    tag = TagFilter()

    class Meta:
        model = IPAddress
        fields = ['id', 'dns_name']

    def search(self, queryset, name, value):
        if not value.strip():
            return queryset
        qs_filter = (
            Q(dns_name__icontains=value) |
            Q(description__icontains=value) |
            Q(address__istartswith=value)
        )
        return queryset.filter(qs_filter)

    def search_by_parent(self, queryset, name, value):
        value = value.strip()
        if not value:
            return queryset
        try:
            query = str(netaddr.IPNetwork(value.strip()).cidr)
            return queryset.filter(address__net_host_contained=query)
        except (AddrFormatError, ValueError):
            return queryset.none()

    def filter_address(self, queryset, name, value):
        try:
            return queryset.filter(address__net_in=value)
        except ValidationError:
            return queryset.none()

    def filter_mask_length(self, queryset, name, value):
        if not value:
            return queryset
        return queryset.filter(address__net_mask_length=value)

    def filter_present_in_vrf(self, queryset, name, vrf):
        if vrf is None:
            return queryset.none
        return queryset.filter(
            Q(vrf=vrf) |
            Q(vrf__export_targets__in=vrf.import_targets.all())
        )

    def filter_device(self, queryset, name, value):
        devices = Device.objects.filter(**{'{}__in'.format(name): value})
        if not devices.exists():
            return queryset.none()
        interface_ids = []
        for device in devices:
            interface_ids.extend(device.vc_interfaces.values_list('id', flat=True))
        return queryset.filter(
            interface__in=interface_ids
        )

    def filter_virtual_machine(self, queryset, name, value):
        virtual_machines = VirtualMachine.objects.filter(**{'{}__in'.format(name): value})
        if not virtual_machines.exists():
            return queryset.none()
        interface_ids = []
        for vm in virtual_machines:
            interface_ids.extend(vm.interfaces.values_list('id', flat=True))
        return queryset.filter(
            vminterface__in=interface_ids
        )

    def _assigned_to_interface(self, queryset, name, value):
        return queryset.exclude(assigned_object_id__isnull=value)


class OverlayNetworkGroupFilterSet(django_filters.FilterSet):
    site_id = django_filters.ModelMultipleChoiceFilter(
        queryset=Site.objects.all(),
        label='Site (ID)',
    )
    site = django_filters.ModelMultipleChoiceFilter(
        field_name='site__slug',
        queryset=Site.objects.all(),
        to_field_name='slug',
        label='Site (slug)',
    )

    class Meta:
        model = OverlayNetworkGroup
        fields = ['name', 'slug']


class VLANGroupFilterSet(BaseFilterSet, NameSlugSearchFilterSet):
    region_id = TreeNodeMultipleChoiceFilter(
        queryset=Region.objects.all(),
        field_name='site__region',
        lookup_expr='in',
        label='Region (ID)',
    )
    region = TreeNodeMultipleChoiceFilter(
        queryset=Region.objects.all(),
        field_name='site__region',
        lookup_expr='in',
        to_field_name='slug',
        label='Region (slug)',
    )
    site_id = django_filters.ModelMultipleChoiceFilter(
        queryset=Site.objects.all(),
        label='Site (ID)',
    )
    site = django_filters.ModelMultipleChoiceFilter(
        field_name='site__slug',
        queryset=Site.objects.all(),
        to_field_name='slug',
        label='Site (slug)',
    )

    class Meta:
        model = VLANGroup
        fields = ['id', 'name', 'slug', 'description']


<<<<<<< HEAD
class OverlayNetworkFilterSet(BaseFilterSet, CustomFieldFilterSet, django_filters.FilterSet):
    q = django_filters.CharFilter(
        method='search',
        label='Search',
    )
    site_id = django_filters.ModelMultipleChoiceFilter(
        queryset=Site.objects.all(),
        label='Site (ID)',
    )
    site = django_filters.ModelMultipleChoiceFilter(
        field_name='site__slug',
        queryset=Site.objects.all(),
        to_field_name='slug',
        label='Site (slug)',
    )
    group_id = django_filters.ModelMultipleChoiceFilter(
        queryset=OverlayNetworkGroup.objects.all(),
        label='Group (ID)',
    )
    group = django_filters.ModelMultipleChoiceFilter(
        field_name='group__slug',
        queryset=OverlayNetworkGroup.objects.all(),
        to_field_name='slug',
        label='Group',
    )
    tenant_id = django_filters.ModelMultipleChoiceFilter(
        queryset=Tenant.objects.all(),
        label='Tenant (ID)',
    )
    tenant = django_filters.ModelMultipleChoiceFilter(
        field_name='tenant__slug',
        queryset=Tenant.objects.all(),
        to_field_name='slug',
        label='Tenant (slug)',
    )
    role_id = django_filters.ModelMultipleChoiceFilter(
        queryset=Role.objects.all(),
        label='Role (ID)',
    )
    role = django_filters.ModelMultipleChoiceFilter(
        field_name='role__slug',
        queryset=Role.objects.all(),
        to_field_name='slug',
        label='Role (slug)',
    )
    tag = TagFilter()

    class Meta:
        model = OverlayNetwork
        fields = ['vxlan_prefix', 'name']

    def search(self, queryset, name, value):
        if not value.strip():
            return queryset
        qs_filter = Q(name__icontains=value) | Q(description__icontains=value)
        try:
            qs_filter |= Q(vxlan_prefix=int(value.strip()))
        except ValueError:
            pass
        return queryset.filter(qs_filter)


class VLANFilterSet(BaseFilterSet, TenancyFilterSet, CustomFieldFilterSet, CreatedUpdatedFilterSet):
=======
class VLANFilterSet(BaseFilterSet, TenancyFilterSet, CustomFieldModelFilterSet, CreatedUpdatedFilterSet):
>>>>>>> 2c1a60b9
    q = django_filters.CharFilter(
        method='search',
        label='Search',
    )
    region_id = TreeNodeMultipleChoiceFilter(
        queryset=Region.objects.all(),
        field_name='site__region',
        lookup_expr='in',
        label='Region (ID)',
    )
    region = TreeNodeMultipleChoiceFilter(
        queryset=Region.objects.all(),
        field_name='site__region',
        lookup_expr='in',
        to_field_name='slug',
        label='Region (slug)',
    )
    site_id = django_filters.ModelMultipleChoiceFilter(
        queryset=Site.objects.all(),
        label='Site (ID)',
    )
    site = django_filters.ModelMultipleChoiceFilter(
        field_name='site__slug',
        queryset=Site.objects.all(),
        to_field_name='slug',
        label='Site (slug)',
    )
    group_id = django_filters.ModelMultipleChoiceFilter(
        queryset=VLANGroup.objects.all(),
        label='Group (ID)',
    )
    group = django_filters.ModelMultipleChoiceFilter(
        field_name='group__slug',
        queryset=VLANGroup.objects.all(),
        to_field_name='slug',
        label='Group',
    )
    role_id = django_filters.ModelMultipleChoiceFilter(
        queryset=Role.objects.all(),
        label='Role (ID)',
    )
    role = django_filters.ModelMultipleChoiceFilter(
        field_name='role__slug',
        queryset=Role.objects.all(),
        to_field_name='slug',
        label='Role (slug)',
    )
    overlay_network = django_filters.ModelMultipleChoiceFilter(
        field_name='overlay_network__vxlan_prefix',
        queryset=OverlayNetwork.objects.all(),
        label='Overlay network',
        to_field_name='vxlan_prefix',
    )
    status = django_filters.MultipleChoiceFilter(
        choices=VLANStatusChoices,
        null_value=None
    )
    tag = TagFilter()

    class Meta:
        model = VLAN
        fields = ['id', 'vid', 'name']

    def search(self, queryset, name, value):
        if not value.strip():
            return queryset
        qs_filter = Q(name__icontains=value) | Q(description__icontains=value)
        try:
            qs_filter |= Q(vid=int(value.strip()))
        except ValueError:
            pass
        return queryset.filter(qs_filter)


class ServiceFilterSet(BaseFilterSet, CreatedUpdatedFilterSet):
    q = django_filters.CharFilter(
        method='search',
        label='Search',
    )
    device_id = django_filters.ModelMultipleChoiceFilter(
        queryset=Device.objects.all(),
        label='Device (ID)',
    )
    device = django_filters.ModelMultipleChoiceFilter(
        field_name='device__name',
        queryset=Device.objects.all(),
        to_field_name='name',
        label='Device (name)',
    )
    virtual_machine_id = django_filters.ModelMultipleChoiceFilter(
        queryset=VirtualMachine.objects.all(),
        label='Virtual machine (ID)',
    )
    virtual_machine = django_filters.ModelMultipleChoiceFilter(
        field_name='virtual_machine__name',
        queryset=VirtualMachine.objects.all(),
        to_field_name='name',
        label='Virtual machine (name)',
    )
    port = NumericArrayFilter(
        field_name='ports',
        lookup_expr='contains'
    )
    tag = TagFilter()

    class Meta:
        model = Service
        fields = ['id', 'name', 'protocol']

    def search(self, queryset, name, value):
        if not value.strip():
            return queryset
        qs_filter = Q(name__icontains=value) | Q(description__icontains=value)
        return queryset.filter(qs_filter)<|MERGE_RESOLUTION|>--- conflicted
+++ resolved
@@ -14,14 +14,10 @@
 )
 from virtualization.models import VirtualMachine, VMInterface
 from .choices import *
-<<<<<<< HEAD
 from .models import (
-    Aggregate, IPAddress, Prefix, RIR, Role, Service, OverlayNetwork, VLAN, OverlayNetworkGroup,
+    Aggregate, IPAddress, Prefix, RIR, Role, RouteTarget, Service, OverlayNetwork, VLAN, OverlayNetworkGroup,
     VLANGroup, VRF
 )
-=======
-from .models import Aggregate, IPAddress, Prefix, RIR, Role, RouteTarget, Service, VLAN, VLANGroup, VRF
->>>>>>> 2c1a60b9
 
 
 __all__ = (
@@ -578,8 +574,7 @@
         fields = ['id', 'name', 'slug', 'description']
 
 
-<<<<<<< HEAD
-class OverlayNetworkFilterSet(BaseFilterSet, CustomFieldFilterSet, django_filters.FilterSet):
+class OverlayNetworkFilterSet(BaseFilterSet, CustomFieldModelFilterSet, django_filters.FilterSet):
     q = django_filters.CharFilter(
         method='search',
         label='Search',
@@ -641,10 +636,7 @@
         return queryset.filter(qs_filter)
 
 
-class VLANFilterSet(BaseFilterSet, TenancyFilterSet, CustomFieldFilterSet, CreatedUpdatedFilterSet):
-=======
 class VLANFilterSet(BaseFilterSet, TenancyFilterSet, CustomFieldModelFilterSet, CreatedUpdatedFilterSet):
->>>>>>> 2c1a60b9
     q = django_filters.CharFilter(
         method='search',
         label='Search',
