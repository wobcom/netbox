--- conflicted
+++ resolved
@@ -3,17 +3,12 @@
 
 from dcim.models import Interface
 from tenancy.tables import COL_TENANT
-<<<<<<< HEAD
-from utilities.tables import BaseTable, BooleanColumn, TagColumn, ToggleColumn
+from utilities.tables import BaseTable, BooleanColumn, ButtonsColumn, TagColumn, ToggleColumn
+from virtualization.models import VMInterface
 from .models import (
     Aggregate, IPAddress, Prefix, RIR, Role, Service, OverlayNetwork, VLAN,
     OverlayNetworkGroup, VLANGroup, VRF
 )
-=======
-from utilities.tables import BaseTable, BooleanColumn, ButtonsColumn, TagColumn, ToggleColumn
-from virtualization.models import VMInterface
-from .models import Aggregate, IPAddress, Prefix, RIR, Role, Service, VLAN, VLANGroup, VRF
->>>>>>> 13349dab
 
 RIR_UTILIZATION = """
 <div class="progress">
