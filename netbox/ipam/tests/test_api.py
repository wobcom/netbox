--- conflicted
+++ resolved
@@ -7,12 +7,8 @@
 from dcim.models import Device, DeviceRole, DeviceType, Manufacturer, Site
 from ipam.choices import *
 from ipam.models import Aggregate, IPAddress, Prefix, RIR, Role, Service, VLAN, VLANGroup, VRF
-<<<<<<< HEAD
 from tenancy.models import Tenant
-from utilities.testing import APITestCase, disable_warnings
-=======
 from utilities.testing import APITestCase, APIViewTestCases, disable_warnings
->>>>>>> bac3ace8
 
 
 class AppTest(APITestCase):
@@ -118,178 +114,6 @@
             },
         ]
 
-<<<<<<< HEAD
-        url = reverse('ipam-api:aggregate-list')
-        response = self.client.post(url, data, format='json', **self.header)
-
-        self.assertHttpStatus(response, status.HTTP_201_CREATED)
-        self.assertEqual(Aggregate.objects.count(), 6)
-        self.assertEqual(response.data[0]['prefix'], data[0]['prefix'])
-        self.assertEqual(response.data[1]['prefix'], data[1]['prefix'])
-        self.assertEqual(response.data[2]['prefix'], data[2]['prefix'])
-
-    def test_update_aggregate(self):
-
-        data = {
-            'prefix': '11.0.0.0/8',
-            'rir': self.rir2.pk,
-        }
-
-        url = reverse('ipam-api:aggregate-detail', kwargs={'pk': self.aggregate1.pk})
-        response = self.client.put(url, data, format='json', **self.header)
-
-        self.assertHttpStatus(response, status.HTTP_200_OK)
-        self.assertEqual(Aggregate.objects.count(), 3)
-        aggregate1 = Aggregate.objects.get(pk=response.data['id'])
-        self.assertEqual(str(aggregate1.prefix), data['prefix'])
-        self.assertEqual(aggregate1.rir_id, data['rir'])
-
-    def test_delete_aggregate(self):
-
-        url = reverse('ipam-api:aggregate-detail', kwargs={'pk': self.aggregate1.pk})
-        response = self.client.delete(url, **self.header)
-
-        self.assertHttpStatus(response, status.HTTP_204_NO_CONTENT)
-        self.assertEqual(Aggregate.objects.count(), 2)
-
-
-class RoleTest(APITestCase):
-
-    def setUp(self):
-
-        super().setUp()
-
-        self.role1 = Role.objects.create(name='Test Role 1', slug='test-role-1')
-        self.role2 = Role.objects.create(name='Test Role 2', slug='test-role-2')
-        self.role3 = Role.objects.create(name='Test Role 3', slug='test-role-3')
-
-    def test_get_role(self):
-
-        url = reverse('ipam-api:role-detail', kwargs={'pk': self.role1.pk})
-        response = self.client.get(url, **self.header)
-
-        self.assertEqual(response.data['name'], self.role1.name)
-
-    def test_list_roles(self):
-
-        url = reverse('ipam-api:role-list')
-        response = self.client.get(url, **self.header)
-
-        self.assertEqual(response.data['count'], 3)
-
-    def test_list_roles_brief(self):
-
-        url = reverse('ipam-api:role-list')
-        response = self.client.get('{}?brief=1'.format(url), **self.header)
-
-        self.assertEqual(
-            sorted(response.data['results'][0]),
-            ['id', 'name', 'prefix_count', 'slug', 'url', 'vlan_count']
-        )
-
-    def test_create_role(self):
-
-        data = {
-            'name': 'Test Role 4',
-            'slug': 'test-role-4',
-        }
-
-        url = reverse('ipam-api:role-list')
-        response = self.client.post(url, data, format='json', **self.header)
-
-        self.assertHttpStatus(response, status.HTTP_201_CREATED)
-        self.assertEqual(Role.objects.count(), 4)
-        role4 = Role.objects.get(pk=response.data['id'])
-        self.assertEqual(role4.name, data['name'])
-        self.assertEqual(role4.slug, data['slug'])
-
-    def test_create_role_bulk(self):
-
-        data = [
-            {
-                'name': 'Test Role 4',
-                'slug': 'test-role-4',
-            },
-            {
-                'name': 'Test Role 5',
-                'slug': 'test-role-5',
-            },
-            {
-                'name': 'Test Role 6',
-                'slug': 'test-role-6',
-            },
-        ]
-
-        url = reverse('ipam-api:role-list')
-        response = self.client.post(url, data, format='json', **self.header)
-
-        self.assertHttpStatus(response, status.HTTP_201_CREATED)
-        self.assertEqual(Role.objects.count(), 6)
-        self.assertEqual(response.data[0]['name'], data[0]['name'])
-        self.assertEqual(response.data[1]['name'], data[1]['name'])
-        self.assertEqual(response.data[2]['name'], data[2]['name'])
-
-    def test_update_role(self):
-
-        data = {
-            'name': 'Test Role X',
-            'slug': 'test-role-x',
-        }
-
-        url = reverse('ipam-api:role-detail', kwargs={'pk': self.role1.pk})
-        response = self.client.put(url, data, format='json', **self.header)
-
-        self.assertHttpStatus(response, status.HTTP_200_OK)
-        self.assertEqual(Role.objects.count(), 3)
-        role1 = Role.objects.get(pk=response.data['id'])
-        self.assertEqual(role1.name, data['name'])
-        self.assertEqual(role1.slug, data['slug'])
-
-    def test_delete_role(self):
-
-        url = reverse('ipam-api:role-detail', kwargs={'pk': self.role1.pk})
-        response = self.client.delete(url, **self.header)
-
-        self.assertHttpStatus(response, status.HTTP_204_NO_CONTENT)
-        self.assertEqual(Role.objects.count(), 2)
-
-
-class PrefixTest(APITestCase):
-
-    def setUp(self):
-
-        super().setUp()
-
-        self.site1 = Site.objects.create(name='Test Site 1', slug='test-site-1')
-        self.vrf1 = VRF.objects.create(name='Test VRF 1', rd='65000:1')
-        self.tenant = Tenant.objects.create(name='My Tenant', slug='mytenant')
-        self.vlan1 = VLAN.objects.create(vid=1, name='Test VLAN 1', tenant=self.tenant)
-        self.role1 = Role.objects.create(name='Test Role 1', slug='test-role-1')
-        self.prefix1 = Prefix.objects.create(prefix=IPNetwork('192.168.1.0/24'))
-        self.prefix2 = Prefix.objects.create(prefix=IPNetwork('192.168.2.0/24'))
-        self.prefix3 = Prefix.objects.create(prefix=IPNetwork('192.168.3.0/24'))
-
-    def test_get_prefix(self):
-
-        url = reverse('ipam-api:prefix-detail', kwargs={'pk': self.prefix1.pk})
-        response = self.client.get(url, **self.header)
-
-        self.assertEqual(response.data['family']['value'], 4)
-        self.assertEqual(response.data['prefix'], str(self.prefix1.prefix))
-
-    def test_list_prefixes(self):
-
-        url = reverse('ipam-api:prefix-list')
-        response = self.client.get(url, **self.header)
-
-        self.assertEqual(response.data['count'], 3)
-
-    def test_list_prefixes_brief(self):
-
-        url = reverse('ipam-api:prefix-list')
-        response = self.client.get('{}?brief=1'.format(url), **self.header)
-=======
->>>>>>> bac3ace8
 
 class RoleTest(APIViewTestCases.APIViewTestCase):
     model = Role
@@ -511,113 +335,6 @@
             IPAddress(address=IPNetwork('192.168.0.2/24')),
             IPAddress(address=IPNetwork('192.168.0.3/24')),
         )
-<<<<<<< HEAD
-
-    def test_create_vlangroup(self):
-
-        data = {
-            'name': 'Test VLAN Group 4',
-            'slug': 'test-vlan-group-4',
-            'site': self.site1.pk,
-        }
-
-        url = reverse('ipam-api:vlangroup-list')
-        response = self.client.post(url, data, format='json', **self.header)
-
-        self.assertHttpStatus(response, status.HTTP_201_CREATED)
-        self.assertEqual(VLANGroup.objects.count(), 4)
-        vlangroup4 = VLANGroup.objects.get(pk=response.data['id'])
-        self.assertEqual(vlangroup4.name, data['name'])
-        self.assertEqual(vlangroup4.slug, data['slug'])
-
-    def test_create_vlangroup_bulk(self):
-
-        data = [
-            {
-                'name': 'Test VLAN Group 4',
-                'slug': 'test-vlan-group-4',
-            },
-            {
-                'name': 'Test VLAN Group 5',
-                'slug': 'test-vlan-group-5',
-            },
-            {
-                'name': 'Test VLAN Group 6',
-                'slug': 'test-vlan-group-6',
-            },
-        ]
-
-        url = reverse('ipam-api:vlangroup-list')
-        response = self.client.post(url, data, format='json', **self.header)
-
-        self.assertHttpStatus(response, status.HTTP_201_CREATED)
-        self.assertEqual(VLANGroup.objects.count(), 6)
-        self.assertEqual(response.data[0]['name'], data[0]['name'])
-        self.assertEqual(response.data[1]['name'], data[1]['name'])
-        self.assertEqual(response.data[2]['name'], data[2]['name'])
-
-    def test_update_vlangroup(self):
-
-        data = {
-            'name': 'Test VLAN Group X',
-            'slug': 'test-vlan-group-x',
-        }
-
-        url = reverse('ipam-api:vlangroup-detail', kwargs={'pk': self.vlangroup1.pk})
-        response = self.client.put(url, data, format='json', **self.header)
-
-        self.assertHttpStatus(response, status.HTTP_200_OK)
-        self.assertEqual(VLANGroup.objects.count(), 3)
-        vlangroup1 = VLANGroup.objects.get(pk=response.data['id'])
-        self.assertEqual(vlangroup1.name, data['name'])
-        self.assertEqual(vlangroup1.slug, data['slug'])
-
-    def test_delete_vlangroup(self):
-
-        url = reverse('ipam-api:vlangroup-detail', kwargs={'pk': self.vlangroup1.pk})
-        response = self.client.delete(url, **self.header)
-
-        self.assertHttpStatus(response, status.HTTP_204_NO_CONTENT)
-        self.assertEqual(VLANGroup.objects.count(), 2)
-
-
-class VLANTest(APITestCase):
-
-    def setUp(self):
-
-        super().setUp()
-
-        self.tenant = Tenant.objects.create(name='My Tenant', slug='mytenant')
-        self.group1 = VLANGroup.objects.create(name='Test VLAN Group 1', slug='test-vlan-group-1')
-        self.vlan1 = VLAN.objects.create(vid=1, name='Test VLAN 1', tenant=self.tenant)
-        self.vlan2 = VLAN.objects.create(vid=2, name='Test VLAN 2', tenant=self.tenant)
-        self.vlan3 = VLAN.objects.create(vid=3, name='Test VLAN 3', tenant=self.tenant)
-
-        self.prefix1 = Prefix.objects.create(prefix=IPNetwork('192.168.1.0/24'))
-
-    def test_get_vlan(self):
-
-        url = reverse('ipam-api:vlan-detail', kwargs={'pk': self.vlan1.pk})
-        response = self.client.get(url, **self.header)
-
-        self.assertEqual(response.data['name'], self.vlan1.name)
-
-    def test_list_vlans(self):
-
-        url = reverse('ipam-api:vlan-list')
-        response = self.client.get(url, **self.header)
-
-        self.assertEqual(response.data['count'], 3)
-
-    def test_list_vlans_brief(self):
-
-        url = reverse('ipam-api:vlan-list')
-        response = self.client.get('{}?brief=1'.format(url), **self.header)
-
-        self.assertEqual(
-            sorted(response.data['results'][0]),
-            ['display_name', 'id', 'name', 'url', 'vid']
-=======
         IPAddress.objects.bulk_create(ip_addresses)
 
 
@@ -646,28 +363,17 @@
             VLANGroup(name='VLAN Group 1', slug='vlan-group-1'),
             VLANGroup(name='VLAN Group 2', slug='vlan-group-2'),
             VLANGroup(name='VLAN Group 3', slug='vlan-group-3'),
->>>>>>> bac3ace8
         )
         VLANGroup.objects.bulk_create(vlan_groups)
 
 
-<<<<<<< HEAD
-        data = {
-            'vid': 4,
-            'name': 'Test VLAN 4',
-            'group': self.group1.pk,
-            'tenant': {
-                'id': self.tenant.id
-            },
-        }
-=======
 class VLANTest(APIViewTestCases.APIViewTestCase):
     model = VLAN
     brief_fields = ['display_name', 'id', 'name', 'url', 'vid']
->>>>>>> bac3ace8
-
-    @classmethod
-    def setUpTestData(cls):
+
+    @classmethod
+    def setUpTestData(cls):
+        tenant = Tenant.objects.create(name='My Tenant', slug='mytenant')
 
         vlan_groups = (
             VLANGroup(name='VLAN Group 1', slug='vlan-group-1'),
@@ -685,39 +391,27 @@
         cls.create_data = [
             {
                 'vid': 4,
-<<<<<<< HEAD
-                'name': 'Test VLAN 4',
-                'tenant': {
-                    'id': self.tenant.id
-                },
-            },
-            {
-                'vid': 5,
-                'name': 'Test VLAN 5',
-                'tenant': {
-                    'id': self.tenant.id
-                },
-            },
-            {
-                'vid': 6,
-                'name': 'Test VLAN 6',
-                'tenant': {
-                    'id': self.tenant.id
-                },
-=======
                 'name': 'VLAN 4',
                 'group': vlan_groups[1].pk,
+                'tenant': {
+                    'id': tenant.id
+                }
             },
             {
                 'vid': 5,
                 'name': 'VLAN 5',
                 'group': vlan_groups[1].pk,
+                'tenant': {
+                    'id': tenant.id
+                }
             },
             {
                 'vid': 6,
                 'name': 'VLAN 6',
                 'group': vlan_groups[1].pk,
->>>>>>> bac3ace8
+                'tenant': {
+                    'id': tenant.id
+                }
             },
         ]
 
