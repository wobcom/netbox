import json

from django.urls import reverse
from netaddr import IPNetwork
from rest_framework import status

from dcim.models import Device, DeviceRole, DeviceType, Manufacturer, Site
from ipam.choices import *
<<<<<<< HEAD
from ipam.models import Aggregate, IPAddress, Prefix, RIR, Role, Service, VLAN, VLANGroup, VRF
from tenancy.models import Tenant
=======
from ipam.models import Aggregate, IPAddress, Prefix, RIR, Role, RouteTarget, Service, VLAN, VLANGroup, VRF
>>>>>>> 2c1a60b9
from utilities.testing import APITestCase, APIViewTestCases, disable_warnings


class AppTest(APITestCase):

    def test_root(self):

        url = reverse('ipam-api:api-root')
        response = self.client.get('{}?format=api'.format(url), **self.header)

        self.assertEqual(response.status_code, 200)


class VRFTest(APIViewTestCases.APIViewTestCase):
    model = VRF
    brief_fields = ['display_name', 'id', 'name', 'prefix_count', 'rd', 'url']
    create_data = [
        {
            'name': 'VRF 4',
            'rd': '65000:4',
        },
        {
            'name': 'VRF 5',
            'rd': '65000:5',
        },
        {
            'name': 'VRF 6',
            'rd': '65000:6',
        },
    ]
    bulk_update_data = {
        'description': 'New description',
    }

    @classmethod
    def setUpTestData(cls):

        vrfs = (
            VRF(name='VRF 1', rd='65000:1'),
            VRF(name='VRF 2', rd='65000:2'),
            VRF(name='VRF 3'),  # No RD
        )
        VRF.objects.bulk_create(vrfs)


class RouteTargetTest(APIViewTestCases.APIViewTestCase):
    model = RouteTarget
    brief_fields = ['id', 'name', 'url']
    create_data = [
        {
            'name': '65000:1004',
        },
        {
            'name': '65000:1005',
        },
        {
            'name': '65000:1006',
        },
    ]
    bulk_update_data = {
        'description': 'New description',
    }

    @classmethod
    def setUpTestData(cls):

        route_targets = (
            RouteTarget(name='65000:1001'),
            RouteTarget(name='65000:1002'),
            RouteTarget(name='65000:1003'),
        )
        RouteTarget.objects.bulk_create(route_targets)


class RIRTest(APIViewTestCases.APIViewTestCase):
    model = RIR
    brief_fields = ['aggregate_count', 'id', 'name', 'slug', 'url']
    create_data = [
        {
            'name': 'RIR 4',
            'slug': 'rir-4',
        },
        {
            'name': 'RIR 5',
            'slug': 'rir-5',
        },
        {
            'name': 'RIR 6',
            'slug': 'rir-6',
        },
    ]
    bulk_update_data = {
        'description': 'New description',
    }

    @classmethod
    def setUpTestData(cls):

        rirs = (
            RIR(name='RIR 1', slug='rir-1'),
            RIR(name='RIR 2', slug='rir-2'),
            RIR(name='RIR 3', slug='rir-3'),
        )
        RIR.objects.bulk_create(rirs)


class AggregateTest(APIViewTestCases.APIViewTestCase):
    model = Aggregate
    brief_fields = ['family', 'id', 'prefix', 'url']
    bulk_update_data = {
        'description': 'New description',
    }

    @classmethod
    def setUpTestData(cls):

        rirs = (
            RIR(name='RIR 1', slug='rir-1'),
            RIR(name='RIR 2', slug='rir-2'),
        )
        RIR.objects.bulk_create(rirs)

        aggregates = (
            Aggregate(prefix=IPNetwork('10.0.0.0/8'), rir=rirs[0]),
            Aggregate(prefix=IPNetwork('172.16.0.0/12'), rir=rirs[0]),
            Aggregate(prefix=IPNetwork('192.168.0.0/16'), rir=rirs[0]),
        )
        Aggregate.objects.bulk_create(aggregates)

        cls.create_data = [
            {
                'prefix': '100.0.0.0/8',
                'rir': rirs[1].pk,
            },
            {
                'prefix': '101.0.0.0/8',
                'rir': rirs[1].pk,
            },
            {
                'prefix': '102.0.0.0/8',
                'rir': rirs[1].pk,
            },
        ]


class RoleTest(APIViewTestCases.APIViewTestCase):
    model = Role
    brief_fields = ['id', 'name', 'prefix_count', 'slug', 'url', 'vlan_count']
    create_data = [
        {
            'name': 'Role 4',
            'slug': 'role-4',
        },
        {
            'name': 'Role 5',
            'slug': 'role-5',
        },
        {
            'name': 'Role 6',
            'slug': 'role-6',
        },
    ]
    bulk_update_data = {
        'description': 'New description',
    }

    @classmethod
    def setUpTestData(cls):

        roles = (
            Role(name='Role 1', slug='role-1'),
            Role(name='Role 2', slug='role-2'),
            Role(name='Role 3', slug='role-3'),
        )
        Role.objects.bulk_create(roles)


class PrefixTest(APIViewTestCases.APIViewTestCase):
    model = Prefix
    brief_fields = ['family', 'id', 'prefix', 'url']
    create_data = [
        {
            'prefix': '192.168.4.0/24',
        },
        {
            'prefix': '192.168.5.0/24',
        },
        {
            'prefix': '192.168.6.0/24',
        },
    ]
    bulk_update_data = {
        'description': 'New description',
    }

    @classmethod
    def setUpTestData(cls):

        prefixes = (
            Prefix(prefix=IPNetwork('192.168.1.0/24')),
            Prefix(prefix=IPNetwork('192.168.2.0/24')),
            Prefix(prefix=IPNetwork('192.168.3.0/24')),
        )
        Prefix.objects.bulk_create(prefixes)

    def test_list_available_prefixes(self):
        """
        Test retrieval of all available prefixes within a parent prefix.
        """
        prefix = Prefix.objects.create(prefix=IPNetwork('192.0.2.0/24'))
        Prefix.objects.create(prefix=IPNetwork('192.0.2.64/26'))
        Prefix.objects.create(prefix=IPNetwork('192.0.2.192/27'))
        url = reverse('ipam-api:prefix-available-prefixes', kwargs={'pk': prefix.pk})
        self.add_permissions('ipam.view_prefix')

        # Retrieve all available IPs
        response = self.client.get(url, **self.header)
        available_prefixes = ['192.0.2.0/26', '192.0.2.128/26', '192.0.2.224/27']
        for i, p in enumerate(response.data):
            self.assertEqual(p['prefix'], available_prefixes[i])

    def test_create_single_available_prefix(self):
        """
        Test retrieval of the first available prefix within a parent prefix.
        """
        vrf = VRF.objects.create(name='Test VRF 1', rd='1234')
        prefix = Prefix.objects.create(prefix=IPNetwork('192.0.2.0/28'), vrf=vrf, is_pool=True)
        url = reverse('ipam-api:prefix-available-prefixes', kwargs={'pk': prefix.pk})
        self.add_permissions('ipam.add_prefix')

        # Create four available prefixes with individual requests
        prefixes_to_be_created = [
            '192.0.2.0/30',
            '192.0.2.4/30',
            '192.0.2.8/30',
            '192.0.2.12/30',
        ]
        for i in range(4):
            data = {
                'prefix_length': 30,
                'description': 'Test Prefix {}'.format(i + 1)
            }
            response = self.client.post(url, data, format='json', **self.header)
            self.assertHttpStatus(response, status.HTTP_201_CREATED)
            self.assertEqual(response.data['prefix'], prefixes_to_be_created[i])
            self.assertEqual(response.data['vrf']['id'], vrf.pk)
            self.assertEqual(response.data['description'], data['description'])

        # Try to create one more prefix
        response = self.client.post(url, {'prefix_length': 30}, format='json', **self.header)
        self.assertHttpStatus(response, status.HTTP_204_NO_CONTENT)
        self.assertIn('detail', response.data)

        # Try to create invalid prefix type
        response = self.client.post(url, {'prefix_length': '30'}, format='json', **self.header)
        self.assertHttpStatus(response, status.HTTP_400_BAD_REQUEST)
        self.assertIn('prefix_length', response.data[0])

    def test_create_multiple_available_prefixes(self):
        """
        Test the creation of available prefixes within a parent prefix.
        """
        prefix = Prefix.objects.create(prefix=IPNetwork('192.0.2.0/28'), is_pool=True)
        url = reverse('ipam-api:prefix-available-prefixes', kwargs={'pk': prefix.pk})
        self.add_permissions('ipam.view_prefix', 'ipam.add_prefix')

        # Try to create five /30s (only four are available)
        data = [
            {'prefix_length': 30, 'description': 'Test Prefix 1'},
            {'prefix_length': 30, 'description': 'Test Prefix 2'},
            {'prefix_length': 30, 'description': 'Test Prefix 3'},
            {'prefix_length': 30, 'description': 'Test Prefix 4'},
            {'prefix_length': 30, 'description': 'Test Prefix 5'},
        ]
        response = self.client.post(url, data, format='json', **self.header)
        self.assertHttpStatus(response, status.HTTP_204_NO_CONTENT)
        self.assertIn('detail', response.data)

        # Verify that no prefixes were created (the entire /28 is still available)
        response = self.client.get(url, **self.header)
        self.assertHttpStatus(response, status.HTTP_200_OK)
        self.assertEqual(response.data[0]['prefix'], '192.0.2.0/28')

        # Create four /30s in a single request
        response = self.client.post(url, data[:4], format='json', **self.header)
        self.assertHttpStatus(response, status.HTTP_201_CREATED)
        self.assertEqual(len(response.data), 4)

    def test_list_available_ips(self):
        """
        Test retrieval of all available IP addresses within a parent prefix.
        """
        prefix = Prefix.objects.create(prefix=IPNetwork('192.0.2.0/29'), is_pool=True)
        url = reverse('ipam-api:prefix-available-ips', kwargs={'pk': prefix.pk})
        self.add_permissions('ipam.view_prefix', 'ipam.view_ipaddress')

        # Retrieve all available IPs
        response = self.client.get(url, **self.header)
        self.assertEqual(len(response.data), 8)  # 8 because prefix.is_pool = True

        # Change the prefix to not be a pool and try again
        prefix.is_pool = False
        prefix.save()
        response = self.client.get(url, **self.header)
        self.assertEqual(len(response.data), 6)  # 8 - 2 because prefix.is_pool = False

    def test_create_single_available_ip(self):
        """
        Test retrieval of the first available IP address within a parent prefix.
        """
        vrf = VRF.objects.create(name='Test VRF 1', rd='1234')
        prefix = Prefix.objects.create(prefix=IPNetwork('192.0.2.0/30'), vrf=vrf, is_pool=True)
        url = reverse('ipam-api:prefix-available-ips', kwargs={'pk': prefix.pk})
        self.add_permissions('ipam.view_prefix', 'ipam.add_ipaddress')

        # Create all four available IPs with individual requests
        for i in range(1, 5):
            data = {
                'description': 'Test IP {}'.format(i)
            }
            response = self.client.post(url, data, format='json', **self.header)
            self.assertHttpStatus(response, status.HTTP_201_CREATED)
            self.assertEqual(response.data['vrf']['id'], vrf.pk)
            self.assertEqual(response.data['description'], data['description'])

        # Try to create one more IP
        response = self.client.post(url, {}, **self.header)
        self.assertHttpStatus(response, status.HTTP_204_NO_CONTENT)
        self.assertIn('detail', response.data)

    def test_create_multiple_available_ips(self):
        """
        Test the creation of available IP addresses within a parent prefix.
        """
        prefix = Prefix.objects.create(prefix=IPNetwork('192.0.2.0/29'), is_pool=True)
        url = reverse('ipam-api:prefix-available-ips', kwargs={'pk': prefix.pk})
        self.add_permissions('ipam.view_prefix', 'ipam.add_ipaddress')

        # Try to create nine IPs (only eight are available)
        data = [{'description': f'Test IP {i}'} for i in range(1, 10)]  # 9 IPs
        response = self.client.post(url, data, format='json', **self.header)
        self.assertHttpStatus(response, status.HTTP_204_NO_CONTENT)
        self.assertIn('detail', response.data)

        # Create all eight available IPs in a single request
        data = [{'description': 'Test IP {}'.format(i)} for i in range(1, 9)]  # 8 IPs
        response = self.client.post(url, data, format='json', **self.header)
        self.assertHttpStatus(response, status.HTTP_201_CREATED)
        self.assertEqual(len(response.data), 8)


class IPAddressTest(APIViewTestCases.APIViewTestCase):
    model = IPAddress
    brief_fields = ['address', 'family', 'id', 'url']
    create_data = [
        {
            'address': '192.168.0.4/24',
        },
        {
            'address': '192.168.0.5/24',
        },
        {
            'address': '192.168.0.6/24',
        },
    ]
    bulk_update_data = {
        'description': 'New description',
    }

    @classmethod
    def setUpTestData(cls):

        ip_addresses = (
            IPAddress(address=IPNetwork('192.168.0.1/24')),
            IPAddress(address=IPNetwork('192.168.0.2/24')),
            IPAddress(address=IPNetwork('192.168.0.3/24')),
        )
        IPAddress.objects.bulk_create(ip_addresses)


class VLANGroupTest(APIViewTestCases.APIViewTestCase):
    model = VLANGroup
    brief_fields = ['id', 'name', 'slug', 'url', 'vlan_count']
    create_data = [
        {
            'name': 'VLAN Group 4',
            'slug': 'vlan-group-4',
        },
        {
            'name': 'VLAN Group 5',
            'slug': 'vlan-group-5',
        },
        {
            'name': 'VLAN Group 6',
            'slug': 'vlan-group-6',
        },
    ]
    bulk_update_data = {
        'description': 'New description',
    }

    @classmethod
    def setUpTestData(cls):

        vlan_groups = (
            VLANGroup(name='VLAN Group 1', slug='vlan-group-1'),
            VLANGroup(name='VLAN Group 2', slug='vlan-group-2'),
            VLANGroup(name='VLAN Group 3', slug='vlan-group-3'),
        )
        VLANGroup.objects.bulk_create(vlan_groups)


class VLANTest(APIViewTestCases.APIViewTestCase):
    model = VLAN
    brief_fields = ['display_name', 'id', 'name', 'url', 'vid']
    bulk_update_data = {
        'description': 'New description',
    }

    @classmethod
    def setUpTestData(cls):
        tenant = Tenant.objects.create(name='My Tenant', slug='mytenant')

        vlan_groups = (
            VLANGroup(name='VLAN Group 1', slug='vlan-group-1'),
            VLANGroup(name='VLAN Group 2', slug='vlan-group-2'),
        )
        VLANGroup.objects.bulk_create(vlan_groups)

        vlans = (
            VLAN(name='VLAN 1', vid=1, group=vlan_groups[0], tenant=tenant),
            VLAN(name='VLAN 2', vid=2, group=vlan_groups[0], tenant=tenant),
            VLAN(name='VLAN 3', vid=3, group=vlan_groups[0], tenant=tenant),
        )
        VLAN.objects.bulk_create(vlans)

        cls.create_data = [
            {
                'vid': 4,
                'name': 'VLAN 4',
                'group': vlan_groups[1].pk,
                'tenant': tenant.id,
            },
            {
                'vid': 5,
                'name': 'VLAN 5',
                'group': vlan_groups[1].pk,
                'tenant': tenant.id,
            },
            {
                'vid': 6,
                'name': 'VLAN 6',
                'group': vlan_groups[1].pk,
                'tenant': tenant.id,
            },
        ]

    def test_delete_vlan_with_prefix(self):
        """
        Attempt and fail to delete a VLAN with a Prefix assigned to it.
        """
        vlan = VLAN.objects.first()
        Prefix.objects.create(prefix=IPNetwork('192.0.2.0/24'), vlan=vlan)

        self.add_permissions('ipam.delete_vlan')
        url = reverse('ipam-api:vlan-detail', kwargs={'pk': vlan.pk})
        with disable_warnings('django.request'):
            response = self.client.delete(url, **self.header)

        self.assertHttpStatus(response, status.HTTP_409_CONFLICT)

        content = json.loads(response.content.decode('utf-8'))
        self.assertIn('detail', content)
        self.assertTrue(content['detail'].startswith('Unable to delete object.'))


class ServiceTest(APIViewTestCases.APIViewTestCase):
    model = Service
    brief_fields = ['id', 'name', 'ports', 'protocol', 'url']
    bulk_update_data = {
        'description': 'New description',
    }

    @classmethod
    def setUpTestData(cls):
        site = Site.objects.create(name='Site 1', slug='site-1')
        manufacturer = Manufacturer.objects.create(name='Manufacturer 1', slug='manufacturer-1')
        devicetype = DeviceType.objects.create(manufacturer=manufacturer, model='Device Type 1')
        devicerole = DeviceRole.objects.create(name='Device Role 1', slug='device-role-1')

        devices = (
            Device(name='Device 1', site=site, device_type=devicetype, device_role=devicerole),
            Device(name='Device 2', site=site, device_type=devicetype, device_role=devicerole),
        )
        Device.objects.bulk_create(devices)

        services = (
            Service(device=devices[0], name='Service 1', protocol=ServiceProtocolChoices.PROTOCOL_TCP, ports=[1]),
            Service(device=devices[0], name='Service 2', protocol=ServiceProtocolChoices.PROTOCOL_TCP, ports=[2]),
            Service(device=devices[0], name='Service 3', protocol=ServiceProtocolChoices.PROTOCOL_TCP, ports=[3]),
        )
        Service.objects.bulk_create(services)

        cls.create_data = [
            {
                'device': devices[1].pk,
                'name': 'Service 4',
                'protocol': ServiceProtocolChoices.PROTOCOL_TCP,
                'ports': [4],
            },
            {
                'device': devices[1].pk,
                'name': 'Service 5',
                'protocol': ServiceProtocolChoices.PROTOCOL_TCP,
                'ports': [5],
            },
            {
                'device': devices[1].pk,
                'name': 'Service 6',
                'protocol': ServiceProtocolChoices.PROTOCOL_TCP,
                'ports': [6],
            },
        ]<|MERGE_RESOLUTION|>--- conflicted
+++ resolved
@@ -6,12 +6,8 @@
 
 from dcim.models import Device, DeviceRole, DeviceType, Manufacturer, Site
 from ipam.choices import *
-<<<<<<< HEAD
-from ipam.models import Aggregate, IPAddress, Prefix, RIR, Role, Service, VLAN, VLANGroup, VRF
+from ipam.models import Aggregate, IPAddress, Prefix, RIR, Role, RouteTarget, Service, VLAN, VLANGroup, VRF
 from tenancy.models import Tenant
-=======
-from ipam.models import Aggregate, IPAddress, Prefix, RIR, Role, RouteTarget, Service, VLAN, VLANGroup, VRF
->>>>>>> 2c1a60b9
 from utilities.testing import APITestCase, APIViewTestCases, disable_warnings
 
 
