--- conflicted
+++ resolved
@@ -379,17 +379,10 @@
         }
 
         cls.csv_data = (
-<<<<<<< HEAD
             "vid,name,status,tenant",
-            "104,VLAN104,Active,My Tenant 1",
-            "105,VLAN105,Active,My Tenant 1",
-            "106,VLAN106,Active,My Tenant 1",
-=======
-            "vid,name,status",
-            "104,VLAN104,active",
-            "105,VLAN105,active",
-            "106,VLAN106,active",
->>>>>>> 2c1a60b9
+            "104,VLAN104,active,My Tenant 1",
+            "105,VLAN105,active,My Tenant 1",
+            "106,VLAN106,active,My Tenant 1",
         )
 
         cls.bulk_edit_data = {
