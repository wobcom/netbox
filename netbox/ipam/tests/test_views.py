--- conflicted
+++ resolved
@@ -5,12 +5,8 @@
 from dcim.models import Device, DeviceRole, DeviceType, Manufacturer, Site
 from ipam.choices import *
 from ipam.models import Aggregate, IPAddress, Prefix, RIR, Role, Service, VLAN, VLANGroup, VRF
-<<<<<<< HEAD
 from tenancy.models import Tenant
-from utilities.testing import create_test_user
-=======
 from utilities.testing import ViewTestCases
->>>>>>> d79ed76d
 
 
 class VRFTestCase(ViewTestCases.PrimaryObjectViewTestCase):
@@ -303,18 +299,16 @@
         )
         Role.objects.bulk_create(roles)
 
-        tenant = Tenant.objects.create(name='My Tenant', slug='mytenant')
+        tenants = (
+            Tenant(name='My Tenant 1', slug='mytenant-1'),
+            Tenant(name='My Tenant 2', slug='mytenant-2'),
+        )
+        Tenant.objects.bulk_create(tenants)
 
         VLAN.objects.bulk_create([
-<<<<<<< HEAD
-            VLAN(group=vlangroup, vid=101, name='VLAN101', tenant=tenant),
-            VLAN(group=vlangroup, vid=102, name='VLAN102', tenant=tenant),
-            VLAN(group=vlangroup, vid=103, name='VLAN103', tenant=tenant),
-=======
-            VLAN(group=vlangroups[0], vid=101, name='VLAN101', site=sites[0], role=roles[0]),
-            VLAN(group=vlangroups[0], vid=102, name='VLAN102', site=sites[0], role=roles[0]),
-            VLAN(group=vlangroups[0], vid=103, name='VLAN103', site=sites[0], role=roles[0]),
->>>>>>> d79ed76d
+            VLAN(group=vlangroups[0], vid=101, name='VLAN101', site=sites[0], role=roles[0], tenant=tenants[0]),
+            VLAN(group=vlangroups[0], vid=102, name='VLAN102', site=sites[0], role=roles[0], tenant=tenants[0]),
+            VLAN(group=vlangroups[0], vid=103, name='VLAN103', site=sites[0], role=roles[0], tenant=tenants[0]),
         ])
 
         cls.form_data = {
@@ -322,7 +316,7 @@
             'group': vlangroups[1].pk,
             'vid': 999,
             'name': 'VLAN999',
-            'tenant': None,
+            'tenant': tenants[0].pk,
             'status': VLANStatusChoices.STATUS_RESERVED,
             'role': roles[1].pk,
             'description': 'A new VLAN',
@@ -330,16 +324,16 @@
         }
 
         cls.csv_data = (
-            "vid,name,status",
-            "104,VLAN104,Active",
-            "105,VLAN105,Active",
-            "106,VLAN106,Active",
+            "vid,name,status,tenant",
+            "104,VLAN104,Active,My Tenant 1",
+            "105,VLAN105,Active,My Tenant 1",
+            "106,VLAN106,Active,My Tenant 1",
         )
 
         cls.bulk_edit_data = {
             'site': sites[1].pk,
             'group': vlangroups[1].pk,
-            'tenant': None,
+            'tenant': tenants[1].pk,
             'status': VLANStatusChoices.STATUS_RESERVED,
             'role': roles[1].pk,
             'description': 'New description',
