--- conflicted
+++ resolved
@@ -297,9 +297,6 @@
         return STATUS_CHOICE_CLASSES[self.status]
 
 
-<<<<<<< HEAD
-class IPAddress(CreatedUpdatedModel, CustomFieldModel):
-=======
 class IPAddressManager(models.Manager):
 
     def get_queryset(self):
@@ -314,8 +311,7 @@
         return qs.annotate(host=RawSQL('INET(HOST(ipam_ipaddress.address))', [])).order_by('family', 'host')
 
 
-class IPAddress(CreatedUpdatedModel):
->>>>>>> f019253c
+class IPAddress(CreatedUpdatedModel, CustomFieldModel):
     """
     An IPAddress represents an individual IPv4 or IPv6 address and its mask. The mask length should match what is
     configured in the real world. (Typically, only loopback interfaces are configured with /32 or /128 masks.) Like
