--- conflicted
+++ resolved
@@ -678,12 +678,8 @@
             self.device.identifier if self.device else None,
             self.virtual_machine.name if self.virtual_machine else None,
             self.interface.name if self.interface else None,
-<<<<<<< HEAD
             self.is_primary,
-=======
-            is_primary,
             self.dns_name,
->>>>>>> f48a4c23
             self.description,
         )
 
