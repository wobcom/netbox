import netaddr
from django.conf import settings
from django.contrib.contenttypes.fields import GenericRelation
from django.core.exceptions import ValidationError, ObjectDoesNotExist
from django.core.validators import MaxValueValidator, MinValueValidator
from django.db import models
from django.db.models import F, Q
from django.urls import reverse
from taggit.managers import TaggableManager

from dcim.models import Device, Interface
from extras.models import CustomFieldModel, ObjectChange, TaggedItem
from extras.utils import extras_features
from utilities.models import ChangeLoggedModel
from utilities.utils import serialize_object
from virtualization.models import VirtualMachine
from .choices import *
from .constants import *
from .fields import IPNetworkField, IPAddressField
from .managers import IPAddressManager
from .querysets import PrefixQuerySet
from .validators import DNSValidator


__all__ = (
    'Aggregate',
    'IPAddress',
    'Prefix',
    'RIR',
    'Role',
    'Service',
    'VLAN',
    'VLANGroup',
    'VRF',
)


@extras_features('custom_fields', 'custom_links', 'export_templates', 'webhooks')
class VRF(ChangeLoggedModel, CustomFieldModel):
    """
    A virtual routing and forwarding (VRF) table represents a discrete layer three forwarding domain (e.g. a routing
    table). Prefixes and IPAddresses can optionally be assigned to VRFs. (Prefixes and IPAddresses not assigned to a VRF
    are said to exist in the "global" table.)
    """
    name = models.CharField(
        max_length=50
    )
    rd = models.CharField(
        max_length=VRF_RD_MAX_LENGTH,
        unique=True,
        blank=True,
        null=True,
        verbose_name='Route distinguisher',
        help_text='Unique route distinguisher (as defined in RFC 4364)'
    )
    tenant = models.ForeignKey(
        to='tenancy.Tenant',
        on_delete=models.PROTECT,
        related_name='vrfs',
        blank=True,
        null=True
    )
    enforce_unique = models.BooleanField(
        default=True,
        verbose_name='Enforce unique space',
        help_text='Prevent duplicate prefixes/IP addresses within this VRF'
    )
    description = models.CharField(
        max_length=200,
        blank=True
    )
    custom_field_values = GenericRelation(
        to='extras.CustomFieldValue',
        content_type_field='obj_type',
        object_id_field='obj_id'
    )
    imports = models.ManyToManyField(
        'self',
        related_name='imported',
        symmetrical=False,
        blank=True
    )

    tags = TaggableManager(through=TaggedItem)

    csv_headers = ['name', 'rd', 'tenant', 'enforce_unique', 'description']
    clone_fields = [
        'tenant', 'enforce_unique', 'description',
    ]

    class Meta:
        ordering = ('name', 'rd', 'pk')  # (name, rd) may be non-unique
        verbose_name = 'VRF'
        verbose_name_plural = 'VRFs'

    def __str__(self):
        return self.display_name or super().__str__()

    def get_absolute_url(self):
        return reverse('ipam:vrf', args=[self.pk])

    def to_csv(self):
        return (
            self.name,
            self.rd,
            self.tenant.name if self.tenant else None,
            self.enforce_unique,
            self.description,
        )

    @property
    def display_name(self):
        if self.rd:
            return "{} ({})".format(self.name, self.rd)
        return self.name


class RIR(ChangeLoggedModel):
    """
    A Regional Internet Registry (RIR) is responsible for the allocation of a large portion of the global IP address
    space. This can be an organization like ARIN or RIPE, or a governing standard such as RFC 1918.
    """
    name = models.CharField(
        max_length=50,
        unique=True
    )
    slug = models.SlugField(
        unique=True
    )
    is_private = models.BooleanField(
        default=False,
        verbose_name='Private',
        help_text='IP space managed by this RIR is considered private'
    )
    description = models.CharField(
        max_length=200,
        blank=True
    )

    csv_headers = ['name', 'slug', 'is_private', 'description']

    class Meta:
        ordering = ['name']
        verbose_name = 'RIR'
        verbose_name_plural = 'RIRs'

    def __str__(self):
        return self.name

    def get_absolute_url(self):
        return "{}?rir={}".format(reverse('ipam:aggregate_list'), self.slug)

    def to_csv(self):
        return (
            self.name,
            self.slug,
            self.is_private,
            self.description,
        )


@extras_features('custom_fields', 'custom_links', 'export_templates', 'webhooks')
class Aggregate(ChangeLoggedModel, CustomFieldModel):
    """
    An aggregate exists at the root level of the IP address space hierarchy in NetBox. Aggregates are used to organize
    the hierarchy and track the overall utilization of available address space. Each Aggregate is assigned to a RIR.
    """
    prefix = IPNetworkField()
    rir = models.ForeignKey(
        to='ipam.RIR',
        on_delete=models.PROTECT,
        related_name='aggregates',
        verbose_name='RIR'
    )
    date_added = models.DateField(
        blank=True,
        null=True
    )
    description = models.CharField(
        max_length=200,
        blank=True
    )
    custom_field_values = GenericRelation(
        to='extras.CustomFieldValue',
        content_type_field='obj_type',
        object_id_field='obj_id'
    )

    tags = TaggableManager(through=TaggedItem)

    csv_headers = ['prefix', 'rir', 'date_added', 'description']
    clone_fields = [
        'rir', 'date_added', 'description',
    ]

    class Meta:
        ordering = ('prefix', 'pk')  # prefix may be non-unique

    def __str__(self):
        return str(self.prefix)

    def get_absolute_url(self):
        return reverse('ipam:aggregate', args=[self.pk])

    def clean(self):

        if self.prefix:

            # Clear host bits from prefix
            self.prefix = self.prefix.cidr

            # /0 masks are not acceptable
            if self.prefix.prefixlen == 0:
                raise ValidationError({
                    'prefix': "Cannot create aggregate with /0 mask."
                })

            # Ensure that the aggregate being added is not covered by an existing aggregate
            covering_aggregates = Aggregate.objects.filter(prefix__net_contains_or_equals=str(self.prefix))
            if self.pk:
                covering_aggregates = covering_aggregates.exclude(pk=self.pk)
            if covering_aggregates:
                raise ValidationError({
                    'prefix': "Aggregates cannot overlap. {} is already covered by an existing aggregate ({}).".format(
                        self.prefix, covering_aggregates[0]
                    )
                })

            # Ensure that the aggregate being added does not cover an existing aggregate
            covered_aggregates = Aggregate.objects.filter(prefix__net_contained=str(self.prefix))
            if self.pk:
                covered_aggregates = covered_aggregates.exclude(pk=self.pk)
            if covered_aggregates:
                raise ValidationError({
                    'prefix': "Aggregates cannot overlap. {} covers an existing aggregate ({}).".format(
                        self.prefix, covered_aggregates[0]
                    )
                })

    def to_csv(self):
        return (
            self.prefix,
            self.rir.name,
            self.date_added,
            self.description,
        )

    @property
    def family(self):
        if self.prefix:
            return self.prefix.version
        return None

    def get_utilization(self):
        """
        Determine the prefix utilization of the aggregate and return it as a percentage.
        """
        queryset = Prefix.objects.filter(prefix__net_contained_or_equal=str(self.prefix))
        child_prefixes = netaddr.IPSet([p.prefix for p in queryset])
        return int(float(child_prefixes.size) / self.prefix.size * 100)


class Role(ChangeLoggedModel):
    """
    A Role represents the functional role of a Prefix or VLAN; for example, "Customer," "Infrastructure," or
    "Management."
    """
    name = models.CharField(
        max_length=50,
        unique=True
    )
    slug = models.SlugField(
        unique=True
    )
    weight = models.PositiveSmallIntegerField(
        default=1000
    )
    description = models.CharField(
        max_length=200,
        blank=True,
    )

    csv_headers = ['name', 'slug', 'weight', 'description']

    class Meta:
        ordering = ['weight', 'name']

    def __str__(self):
        return self.name

    def to_csv(self):
        return (
            self.name,
            self.slug,
            self.weight,
            self.description,
        )


@extras_features('custom_fields', 'custom_links', 'export_templates', 'webhooks')
class Prefix(ChangeLoggedModel, CustomFieldModel):
    """
    A Prefix represents an IPv4 or IPv6 network, including mask length. Prefixes can optionally be assigned to Sites and
    VRFs. A Prefix must be assigned a status and may optionally be assigned a used-define Role. A Prefix can also be
    assigned to a VLAN where appropriate.
    """
    prefix = IPNetworkField(
        help_text='IPv4 or IPv6 network with mask'
    )
    site = models.ForeignKey(
        to='dcim.Site',
        on_delete=models.PROTECT,
        related_name='prefixes',
        blank=True,
        null=True
    )
    vrf = models.ForeignKey(
        to='ipam.VRF',
        on_delete=models.PROTECT,
        related_name='prefixes',
        blank=True,
        null=True,
        verbose_name='VRF'
    )
    tenant = models.ForeignKey(
        to='tenancy.Tenant',
        on_delete=models.PROTECT,
        related_name='prefixes',
        blank=True,
        null=True
    )
    vlan = models.ForeignKey(
        to='ipam.VLAN',
        on_delete=models.PROTECT,
        related_name='prefixes',
        blank=True,
        null=True,
        verbose_name='VLAN'
    )
    status = models.CharField(
        max_length=50,
        choices=PrefixStatusChoices,
        default=PrefixStatusChoices.STATUS_ACTIVE,
        verbose_name='Status',
        help_text='Operational status of this prefix'
    )
    role = models.ForeignKey(
        to='ipam.Role',
        on_delete=models.SET_NULL,
        related_name='prefixes',
        blank=True,
        null=True,
        help_text='The primary function of this prefix'
    )
    is_pool = models.BooleanField(
        verbose_name='Is a pool',
        default=False,
        help_text='All IP addresses within this prefix are considered usable'
    )
    description = models.CharField(
        max_length=200,
        blank=True
    )
    custom_field_values = GenericRelation(
        to='extras.CustomFieldValue',
        content_type_field='obj_type',
        object_id_field='obj_id'
    )

    objects = PrefixQuerySet.as_manager()
    tags = TaggableManager(through=TaggedItem)

    csv_headers = [
        'prefix', 'vrf', 'tenant', 'site', 'vlan_group', 'vlan', 'status', 'role', 'is_pool', 'description',
    ]
    clone_fields = [
        'site', 'vrf', 'tenant', 'vlan', 'status', 'role', 'is_pool', 'description',
    ]

    STATUS_CLASS_MAP = {
        'container': 'default',
        'active': 'primary',
        'reserved': 'info',
        'deprecated': 'danger',
    }

    class Meta:
        ordering = (F('vrf').asc(nulls_first=True), 'prefix', 'pk')  # (vrf, prefix) may be non-unique
        verbose_name_plural = 'prefixes'

    def __str__(self):
        return str(self.prefix)

    def get_absolute_url(self):
        return reverse('ipam:prefix', args=[self.pk])

    def clean(self):

        if self.prefix:

            # /0 masks are not acceptable
            if self.prefix.prefixlen == 0:
                raise ValidationError({
                    'prefix': "Cannot create prefix with /0 mask."
                })

            # Disallow host masks
            if self.prefix.version == 4 and self.prefix.prefixlen == 32:
                raise ValidationError({
                    'prefix': "Cannot create host addresses (/32) as prefixes. Create an IPv4 address instead."
                })
            elif self.prefix.version == 6 and self.prefix.prefixlen == 128:
                raise ValidationError({
                    'prefix': "Cannot create host addresses (/128) as prefixes. Create an IPv6 address instead."
                })

            # Enforce unique IP space (if applicable)
            if (self.vrf is None and settings.ENFORCE_GLOBAL_UNIQUE) or (self.vrf and self.vrf.enforce_unique):
                duplicate_prefixes = self.get_duplicates()
                if duplicate_prefixes:
                    raise ValidationError({
                        'prefix': "Duplicate prefix found in {}: {}".format(
                            "VRF {}".format(self.vrf) if self.vrf else "global table",
                            duplicate_prefixes.first(),
                        )
                    })

    def save(self, *args, **kwargs):

        if isinstance(self.prefix, netaddr.IPNetwork):

            # Clear host bits from prefix
            self.prefix = self.prefix.cidr

        super().save(*args, **kwargs)

    def to_csv(self):
        return (
            self.prefix,
            self.vrf.name if self.vrf else None,
            self.tenant.name if self.tenant else None,
            self.site.name if self.site else None,
            self.vlan.group.name if self.vlan and self.vlan.group else None,
            self.vlan.vid if self.vlan else None,
            self.get_status_display(),
            self.role.name if self.role else None,
            self.is_pool,
            self.description,
        )

    @property
    def family(self):
        if self.prefix:
            return self.prefix.version
        return None

    def _set_prefix_length(self, value):
        """
        Expose the IPNetwork object's prefixlen attribute on the parent model so that it can be manipulated directly,
        e.g. for bulk editing.
        """
        if self.prefix is not None:
            self.prefix.prefixlen = value
    prefix_length = property(fset=_set_prefix_length)

    def get_status_class(self):
        return self.STATUS_CLASS_MAP.get(self.status)

    def get_duplicates(self):
        return Prefix.objects.filter(vrf=self.vrf, prefix=str(self.prefix)).exclude(pk=self.pk)

    def get_child_prefixes(self):
        """
        Return all Prefixes within this Prefix and VRF. If this Prefix is a container in the global table, return child
        Prefixes belonging to any VRF.
        """
        if self.vrf is None and self.status == PrefixStatusChoices.STATUS_CONTAINER:
            return Prefix.objects.filter(prefix__net_contained=str(self.prefix))
        else:
            return Prefix.objects.filter(prefix__net_contained=str(self.prefix), vrf=self.vrf)

    def get_child_ips(self):
        """
        Return all IPAddresses within this Prefix and VRF. If this Prefix is a container in the global table, return
        child IPAddresses belonging to any VRF.
        """
        if self.vrf is None and self.status == PrefixStatusChoices.STATUS_CONTAINER:
            return IPAddress.objects.filter(address__net_host_contained=str(self.prefix))
        else:
            return IPAddress.objects.filter(address__net_host_contained=str(self.prefix), vrf=self.vrf)

    def get_available_prefixes(self):
        """
        Return all available Prefixes within this prefix as an IPSet.
        """
        prefix = netaddr.IPSet(self.prefix)
        child_prefixes = netaddr.IPSet([child.prefix for child in self.get_child_prefixes()])
        available_prefixes = prefix - child_prefixes

        return available_prefixes

    def get_available_ips(self):
        """
        Return all available IPs within this prefix as an IPSet.
        """
        prefix = netaddr.IPSet(self.prefix)
        child_ips = netaddr.IPSet([ip.address.ip for ip in self.get_child_ips()])
        available_ips = prefix - child_ips

        # All IP addresses within a pool are considered usable
        if self.is_pool:
            return available_ips

        # All IP addresses within a point-to-point prefix (IPv4 /31 or IPv6 /127) are considered usable
        if (
            self.prefix.version == 4 and self.prefix.prefixlen == 31  # RFC 3021
        ) or (
            self.prefix.version == 6 and self.prefix.prefixlen == 127  # RFC 6164
        ):
            return available_ips

        # Omit first and last IP address from the available set
        available_ips -= netaddr.IPSet([
            netaddr.IPAddress(self.prefix.first),
            netaddr.IPAddress(self.prefix.last),
        ])

        return available_ips

    def get_first_available_prefix(self):
        """
        Return the first available child prefix within the prefix (or None).
        """
        available_prefixes = self.get_available_prefixes()
        if not available_prefixes:
            return None
        return available_prefixes.iter_cidrs()[0]

    def get_first_available_ip(self):
        """
        Return the first available IP within the prefix (or None).
        """
        available_ips = self.get_available_ips()
        if not available_ips:
            return None
        return '{}/{}'.format(next(available_ips.__iter__()), self.prefix.prefixlen)

    def get_utilization(self):
        """
        Determine the utilization of the prefix and return it as a percentage. For Prefixes with a status of
        "container", calculate utilization based on child prefixes. For all others, count child IP addresses.
        """
        if self.status == PrefixStatusChoices.STATUS_CONTAINER:
            queryset = Prefix.objects.filter(prefix__net_contained=str(self.prefix), vrf=self.vrf)
            child_prefixes = netaddr.IPSet([p.prefix for p in queryset])
            return int(float(child_prefixes.size) / self.prefix.size * 100)
        else:
            # Compile an IPSet to avoid counting duplicate IPs
            child_count = netaddr.IPSet([ip.address.ip for ip in self.get_child_ips()]).size
            prefix_size = self.prefix.size
            if self.prefix.version == 4 and self.prefix.prefixlen < 31 and not self.is_pool:
                prefix_size -= 2
            return int(float(child_count) / prefix_size * 100)


@extras_features('custom_fields', 'custom_links', 'export_templates', 'webhooks')
class IPAddress(ChangeLoggedModel, CustomFieldModel):
    """
    An IPAddress represents an individual IPv4 or IPv6 address and its mask. The mask length should match what is
    configured in the real world. (Typically, only loopback interfaces are configured with /32 or /128 masks.) Like
    Prefixes, IPAddresses can optionally be assigned to a VRF. An IPAddress can optionally be assigned to an Interface.
    Interfaces can have zero or more IPAddresses assigned to them.

    An IPAddress can also optionally point to a NAT inside IP, designating itself as a NAT outside IP. This is useful,
    for example, when mapping public addresses to private addresses. When an Interface has been assigned an IPAddress
    which has a NAT outside IP, that Interface's Device can use either the inside or outside IP as its primary IP.
    """
    address = IPAddressField(
        help_text='IPv4 or IPv6 address (with mask)'
    )
    vrf = models.ForeignKey(
        to='ipam.VRF',
        on_delete=models.PROTECT,
        related_name='ip_addresses',
        blank=True,
        null=True,
        verbose_name='VRF'
    )
    tenant = models.ForeignKey(
        to='tenancy.Tenant',
        on_delete=models.PROTECT,
        related_name='ip_addresses',
        blank=True,
        null=True
    )
    status = models.CharField(
        max_length=50,
        choices=IPAddressStatusChoices,
        default=IPAddressStatusChoices.STATUS_ACTIVE,
        help_text='The operational status of this IP'
    )
    role = models.CharField(
        max_length=50,
        choices=IPAddressRoleChoices,
        blank=True,
        help_text='The functional role of this IP'
    )
    interface = models.ForeignKey(
        to='dcim.Interface',
        on_delete=models.CASCADE,
        related_name='ip_addresses',
        blank=True,
        null=True
    )
    nat_inside = models.OneToOneField(
        to='self',
        on_delete=models.SET_NULL,
        related_name='nat_outside',
        blank=True,
        null=True,
        verbose_name='NAT (Inside)',
        help_text='The IP for which this address is the "outside" IP'
    )
    dns_name = models.CharField(
        max_length=255,
        blank=True,
        validators=[DNSValidator],
        verbose_name='DNS Name',
        help_text='Hostname or FQDN (not case-sensitive)'
    )
    description = models.CharField(
        max_length=200,
        blank=True
    )
    custom_field_values = GenericRelation(
        to='extras.CustomFieldValue',
        content_type_field='obj_type',
        object_id_field='obj_id'
    )

    objects = IPAddressManager()
    tags = TaggableManager(through=TaggedItem)

    csv_headers = [
        'address', 'vrf', 'tenant', 'status', 'role', 'device', 'virtual_machine', 'interface', 'is_primary',
        'dns_name', 'description',
    ]
    clone_fields = [
        'vrf', 'tenant', 'status', 'role', 'description', 'interface',
    ]

    STATUS_CLASS_MAP = {
        'active': 'primary',
        'reserved': 'info',
        'deprecated': 'danger',
        'dhcp': 'success',
    }

    ROLE_CLASS_MAP = {
        'loopback': 'default',
        'secondary': 'primary',
        'anycast': 'warning',
        'vip': 'success',
        'vrrp': 'success',
        'hsrp': 'success',
        'glbp': 'success',
        'carp': 'success',
    }

    class Meta:
        ordering = ('address', 'pk')  # address may be non-unique
        verbose_name = 'IP address'
        verbose_name_plural = 'IP addresses'

    def __str__(self):
        return str(self.address)

    def get_absolute_url(self):
        return reverse('ipam:ipaddress', args=[self.pk])

    def get_duplicates(self):
        return IPAddress.objects.filter(vrf=self.vrf, address__net_host=str(self.address.ip)).exclude(pk=self.pk)

    def clean(self):

        if self.address:

            # /0 masks are not acceptable
            if self.address.prefixlen == 0:
                raise ValidationError({
                    'address': "Cannot create IP address with /0 mask."
                })

            # Enforce unique IP space (if applicable)
            if self.role not in IPADDRESS_ROLES_NONUNIQUE and ((
                self.vrf is None and settings.ENFORCE_GLOBAL_UNIQUE
            ) or (
                self.vrf and self.vrf.enforce_unique
            )):
                duplicate_ips = self.get_duplicates()
                if duplicate_ips:
                    raise ValidationError({
                        'address': "Duplicate IP address found in {}: {}".format(
                            "VRF {}".format(self.vrf) if self.vrf else "global table",
                            duplicate_ips.first(),
                        )
                    })

        if self.pk:

            # Check for primary IP assignment that doesn't match the assigned device/VM
            device = Device.objects.filter(Q(primary_ip4=self) | Q(primary_ip6=self)).first()
            if device:
                if self.interface is None:
                    raise ValidationError({
                        'interface': "IP address is primary for device {} but not assigned".format(device)
                    })
                elif (device.primary_ip4 == self or device.primary_ip6 == self) and self.interface.device != device:
                    raise ValidationError({
                        'interface': "IP address is primary for device {} but assigned to {} ({})".format(
                            device, self.interface.device, self.interface
                        )
                    })
            vm = VirtualMachine.objects.filter(Q(primary_ip4=self) | Q(primary_ip6=self)).first()
            if vm:
                if self.interface is None:
                    raise ValidationError({
                        'interface': "IP address is primary for virtual machine {} but not assigned".format(vm)
                    })
                elif (vm.primary_ip4 == self or vm.primary_ip6 == self) and self.interface.virtual_machine != vm:
                    raise ValidationError({
                        'interface': "IP address is primary for virtual machine {} but assigned to {} ({})".format(
                            vm, self.interface.virtual_machine, self.interface
                        )
                    })

    def save(self, *args, **kwargs):

        # Force dns_name to lowercase
        self.dns_name = self.dns_name.lower()

        super().save(*args, **kwargs)

    def to_objectchange(self, action):
        # Annotate the assigned Interface (if any)
        try:
            parent_obj = self.interface
        except ObjectDoesNotExist:
            parent_obj = None

        return ObjectChange(
            changed_object=self,
            object_repr=str(self),
            action=action,
            related_object=parent_obj,
            object_data=serialize_object(self)
        )

    def to_csv(self):

        # Determine if this IP is primary for a Device
        if self.address.version == 4 and getattr(self, 'primary_ip4_for', False):
            is_primary = True
        elif self.address.version == 6 and getattr(self, 'primary_ip6_for', False):
            is_primary = True
        else:
            is_primary = False

        return (
            self.address,
            self.vrf.name if self.vrf else None,
            self.tenant.name if self.tenant else None,
            self.get_status_display(),
            self.get_role_display(),
            self.device.identifier if self.device else None,
            self.virtual_machine.name if self.virtual_machine else None,
            self.interface.name if self.interface else None,
            is_primary,
            self.dns_name,
            self.description,
        )

    @property
    def family(self):
        if self.address:
            return self.address.version
        return None

    def _set_mask_length(self, value):
        """
        Expose the IPNetwork object's prefixlen attribute on the parent model so that it can be manipulated directly,
        e.g. for bulk editing.
        """
        if self.address is not None:
            self.address.prefixlen = value
    mask_length = property(fset=_set_mask_length)

    @property
    def device(self):
        if self.interface:
            return self.interface.device
        return None

    @property
    def virtual_machine(self):
        if self.interface:
            return self.interface.virtual_machine
        return None

    def get_status_class(self):
        return self.STATUS_CLASS_MAP.get(self.status)

    def get_role_class(self):
        return self.ROLE_CLASS_MAP[self.role]


class OverlayNetworkGroup(ChangeLoggedModel):
    """
    A OverlayNetwork group is an arbitrary collection of OverlayNetworks within which VxLAN Prefixs and names must be unique.
    """
    name = models.CharField(
        max_length=50
    )
    slug = models.SlugField()
    site = models.ForeignKey(
        to='dcim.Site',
        on_delete=models.PROTECT,
        related_name='overlay_network_groups',
        blank=True,
        null=True
    )

    csv_headers = ['name', 'slug', 'site']

    class Meta:
        ordering = ['site', 'name']
        unique_together = [
            ['site', 'name'],
            ['site', 'slug'],
        ]
        verbose_name = 'Overlay Network group'
        verbose_name_plural = 'Overlay Network groups'

    def __str__(self):
        return self.name

    def get_absolute_url(self):
        return reverse('ipam:overlay_networkgroup_overlay_networks', args=[self.pk])

    def to_csv(self):
        return (
            self.name,
            self.slug,
            self.site.name if self.site else None,
        )

    def get_next_available_vxlan_prefix(self):
        """
        Return the first available VxLAN Prefix (1-1677) in the group.
        """
        vxlan_prefixs = self.overlay_networks.values_list('vxlan_prefix', flat=True)
        for i in range(1, 4095):
            if i not in vxlan_prefixs:
                return i
        return None


class VLANGroup(ChangeLoggedModel):
    """
    A VLAN group is an arbitrary collection of VLANs within which VLAN IDs and names must be unique.
    """
    name = models.CharField(
        max_length=50
    )
    slug = models.SlugField()
    site = models.ForeignKey(
        to='dcim.Site',
        on_delete=models.PROTECT,
        related_name='vlan_groups',
        blank=True,
        null=True
    )
    description = models.CharField(
        max_length=200,
        blank=True
    )

    csv_headers = ['name', 'slug', 'site', 'description']

    class Meta:
        ordering = ('site', 'name', 'pk')  # (site, name) may be non-unique
        unique_together = [
            ['site', 'name'],
            ['site', 'slug'],
        ]
        verbose_name = 'VLAN group'
        verbose_name_plural = 'VLAN groups'

    def __str__(self):
        return self.name

    def get_absolute_url(self):
        return reverse('ipam:vlangroup_vlans', args=[self.pk])

    def to_csv(self):
        return (
            self.name,
            self.slug,
            self.site.name if self.site else None,
            self.description,
        )

    def get_next_available_vid(self):
        """
        Return the first available VLAN ID (1-4094) in the group.
        """
        vids = [vlan['vid'] for vlan in self.vlans.order_by('vid').values('vid')]
        for i in range(1, 4095):
            if i not in vids:
                return i
        return None


class OverlayNetwork(ChangeLoggedModel, CustomFieldModel):
    """
    """
    site = models.ForeignKey(
        to='dcim.Site',
        on_delete=models.PROTECT,
        related_name='overlay_networks',
        blank=True,
        null=True
    )
    group = models.ForeignKey(
        to='ipam.OverlayNetworkGroup',
        on_delete=models.PROTECT,
        related_name='overlay_networks',
        blank=True,
        null=True
    )
    vxlan_prefix = models.PositiveSmallIntegerField(
        verbose_name='VxLAN Prefix',
        validators=[MinValueValidator(1), MaxValueValidator(1677)]
    )
    name = models.CharField(
        max_length=64
    )
    tenant = models.ForeignKey(
        to='tenancy.Tenant',
        on_delete=models.PROTECT,
        related_name='overlay_networks',
    )
    role = models.ForeignKey(
        to='ipam.Role',
        on_delete=models.SET_NULL,
        related_name='overlay_networks',
        blank=True,
        null=True
    )
    description = models.CharField(
        max_length=100,
        blank=True
    )
    custom_field_values = GenericRelation(
        to='extras.CustomFieldValue',
        content_type_field='obj_type',
        object_id_field='obj_id'
    )

    tags = TaggableManager(through=TaggedItem)

    csv_headers = ['site', 'group_name', 'vxlan_prefix', 'name', 'tenant', 'role', 'description']

    class Meta:
        ordering = ['site', 'group', 'vxlan_prefix']
        unique_together = [
            ['group', 'vxlan_prefix'],
            ['group', 'name'],
        ]
        verbose_name = 'Overlay Network'
        verbose_name_plural = 'Overlay Networks'

    def __str__(self):
        return self.display_name or super().__str__()

    def get_absolute_url(self):
        return reverse('ipam:overlay_network', args=[self.pk])

    def clean(self):

        # Validate Overlay Network group
        if self.group and self.group.site != self.site:
            raise ValidationError({
                'group': "Overlay Network group must belong to the assigned site ({}).".format(self.site)
            })

    def to_csv(self):
        return (
            self.site.name if self.site else None,
            self.group.name if self.group else None,
            self.vxlan_prefix,
            self.name,
            self.tenant.name if self.tenant else None,
            self.role.name if self.role else None,
            self.description,
        )

    @property
    def display_name(self):
        if self.vxlan_prefix and self.name:
            return "{} ({})".format(self.vxlan_prefix, self.name)
        return None

    def get_members(self):
        # Return all interfaces assigned to this Overlay Network
        return Interface.objects.filter(
            Q(overlay_network=self.pk)
        ).distinct()


@extras_features('custom_fields', 'custom_links', 'export_templates', 'webhooks')
class VLAN(ChangeLoggedModel, CustomFieldModel):
    """
    A VLAN is a distinct layer two forwarding domain identified by a 12-bit integer (1-4094). Each VLAN must be assigned
    to a Site, however VLAN IDs need not be unique within a Site. A VLAN may optionally be assigned to a VLANGroup,
    within which all VLAN IDs and names but be unique.

    Like Prefixes, each VLAN is assigned an operational status and optionally a user-defined Role. A VLAN can have zero
    or more Prefixes assigned to it.
    """
    site = models.ForeignKey(
        to='dcim.Site',
        on_delete=models.PROTECT,
        related_name='vlans',
        blank=True,
        null=True
    )
    group = models.ForeignKey(
        to='ipam.VLANGroup',
        on_delete=models.PROTECT,
        related_name='vlans',
        blank=True,
        null=True
    )
    vid = models.PositiveSmallIntegerField(
        verbose_name='ID',
        validators=[MinValueValidator(1), MaxValueValidator(4094)]
    )
    name = models.CharField(
        max_length=64
    )
    tenant = models.ForeignKey(
        to='tenancy.Tenant',
        on_delete=models.PROTECT,
        related_name='vlans',
    )
    status = models.CharField(
        max_length=50,
        choices=VLANStatusChoices,
        default=VLANStatusChoices.STATUS_ACTIVE
    )
    role = models.ForeignKey(
        to='ipam.Role',
        on_delete=models.SET_NULL,
        related_name='vlans',
        blank=True,
        null=True
    )
    overlay_network = models.ForeignKey(
        to='ipam.OverlayNetwork',
        on_delete=models.PROTECT,
        related_name='vlans',
        blank=True,
        null=True
    )
    description = models.CharField(
        max_length=200,
        blank=True
    )
    custom_field_values = GenericRelation(
        to='extras.CustomFieldValue',
        content_type_field='obj_type',
        object_id_field='obj_id'
    )

    tags = TaggableManager(through=TaggedItem)

<<<<<<< HEAD
    csv_headers = ['site', 'group_name', 'vid', 'name', 'tenant', 'status', 'role', 'description', 'overlay_network']
=======
    csv_headers = ['site', 'group', 'vid', 'name', 'tenant', 'status', 'role', 'description']
>>>>>>> c9a7527f
    clone_fields = [
        'site', 'group', 'tenant', 'status', 'role', 'description',
    ]

    STATUS_CLASS_MAP = {
        'active': 'primary',
        'reserved': 'info',
        'deprecated': 'danger',
    }

    class Meta:
        ordering = ('site', 'group', 'vid', 'pk')  # (site, group, vid) may be non-unique
        unique_together = [
            ['group', 'vid'],
            ['group', 'name'],
            ['overlay_network', 'vid'],
        ]
        verbose_name = 'VLAN'
        verbose_name_plural = 'VLANs'

    def __str__(self):
        return self.display_name or super().__str__()

    def get_absolute_url(self):
        return reverse('ipam:vlan', args=[self.pk])

    def clean(self):

        # Validate VLAN group
        if self.group and self.group.site != self.site:
            raise ValidationError({
                'group': "VLAN group must belong to the assigned site ({}).".format(self.site)
            })

    def to_csv(self):
        return (
            self.site.name if self.site else None,
            self.group.name if self.group else None,
            self.vid,
            self.name,
            self.tenant.name if self.tenant else None,
            self.get_status_display(),
            self.role.name if self.role else None,
            self.description,
        )

    @property
    def display_name(self):
        if self.vid and self.name:
            return "{} ({})".format(self.vid, self.name)
        return None

    def get_status_class(self):
        return self.STATUS_CLASS_MAP[self.status]

    def get_members(self):
        # Return all interfaces assigned to this VLAN
        return Interface.objects.filter(
            Q(untagged_vlan_id=self.pk) |
            Q(tagged_vlans=self.pk)
        ).distinct()


@extras_features('custom_fields', 'custom_links', 'export_templates', 'webhooks')
class Service(ChangeLoggedModel, CustomFieldModel):
    """
    A Service represents a layer-four service (e.g. HTTP or SSH) running on a Device or VirtualMachine. A Service may
    optionally be tied to one or more specific IPAddresses belonging to its parent.
    """
    device = models.ForeignKey(
        to='dcim.Device',
        on_delete=models.CASCADE,
        related_name='services',
        verbose_name='device',
        null=True,
        blank=True
    )
    virtual_machine = models.ForeignKey(
        to='virtualization.VirtualMachine',
        on_delete=models.CASCADE,
        related_name='services',
        null=True,
        blank=True
    )
    name = models.CharField(
        max_length=30
    )
    protocol = models.CharField(
        max_length=50,
        choices=ServiceProtocolChoices
    )
    port = models.PositiveIntegerField(
        validators=[
            MinValueValidator(SERVICE_PORT_MIN),
            MaxValueValidator(SERVICE_PORT_MAX)
        ],
        verbose_name='Port number'
    )
    ipaddresses = models.ManyToManyField(
        to='ipam.IPAddress',
        related_name='services',
        blank=True,
        verbose_name='IP addresses'
    )
    description = models.CharField(
        max_length=200,
        blank=True
    )
    custom_field_values = GenericRelation(
        to='extras.CustomFieldValue',
        content_type_field='obj_type',
        object_id_field='obj_id'
    )

    tags = TaggableManager(through=TaggedItem)

    csv_headers = ['device', 'virtual_machine', 'name', 'protocol', 'port', 'description']

    class Meta:
        ordering = ('protocol', 'port', 'pk')  # (protocol, port) may be non-unique

    def __str__(self):
        return '{} ({}/{})'.format(self.name, self.port, self.get_protocol_display())

    def get_absolute_url(self):
        return reverse('ipam:service', args=[self.pk])

    @property
    def parent(self):
        return self.device or self.virtual_machine

    def clean(self):

        # A Service must belong to a Device *or* to a VirtualMachine
        if self.device and self.virtual_machine:
            raise ValidationError("A service cannot be associated with both a device and a virtual machine.")
        if not self.device and not self.virtual_machine:
            raise ValidationError("A service must be associated with either a device or a virtual machine.")

    def to_csv(self):
        return (
            self.device.name if self.device else None,
            self.virtual_machine.name if self.virtual_machine else None,
            self.name,
            self.get_protocol_display(),
            self.port,
            self.description,
        )<|MERGE_RESOLUTION|>--- conflicted
+++ resolved
@@ -1085,11 +1085,7 @@
 
     tags = TaggableManager(through=TaggedItem)
 
-<<<<<<< HEAD
-    csv_headers = ['site', 'group_name', 'vid', 'name', 'tenant', 'status', 'role', 'description', 'overlay_network']
-=======
-    csv_headers = ['site', 'group', 'vid', 'name', 'tenant', 'status', 'role', 'description']
->>>>>>> c9a7527f
+    csv_headers = ['site', 'group', 'vid', 'name', 'tenant', 'status', 'role', 'description', 'overlay_network']
     clone_fields = [
         'site', 'group', 'tenant', 'status', 'role', 'description',
     ]
