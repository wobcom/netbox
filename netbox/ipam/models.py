--- conflicted
+++ resolved
@@ -75,7 +75,6 @@
         content_type_field='obj_type',
         object_id_field='obj_id'
     )
-<<<<<<< HEAD
     imports = models.ManyToManyField(
         'self',
         related_name='imported',
@@ -83,8 +82,6 @@
         blank=True
     )
 
-=======
->>>>>>> 13349dab
     tags = TaggableManager(through=TaggedItem)
 
     objects = RestrictedQuerySet.as_manager()
@@ -1093,13 +1090,9 @@
     )
     tags = TaggableManager(through=TaggedItem)
 
-<<<<<<< HEAD
+    objects = RestrictedQuerySet.as_manager()
+
     csv_headers = ['site', 'group', 'vid', 'name', 'tenant', 'status', 'role', 'description', 'overlay_network']
-=======
-    objects = RestrictedQuerySet.as_manager()
-
-    csv_headers = ['site', 'group', 'vid', 'name', 'tenant', 'status', 'role', 'description']
->>>>>>> 13349dab
     clone_fields = [
         'site', 'group', 'tenant', 'status', 'role', 'description',
     ]
