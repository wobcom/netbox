import netaddr
from django.conf import settings
from django.contrib.auth.mixins import PermissionRequiredMixin
from django.db.models import Count, Q
from django.shortcuts import get_object_or_404, redirect, render
from django.views.generic import View
from django_tables2 import RequestConfig

from dcim.models import Device, Interface
from utilities.paginator import EnhancedPaginator
from utilities.views import (
    BulkCreateView, BulkDeleteView, BulkEditView, BulkImportView, ObjectDeleteView, ObjectEditView, ObjectListView,
)
from virtualization.models import VirtualMachine
from . import filters, forms, tables
from .constants import IPADDRESS_ROLE_ANYCAST, PREFIX_STATUS_ACTIVE, PREFIX_STATUS_DEPRECATED, PREFIX_STATUS_RESERVED
from .models import (
    Aggregate, IPAddress, Prefix, RIR, Role, Service, OverlayNetwork, VLAN, OverlayNetworkGroup,
    VLANGroup, VRF
)


def add_available_prefixes(parent, prefix_list):
    """
    Create fake Prefix objects for all unallocated space within a prefix.
    """

    # Find all unallocated space
    available_prefixes = netaddr.IPSet(parent) ^ netaddr.IPSet([p.prefix for p in prefix_list])
    available_prefixes = [Prefix(prefix=p) for p in available_prefixes.iter_cidrs()]

    # Concatenate and sort complete list of children
    prefix_list = list(prefix_list) + available_prefixes
    prefix_list.sort(key=lambda p: p.prefix)

    return prefix_list


def add_available_ipaddresses(prefix, ipaddress_list, is_pool=False):
    """
    Annotate ranges of available IP addresses within a given prefix. If is_pool is True, the first and last IP will be
    considered usable (regardless of mask length).
    """

    output = []
    prev_ip = None

    # Ignore the network and broadcast addresses for non-pool IPv4 prefixes larger than /31.
    if prefix.version == 4 and prefix.prefixlen < 31 and not is_pool:
        first_ip_in_prefix = netaddr.IPAddress(prefix.first + 1)
        last_ip_in_prefix = netaddr.IPAddress(prefix.last - 1)
    else:
        first_ip_in_prefix = netaddr.IPAddress(prefix.first)
        last_ip_in_prefix = netaddr.IPAddress(prefix.last)

    if not ipaddress_list:
        return [(
            int(last_ip_in_prefix - first_ip_in_prefix + 1),
            '{}/{}'.format(first_ip_in_prefix, prefix.prefixlen)
        )]

    # Account for any available IPs before the first real IP
    if ipaddress_list[0].address.ip > first_ip_in_prefix:
        skipped_count = int(ipaddress_list[0].address.ip - first_ip_in_prefix)
        first_skipped = '{}/{}'.format(first_ip_in_prefix, prefix.prefixlen)
        output.append((skipped_count, first_skipped))

    # Iterate through existing IPs and annotate free ranges
    for ip in ipaddress_list:
        if prev_ip:
            diff = int(ip.address.ip - prev_ip.address.ip)
            if diff > 1:
                first_skipped = '{}/{}'.format(prev_ip.address.ip + 1, prefix.prefixlen)
                output.append((diff - 1, first_skipped))
        output.append(ip)
        prev_ip = ip

    # Include any remaining available IPs
    if prev_ip.address.ip < last_ip_in_prefix:
        skipped_count = int(last_ip_in_prefix - prev_ip.address.ip)
        first_skipped = '{}/{}'.format(prev_ip.address.ip + 1, prefix.prefixlen)
        output.append((skipped_count, first_skipped))

    return output


def add_available_vlans(vlan_group, vlans):
    """
    Create fake records for all gaps between used VLANs
    """
    MIN_VLAN = 1
    MAX_VLAN = 4094

    if not vlans:
        return [{'vid': MIN_VLAN, 'available': MAX_VLAN - MIN_VLAN + 1}]

    prev_vid = MAX_VLAN
    new_vlans = []
    for vlan in vlans:
        if vlan.vid - prev_vid > 1:
            new_vlans.append({'vid': prev_vid + 1, 'available': vlan.vid - prev_vid - 1})
        prev_vid = vlan.vid

    if vlans[0].vid > MIN_VLAN:
        new_vlans.append({'vid': MIN_VLAN, 'available': vlans[0].vid - MIN_VLAN})
    if prev_vid < MAX_VLAN:
        new_vlans.append({'vid': prev_vid + 1, 'available': MAX_VLAN - prev_vid})

    vlans = list(vlans) + new_vlans
    vlans.sort(key=lambda v: v.vid if type(v) == VLAN else v['vid'])

    return vlans


#
# VRFs
#

class VRFListView(PermissionRequiredMixin, ObjectListView):
    permission_required = 'ipam.view_vrf'
    queryset = VRF.objects.prefetch_related('tenant')
    filter = filters.VRFFilter
    filter_form = forms.VRFFilterForm
    table = tables.VRFTable
    template_name = 'ipam/vrf_list.html'


class VRFView(PermissionRequiredMixin, View):
    permission_required = 'ipam.view_vrf'

    def get(self, request, pk):

        vrf = get_object_or_404(VRF.objects.all(), pk=pk)
        prefix_count = Prefix.objects.filter(vrf=vrf).count()

        return render(request, 'ipam/vrf.html', {
            'vrf': vrf,
            'prefix_count': prefix_count,
        })


class VRFCreateView(PermissionRequiredMixin, ObjectEditView):
    permission_required = 'ipam.add_vrf'
    model = VRF
    model_form = forms.VRFForm
    template_name = 'ipam/vrf_edit.html'
    default_return_url = 'ipam:vrf_list'


class VRFEditView(VRFCreateView):
    permission_required = 'ipam.change_vrf'


class VRFDeleteView(PermissionRequiredMixin, ObjectDeleteView):
    permission_required = 'ipam.delete_vrf'
    model = VRF
    default_return_url = 'ipam:vrf_list'


class VRFBulkImportView(PermissionRequiredMixin, BulkImportView):
    permission_required = 'ipam.add_vrf'
    model_form = forms.VRFCSVForm
    table = tables.VRFTable
    default_return_url = 'ipam:vrf_list'


class VRFBulkEditView(PermissionRequiredMixin, BulkEditView):
    permission_required = 'ipam.change_vrf'
    queryset = VRF.objects.prefetch_related('tenant')
    filter = filters.VRFFilter
    table = tables.VRFTable
    form = forms.VRFBulkEditForm
    default_return_url = 'ipam:vrf_list'


class VRFBulkDeleteView(PermissionRequiredMixin, BulkDeleteView):
    permission_required = 'ipam.delete_vrf'
    queryset = VRF.objects.prefetch_related('tenant')
    filter = filters.VRFFilter
    table = tables.VRFTable
    default_return_url = 'ipam:vrf_list'


#
# RIRs
#

class RIRListView(PermissionRequiredMixin, ObjectListView):
    permission_required = 'ipam.view_rir'
    queryset = RIR.objects.annotate(aggregate_count=Count('aggregates'))
    filter = filters.RIRFilter
    filter_form = forms.RIRFilterForm
    table = tables.RIRDetailTable
    template_name = 'ipam/rir_list.html'

    def alter_queryset(self, request):

        if request.GET.get('family') == '6':
            family = 6
            denominator = 2 ** 64  # Count /64s for IPv6 rather than individual IPs
        else:
            family = 4
            denominator = 1

        rirs = []
        for rir in self.queryset:

            stats = {
                'total': 0,
                'active': 0,
                'reserved': 0,
                'deprecated': 0,
                'available': 0,
            }
            aggregate_list = Aggregate.objects.filter(family=family, rir=rir)
            for aggregate in aggregate_list:

                queryset = Prefix.objects.filter(prefix__net_contained_or_equal=str(aggregate.prefix))

                # Find all consumed space for each prefix status (we ignore containers for this purpose).
                active_prefixes = netaddr.cidr_merge(
                    [p.prefix for p in queryset.filter(status=PREFIX_STATUS_ACTIVE)]
                )
                reserved_prefixes = netaddr.cidr_merge(
                    [p.prefix for p in queryset.filter(status=PREFIX_STATUS_RESERVED)]
                )
                deprecated_prefixes = netaddr.cidr_merge(
                    [p.prefix for p in queryset.filter(status=PREFIX_STATUS_DEPRECATED)]
                )

                # Find all available prefixes by subtracting each of the existing prefix sets from the aggregate prefix.
                available_prefixes = (
                    netaddr.IPSet([aggregate.prefix]) -
                    netaddr.IPSet(active_prefixes) -
                    netaddr.IPSet(reserved_prefixes) -
                    netaddr.IPSet(deprecated_prefixes)
                )

                # Add the size of each metric to the RIR total.
                stats['total'] += int(aggregate.prefix.size / denominator)
                stats['active'] += int(netaddr.IPSet(active_prefixes).size / denominator)
                stats['reserved'] += int(netaddr.IPSet(reserved_prefixes).size / denominator)
                stats['deprecated'] += int(netaddr.IPSet(deprecated_prefixes).size / denominator)
                stats['available'] += int(available_prefixes.size / denominator)

            # Calculate the percentage of total space for each prefix status.
            total = float(stats['total'])
            stats['percentages'] = {
                'active': float('{:.2f}'.format(stats['active'] / total * 100)) if total else 0,
                'reserved': float('{:.2f}'.format(stats['reserved'] / total * 100)) if total else 0,
                'deprecated': float('{:.2f}'.format(stats['deprecated'] / total * 100)) if total else 0,
            }
            stats['percentages']['available'] = (
                100 -
                stats['percentages']['active'] -
                stats['percentages']['reserved'] -
                stats['percentages']['deprecated']
            )
            rir.stats = stats
            rirs.append(rir)

        return rirs


class RIRCreateView(PermissionRequiredMixin, ObjectEditView):
    permission_required = 'ipam.add_rir'
    model = RIR
    model_form = forms.RIRForm
    default_return_url = 'ipam:rir_list'


class RIREditView(RIRCreateView):
    permission_required = 'ipam.change_rir'


class RIRBulkImportView(PermissionRequiredMixin, BulkImportView):
    permission_required = 'ipam.add_rir'
    model_form = forms.RIRCSVForm
    table = tables.RIRTable
    default_return_url = 'ipam:rir_list'


class RIRBulkDeleteView(PermissionRequiredMixin, BulkDeleteView):
    permission_required = 'ipam.delete_rir'
    queryset = RIR.objects.annotate(aggregate_count=Count('aggregates'))
    filter = filters.RIRFilter
    table = tables.RIRTable
    default_return_url = 'ipam:rir_list'


#
# Aggregates
#

class AggregateListView(PermissionRequiredMixin, ObjectListView):
    permission_required = 'ipam.view_aggregate'
    queryset = Aggregate.objects.prefetch_related('rir').extra(select={
        'child_count': 'SELECT COUNT(*) FROM ipam_prefix WHERE ipam_prefix.prefix <<= ipam_aggregate.prefix',
    })
    filter = filters.AggregateFilter
    filter_form = forms.AggregateFilterForm
    table = tables.AggregateDetailTable
    template_name = 'ipam/aggregate_list.html'

    def extra_context(self):
        ipv4_total = 0
        ipv6_total = 0

        for aggregate in self.queryset:
            if aggregate.prefix.version == 6:
                # Report equivalent /64s for IPv6 to keep things sane
                ipv6_total += int(aggregate.prefix.size / 2 ** 64)
            else:
                ipv4_total += aggregate.prefix.size

        return {
            'ipv4_total': ipv4_total,
            'ipv6_total': ipv6_total,
        }


class AggregateView(PermissionRequiredMixin, View):
    permission_required = 'ipam.view_aggregate'

    def get(self, request, pk):

        aggregate = get_object_or_404(Aggregate, pk=pk)

        # Find all child prefixes contained by this aggregate
        child_prefixes = Prefix.objects.filter(
            prefix__net_contained_or_equal=str(aggregate.prefix)
        ).prefetch_related(
            'site', 'role'
        ).annotate_depth(
            limit=0
        )
        child_prefixes = add_available_prefixes(aggregate.prefix, child_prefixes)

        prefix_table = tables.PrefixDetailTable(child_prefixes)
        if request.user.has_perm('ipam.change_prefix') or request.user.has_perm('ipam.delete_prefix'):
            prefix_table.columns.show('pk')

        paginate = {
            'paginator_class': EnhancedPaginator,
            'per_page': request.GET.get('per_page', settings.PAGINATE_COUNT)
        }
        RequestConfig(request, paginate).configure(prefix_table)

        # Compile permissions list for rendering the object table
        permissions = {
            'add': request.user.has_perm('ipam.add_prefix'),
            'change': request.user.has_perm('ipam.change_prefix'),
            'delete': request.user.has_perm('ipam.delete_prefix'),
        }

        return render(request, 'ipam/aggregate.html', {
            'aggregate': aggregate,
            'prefix_table': prefix_table,
            'permissions': permissions,
        })


class AggregateCreateView(PermissionRequiredMixin, ObjectEditView):
    permission_required = 'ipam.add_aggregate'
    model = Aggregate
    model_form = forms.AggregateForm
    template_name = 'ipam/aggregate_edit.html'
    default_return_url = 'ipam:aggregate_list'


class AggregateEditView(AggregateCreateView):
    permission_required = 'ipam.change_aggregate'


class AggregateDeleteView(PermissionRequiredMixin, ObjectDeleteView):
    permission_required = 'ipam.delete_aggregate'
    model = Aggregate
    default_return_url = 'ipam:aggregate_list'


class AggregateBulkImportView(PermissionRequiredMixin, BulkImportView):
    permission_required = 'ipam.add_aggregate'
    model_form = forms.AggregateCSVForm
    table = tables.AggregateTable
    default_return_url = 'ipam:aggregate_list'


class AggregateBulkEditView(PermissionRequiredMixin, BulkEditView):
    permission_required = 'ipam.change_aggregate'
    queryset = Aggregate.objects.prefetch_related('rir')
    filter = filters.AggregateFilter
    table = tables.AggregateTable
    form = forms.AggregateBulkEditForm
    default_return_url = 'ipam:aggregate_list'


class AggregateBulkDeleteView(PermissionRequiredMixin, BulkDeleteView):
    permission_required = 'ipam.delete_aggregate'
    queryset = Aggregate.objects.prefetch_related('rir')
    filter = filters.AggregateFilter
    table = tables.AggregateTable
    default_return_url = 'ipam:aggregate_list'


#
# Prefix/VLAN roles
#

class RoleListView(PermissionRequiredMixin, ObjectListView):
    permission_required = 'ipam.view_role'
    queryset = Role.objects.all()
    table = tables.RoleTable
    template_name = 'ipam/role_list.html'


class RoleCreateView(PermissionRequiredMixin, ObjectEditView):
    permission_required = 'ipam.add_role'
    model = Role
    model_form = forms.RoleForm
    default_return_url = 'ipam:role_list'


class RoleEditView(RoleCreateView):
    permission_required = 'ipam.change_role'


class RoleBulkImportView(PermissionRequiredMixin, BulkImportView):
    permission_required = 'ipam.add_role'
    model_form = forms.RoleCSVForm
    table = tables.RoleTable
    default_return_url = 'ipam:role_list'


class RoleBulkDeleteView(PermissionRequiredMixin, BulkDeleteView):
    permission_required = 'ipam.delete_role'
    queryset = Role.objects.all()
    table = tables.RoleTable
    default_return_url = 'ipam:role_list'


#
# Prefixes
#

class PrefixListView(PermissionRequiredMixin, ObjectListView):
    permission_required = 'ipam.view_prefix'
    queryset = Prefix.objects.prefetch_related('site', 'vrf__tenant', 'tenant', 'vlan', 'role')
    filter = filters.PrefixFilter
    filter_form = forms.PrefixFilterForm
    table = tables.PrefixDetailTable
    template_name = 'ipam/prefix_list.html'

    def alter_queryset(self, request):
        # Show only top-level prefixes by default (unless searching)
        limit = None if request.GET.get('expand') or request.GET.get('q') else 0
        return self.queryset.annotate_depth(limit=limit)


class PrefixView(PermissionRequiredMixin, View):
    permission_required = 'ipam.view_prefix'

    def get(self, request, pk):

        prefix = get_object_or_404(Prefix.objects.prefetch_related(
            'vrf', 'site__region', 'tenant__group', 'vlan__group', 'role'
        ), pk=pk)

        try:
            aggregate = Aggregate.objects.get(prefix__net_contains_or_equals=str(prefix.prefix))
        except Aggregate.DoesNotExist:
            aggregate = None

        # Parent prefixes table
        parent_prefixes = Prefix.objects.filter(
            Q(vrf=prefix.vrf) | Q(vrf__isnull=True)
        ).filter(
            prefix__net_contains=str(prefix.prefix)
        ).prefetch_related(
            'site', 'role'
        ).annotate_depth()
        parent_prefix_table = tables.PrefixTable(list(parent_prefixes), orderable=False)
        parent_prefix_table.exclude = ('vrf',)

        # Duplicate prefixes table
        duplicate_prefixes = Prefix.objects.filter(
            vrf=prefix.vrf, prefix=str(prefix.prefix)
        ).exclude(
            pk=prefix.pk
        ).prefetch_related(
            'site', 'role'
        )
        duplicate_prefix_table = tables.PrefixTable(list(duplicate_prefixes), orderable=False)
        duplicate_prefix_table.exclude = ('vrf',)

        return render(request, 'ipam/prefix.html', {
            'prefix': prefix,
            'aggregate': aggregate,
            'parent_prefix_table': parent_prefix_table,
            'duplicate_prefix_table': duplicate_prefix_table,
        })


class PrefixPrefixesView(PermissionRequiredMixin, View):
    permission_required = 'ipam.view_prefix'

    def get(self, request, pk):

        prefix = get_object_or_404(Prefix.objects.all(), pk=pk)

        # Child prefixes table
        child_prefixes = prefix.get_child_prefixes().prefetch_related(
            'site', 'vlan', 'role',
        ).annotate_depth(limit=0)

        # Annotate available prefixes
        if child_prefixes:
            child_prefixes = add_available_prefixes(prefix.prefix, child_prefixes)

        prefix_table = tables.PrefixDetailTable(child_prefixes)
        if request.user.has_perm('ipam.change_prefix') or request.user.has_perm('ipam.delete_prefix'):
            prefix_table.columns.show('pk')

        paginate = {
            'paginator_class': EnhancedPaginator,
            'per_page': request.GET.get('per_page', settings.PAGINATE_COUNT)
        }
        RequestConfig(request, paginate).configure(prefix_table)

        # Compile permissions list for rendering the object table
        permissions = {
            'add': request.user.has_perm('ipam.add_prefix'),
            'change': request.user.has_perm('ipam.change_prefix'),
            'delete': request.user.has_perm('ipam.delete_prefix'),
        }

        return render(request, 'ipam/prefix_prefixes.html', {
            'prefix': prefix,
            'first_available_prefix': prefix.get_first_available_prefix(),
            'prefix_table': prefix_table,
            'permissions': permissions,
            'bulk_querystring': 'vrf_id={}&within={}'.format(prefix.vrf.pk if prefix.vrf else '0', prefix.prefix),
            'active_tab': 'prefixes',
        })


class PrefixIPAddressesView(PermissionRequiredMixin, View):
    permission_required = 'ipam.view_prefix'

    def get(self, request, pk):

        prefix = get_object_or_404(Prefix.objects.all(), pk=pk)

        # Find all IPAddresses belonging to this Prefix
        ipaddresses = prefix.get_child_ips().prefetch_related(
            'vrf', 'interface__device', 'primary_ip4_for', 'primary_ip6_for'
        )
        ipaddresses = add_available_ipaddresses(prefix.prefix, ipaddresses, prefix.is_pool)

        ip_table = tables.IPAddressTable(ipaddresses)
        if request.user.has_perm('ipam.change_ipaddress') or request.user.has_perm('ipam.delete_ipaddress'):
            ip_table.columns.show('pk')

        paginate = {
            'paginator_class': EnhancedPaginator,
            'per_page': request.GET.get('per_page', settings.PAGINATE_COUNT)
        }
        RequestConfig(request, paginate).configure(ip_table)

        # Compile permissions list for rendering the object table
        permissions = {
            'add': request.user.has_perm('ipam.add_ipaddress'),
            'change': request.user.has_perm('ipam.change_ipaddress'),
            'delete': request.user.has_perm('ipam.delete_ipaddress'),
        }

        return render(request, 'ipam/prefix_ipaddresses.html', {
            'prefix': prefix,
            'first_available_ip': prefix.get_first_available_ip(),
            'ip_table': ip_table,
            'permissions': permissions,
            'bulk_querystring': 'vrf_id={}&parent={}'.format(prefix.vrf.pk if prefix.vrf else '0', prefix.prefix),
            'active_tab': 'ip-addresses',
        })


class PrefixCreateView(PermissionRequiredMixin, ObjectEditView):
    permission_required = 'ipam.add_prefix'
    model = Prefix
    model_form = forms.PrefixForm
    template_name = 'ipam/prefix_edit.html'
    default_return_url = 'ipam:prefix_list'


class PrefixEditView(PrefixCreateView):
    permission_required = 'ipam.change_prefix'


class PrefixDeleteView(PermissionRequiredMixin, ObjectDeleteView):
    permission_required = 'ipam.delete_prefix'
    model = Prefix
    template_name = 'ipam/prefix_delete.html'
    default_return_url = 'ipam:prefix_list'


class PrefixBulkImportView(PermissionRequiredMixin, BulkImportView):
    permission_required = 'ipam.add_prefix'
    model_form = forms.PrefixCSVForm
    table = tables.PrefixTable
    default_return_url = 'ipam:prefix_list'


class PrefixBulkEditView(PermissionRequiredMixin, BulkEditView):
    permission_required = 'ipam.change_prefix'
    queryset = Prefix.objects.prefetch_related('site', 'vrf__tenant', 'tenant', 'vlan', 'role')
    filter = filters.PrefixFilter
    table = tables.PrefixTable
    form = forms.PrefixBulkEditForm
    default_return_url = 'ipam:prefix_list'


class PrefixBulkDeleteView(PermissionRequiredMixin, BulkDeleteView):
    permission_required = 'ipam.delete_prefix'
    queryset = Prefix.objects.prefetch_related('site', 'vrf__tenant', 'tenant', 'vlan', 'role')
    filter = filters.PrefixFilter
    table = tables.PrefixTable
    default_return_url = 'ipam:prefix_list'


#
# IP addresses
#

class IPAddressListView(PermissionRequiredMixin, ObjectListView):
    permission_required = 'ipam.view_ipaddress'
    queryset = IPAddress.objects.prefetch_related(
        'vrf__tenant', 'tenant', 'nat_inside', 'interface__device', 'interface__virtual_machine'
    )
    filter = filters.IPAddressFilter
    filter_form = forms.IPAddressFilterForm
    table = tables.IPAddressDetailTable
    template_name = 'ipam/ipaddress_list.html'


class IPAddressView(PermissionRequiredMixin, View):
    permission_required = 'ipam.view_ipaddress'

    def get(self, request, pk):

        ipaddress = get_object_or_404(IPAddress.objects.prefetch_related('vrf__tenant', 'tenant'), pk=pk)

        # Parent prefixes table
        parent_prefixes = Prefix.objects.filter(
            vrf=ipaddress.vrf, prefix__net_contains=str(ipaddress.address.ip)
        ).prefetch_related(
            'site', 'role'
        )
        parent_prefixes_table = tables.PrefixTable(list(parent_prefixes), orderable=False)
        parent_prefixes_table.exclude = ('vrf',)

        # Duplicate IPs table
        duplicate_ips = IPAddress.objects.filter(
            vrf=ipaddress.vrf, address=str(ipaddress.address)
        ).exclude(
            pk=ipaddress.pk
        ).prefetch_related(
            'nat_inside', 'interface__device'
        )
        # Exclude anycast IPs if this IP is anycast
        if ipaddress.role == IPADDRESS_ROLE_ANYCAST:
            duplicate_ips = duplicate_ips.exclude(role=IPADDRESS_ROLE_ANYCAST)
        duplicate_ips_table = tables.IPAddressTable(list(duplicate_ips), orderable=False)

        # Related IP table
        related_ips = IPAddress.objects.prefetch_related(
            'interface__device'
        ).exclude(
            address=str(ipaddress.address)
        ).filter(
            vrf=ipaddress.vrf, address__net_contained_or_equal=str(ipaddress.address)
        )
        related_ips_table = tables.IPAddressTable(list(related_ips), orderable=False)

        return render(request, 'ipam/ipaddress.html', {
            'ipaddress': ipaddress,
            'parent_prefixes_table': parent_prefixes_table,
            'duplicate_ips_table': duplicate_ips_table,
            'related_ips_table': related_ips_table,
        })


class IPAddressCreateView(PermissionRequiredMixin, ObjectEditView):
    permission_required = 'ipam.add_ipaddress'
    model = IPAddress
    model_form = forms.IPAddressForm
    template_name = 'ipam/ipaddress_edit.html'
    default_return_url = 'ipam:ipaddress_list'

    def alter_obj(self, obj, request, url_args, url_kwargs):

        interface_id = request.GET.get('interface')
        if interface_id:
            try:
                obj.interface = Interface.objects.get(pk=interface_id)
            except (ValueError, Interface.DoesNotExist):
                pass

        return obj


class IPAddressEditView(IPAddressCreateView):
    permission_required = 'ipam.change_ipaddress'


class IPAddressAssignView(PermissionRequiredMixin, View):
    """
    Search for IPAddresses to be assigned to an Interface.
    """
    permission_required = 'ipam.change_ipaddress'

    def dispatch(self, request, *args, **kwargs):

        # Redirect user if an interface has not been provided
        if 'interface' not in request.GET:
            return redirect('ipam:ipaddress_add')

        return super().dispatch(request, *args, **kwargs)

    def get(self, request):

        form = forms.IPAddressAssignForm()

        return render(request, 'ipam/ipaddress_assign.html', {
            'form': form,
            'return_url': request.GET.get('return_url', ''),
        })

    def post(self, request):

        form = forms.IPAddressAssignForm(request.POST)
        table = None

        if form.is_valid():

            queryset = IPAddress.objects.prefetch_related(
                'vrf', 'tenant', 'interface__device', 'interface__virtual_machine'
            ).filter(
                vrf=form.cleaned_data['vrf'],
                address__istartswith=form.cleaned_data['address'],
            )[:100]  # Limit to 100 results
            table = tables.IPAddressAssignTable(queryset)

        return render(request, 'ipam/ipaddress_assign.html', {
            'form': form,
            'table': table,
            'return_url': request.GET.get('return_url', ''),
        })


class IPAddressDeleteView(PermissionRequiredMixin, ObjectDeleteView):
    permission_required = 'ipam.delete_ipaddress'
    model = IPAddress
    default_return_url = 'ipam:ipaddress_list'


class IPAddressBulkCreateView(PermissionRequiredMixin, BulkCreateView):
    permission_required = 'ipam.add_ipaddress'
    form = forms.IPAddressBulkCreateForm
    model_form = forms.IPAddressBulkAddForm
    pattern_target = 'address'
    template_name = 'ipam/ipaddress_bulk_add.html'
    default_return_url = 'ipam:ipaddress_list'


class IPAddressBulkImportView(PermissionRequiredMixin, BulkImportView):
    permission_required = 'ipam.add_ipaddress'
    model_form = forms.IPAddressCSVForm
    table = tables.IPAddressTable
    default_return_url = 'ipam:ipaddress_list'


class IPAddressBulkEditView(PermissionRequiredMixin, BulkEditView):
    permission_required = 'ipam.change_ipaddress'
    queryset = IPAddress.objects.prefetch_related('vrf__tenant', 'tenant').prefetch_related('interface__device')
    filter = filters.IPAddressFilter
    table = tables.IPAddressTable
    form = forms.IPAddressBulkEditForm
    default_return_url = 'ipam:ipaddress_list'


class IPAddressBulkDeleteView(PermissionRequiredMixin, BulkDeleteView):
    permission_required = 'ipam.delete_ipaddress'
    queryset = IPAddress.objects.prefetch_related('vrf__tenant', 'tenant').prefetch_related('interface__device')
    filter = filters.IPAddressFilter
    table = tables.IPAddressTable
    default_return_url = 'ipam:ipaddress_list'


#
# OverlayNetwork groups
#

class OverlayNetworkGroupListView(ObjectListView):
    queryset = OverlayNetworkGroup.objects.select_related('site').annotate(overlay_network_count=Count('overlay_networks'))
    filter = filters.OverlayNetworkGroupFilter
    filter_form = forms.OverlayNetworkGroupFilterForm
    table = tables.OverlayNetworkGroupTable
    template_name = 'ipam/overlay_networkgroup_list.html'


class OverlayNetworkGroupCreateView(PermissionRequiredMixin, ObjectEditView):
    permission_required = 'ipam.add_overlay_networkgroup'
    model = OverlayNetworkGroup
    model_form = forms.OverlayNetworkGroupForm
    default_return_url = 'ipam:overlay_networkgroup_list'


class OverlayNetworkGroupEditView(OverlayNetworkGroupCreateView):
    permission_required = 'ipam.change_overlay_networkgroup'


class OverlayNetworkGroupBulkImportView(PermissionRequiredMixin, BulkImportView):
    permission_required = 'ipam.add_overlay_networkgroup'
    model_form = forms.OverlayNetworkGroupCSVForm
    table = tables.OverlayNetworkGroupTable
    default_return_url = 'ipam:overlay_networkgroup_list'


class OverlayNetworkGroupBulkDeleteView(PermissionRequiredMixin, BulkDeleteView):
    permission_required = 'ipam.delete_overlay_networkgroup'
    queryset = OverlayNetworkGroup.objects.select_related('site').annotate(overlay_network_count=Count('overlay_networks'))
    filter = filters.OverlayNetworkGroupFilter
    table = tables.OverlayNetworkGroupTable
    default_return_url = 'ipam:overlay_networkgroup_list'


class OverlayNetworkGroupOverlayNetworksView(View):
    def get(self, request, pk):

        overlay_network_group = get_object_or_404(OverlayNetworkGroup.objects.all(), pk=pk)

        overlay_networks = OverlayNetwork.objects.filter(group_id=pk)
        #overlay_networks = add_available_overlay_networks(overlay_network_group, overlay_networks)

        overlay_network_table = tables.OverlayNetworkDetailTable(overlay_networks)
        if request.user.has_perm('ipam.change_overlay_network') or request.user.has_perm('ipam.delete_overlay_network'):
            overlay_network_table.columns.show('pk')
        overlay_network_table.columns.hide('site')
        overlay_network_table.columns.hide('group')

        paginate = {
            'paginator_class': EnhancedPaginator,
            'per_page': request.GET.get('per_page', settings.PAGINATE_COUNT)
        }
        RequestConfig(request, paginate).configure(overlay_network_table)

        # Compile permissions list for rendering the object table
        permissions = {
            'add': request.user.has_perm('ipam.add_overlay_network'),
            'change': request.user.has_perm('ipam.change_overlay_network'),
            'delete': request.user.has_perm('ipam.delete_overlay_network'),
        }

        return render(request, 'ipam/overlay_networkgroup_overlay_networks.html', {
            'overlay_network_group': overlay_network_group,
            'first_available_overlay_network': overlay_network_group.get_next_available_vxlan_prefix(),
            'overlay_network_table': overlay_network_table,
            'permissions': permissions,
        })


#
# VLAN groups
#

class VLANGroupListView(PermissionRequiredMixin, ObjectListView):
    permission_required = 'ipam.view_vlangroup'
    queryset = VLANGroup.objects.prefetch_related('site').annotate(vlan_count=Count('vlans'))
    filter = filters.VLANGroupFilter
    filter_form = forms.VLANGroupFilterForm
    table = tables.VLANGroupTable
    template_name = 'ipam/vlangroup_list.html'


class VLANGroupCreateView(PermissionRequiredMixin, ObjectEditView):
    permission_required = 'ipam.add_vlangroup'
    model = VLANGroup
    model_form = forms.VLANGroupForm
    default_return_url = 'ipam:vlangroup_list'


class VLANGroupEditView(VLANGroupCreateView):
    permission_required = 'ipam.change_vlangroup'


class VLANGroupBulkImportView(PermissionRequiredMixin, BulkImportView):
    permission_required = 'ipam.add_vlangroup'
    model_form = forms.VLANGroupCSVForm
    table = tables.VLANGroupTable
    default_return_url = 'ipam:vlangroup_list'


class VLANGroupBulkDeleteView(PermissionRequiredMixin, BulkDeleteView):
    permission_required = 'ipam.delete_vlangroup'
    queryset = VLANGroup.objects.prefetch_related('site').annotate(vlan_count=Count('vlans'))
    filter = filters.VLANGroupFilter
    table = tables.VLANGroupTable
    default_return_url = 'ipam:vlangroup_list'


class VLANGroupVLANsView(PermissionRequiredMixin, View):
    permission_required = 'ipam.view_vlangroup'

    def get(self, request, pk):

        vlan_group = get_object_or_404(VLANGroup.objects.all(), pk=pk)

        vlans = VLAN.objects.filter(group_id=pk)
        vlans = add_available_vlans(vlan_group, vlans)

        vlan_table = tables.VLANDetailTable(vlans)
        if request.user.has_perm('ipam.change_vlan') or request.user.has_perm('ipam.delete_vlan'):
            vlan_table.columns.show('pk')
        vlan_table.columns.hide('site')
        vlan_table.columns.hide('group')

        paginate = {
            'paginator_class': EnhancedPaginator,
            'per_page': request.GET.get('per_page', settings.PAGINATE_COUNT)
        }
        RequestConfig(request, paginate).configure(vlan_table)

        # Compile permissions list for rendering the object table
        permissions = {
            'add': request.user.has_perm('ipam.add_vlan'),
            'change': request.user.has_perm('ipam.change_vlan'),
            'delete': request.user.has_perm('ipam.delete_vlan'),
        }

        return render(request, 'ipam/vlangroup_vlans.html', {
            'vlan_group': vlan_group,
            'first_available_vlan': vlan_group.get_next_available_vid(),
            'vlan_table': vlan_table,
            'permissions': permissions,
        })


#
# OverlayNetworks
#

class OverlayNetworkListView(ObjectListView):
    queryset = OverlayNetwork.objects.select_related('site', 'group', 'tenant', 'role')
    filter = filters.OverlayNetworkFilter
    filter_form = forms.OverlayNetworkFilterForm
    table = tables.OverlayNetworkDetailTable
    template_name = 'ipam/overlay_network_list.html'


class OverlayNetworkView(View):

    def get(self, request, pk):

        overlay_network = get_object_or_404(OverlayNetwork.objects.select_related(
            'site__region', 'tenant__group', 'role'
        ), pk=pk)

        return render(request, 'ipam/overlay_network.html', {
            'overlay_network': overlay_network,
        })


class OverlayNetworkMembersView(View):

    def get(self, request, pk):

        overlay_network = get_object_or_404(OverlayNetwork.objects.all(), pk=pk)
        members = overlay_network.get_members().select_related('device', 'virtual_machine')

        members_table = tables.OverlayNetworkMemberTable(members)

        paginate = {
            'paginator_class': EnhancedPaginator,
            'per_page': request.GET.get('per_page', settings.PAGINATE_COUNT)
        }
        RequestConfig(request, paginate).configure(members_table)

        return render(request, 'ipam/overlay_network_members.html', {
            'overlay_network': overlay_network,
            'members_table': members_table,
            'active_tab': 'members',
        })


class OverlayNetworkCreateView(PermissionRequiredMixin, ObjectEditView):
    permission_required = 'ipam.add_overlay_network'
    model = OverlayNetwork
    model_form = forms.OverlayNetworkForm
    template_name = 'ipam/overlay_network_edit.html'
    default_return_url = 'ipam:overlay_network_list'


class OverlayNetworkEditView(OverlayNetworkCreateView):
    permission_required = 'ipam.change_overlay_network'


class OverlayNetworkDeleteView(PermissionRequiredMixin, ObjectDeleteView):
    permission_required = 'ipam.delete_overlay_network'
    model = OverlayNetwork
    default_return_url = 'ipam:overlay_network_list'


class OverlayNetworkBulkImportView(PermissionRequiredMixin, BulkImportView):
    permission_required = 'ipam.add_overlay_network'
    model_form = forms.OverlayNetworkCSVForm
    table = tables.OverlayNetworkTable
    default_return_url = 'ipam:overlay_network_list'


class OverlayNetworkBulkEditView(PermissionRequiredMixin, BulkEditView):
    permission_required = 'ipam.change_overlay_network'
    queryset = OverlayNetwork.objects.select_related('site', 'group', 'tenant', 'role')
    filter = filters.OverlayNetworkFilter
    table = tables.OverlayNetworkTable
    form = forms.OverlayNetworkBulkEditForm
    default_return_url = 'ipam:overlay_network_list'


class OverlayNetworkBulkDeleteView(PermissionRequiredMixin, BulkDeleteView):
    permission_required = 'ipam.delete_overlay_network'
    queryset = OverlayNetwork.objects.select_related('site', 'group', 'tenant', 'role')
    filter = filters.OverlayNetworkFilter
    table = tables.OverlayNetworkTable
    default_return_url = 'ipam:overlay_network_list'


#
# VLANs
#

class VLANListView(PermissionRequiredMixin, ObjectListView):
    permission_required = 'ipam.view_vlan'
    queryset = VLAN.objects.prefetch_related('site', 'group', 'tenant', 'role').prefetch_related('prefixes')
    filter = filters.VLANFilter
    filter_form = forms.VLANFilterForm
    table = tables.VLANDetailTable
    template_name = 'ipam/vlan_list.html'


class VLANView(PermissionRequiredMixin, View):
    permission_required = 'ipam.view_vlan'

    def get(self, request, pk):

        vlan = get_object_or_404(VLAN.objects.prefetch_related(
            'site__region', 'tenant__group', 'role'
        ), pk=pk)
        prefixes = Prefix.objects.filter(vlan=vlan).prefetch_related('vrf', 'site', 'role')
        prefix_table = tables.PrefixTable(list(prefixes), orderable=False)
        prefix_table.exclude = ('vlan',)

        return render(request, 'ipam/vlan.html', {
            'vlan': vlan,
            'prefix_table': prefix_table,
        })


class VLANMembersView(PermissionRequiredMixin, View):
    permission_required = 'ipam.view_vlan'

    def get(self, request, pk):

        vlan = get_object_or_404(VLAN.objects.all(), pk=pk)
        members = vlan.get_members().prefetch_related('device', 'virtual_machine')

        members_table = tables.VLANMemberTable(members)

        paginate = {
            'paginator_class': EnhancedPaginator,
            'per_page': request.GET.get('per_page', settings.PAGINATE_COUNT)
        }
        RequestConfig(request, paginate).configure(members_table)

        return render(request, 'ipam/vlan_members.html', {
            'vlan': vlan,
            'members_table': members_table,
            'active_tab': 'members',
        })


class VLANCreateView(PermissionRequiredMixin, ObjectEditView):
    permission_required = 'ipam.add_vlan'
    model = VLAN
    model_form = forms.VLANForm
    template_name = 'ipam/vlan_edit.html'
    default_return_url = 'ipam:vlan_list'


class VLANEditView(VLANCreateView):
    permission_required = 'ipam.change_vlan'


class VLANDeleteView(PermissionRequiredMixin, ObjectDeleteView):
    permission_required = 'ipam.delete_vlan'
    model = VLAN
    default_return_url = 'ipam:vlan_list'


class VLANBulkImportView(PermissionRequiredMixin, BulkImportView):
    permission_required = 'ipam.add_vlan'
    model_form = forms.VLANCSVForm
    table = tables.VLANTable
    default_return_url = 'ipam:vlan_list'


class VLANBulkEditView(PermissionRequiredMixin, BulkEditView):
    permission_required = 'ipam.change_vlan'
<<<<<<< HEAD
    queryset = VLAN.objects.select_related('site', 'group', 'tenant', 'role', 'overlay_network')
=======
    queryset = VLAN.objects.prefetch_related('site', 'group', 'tenant', 'role')
>>>>>>> f48a4c23
    filter = filters.VLANFilter
    table = tables.VLANTable
    form = forms.VLANBulkEditForm
    default_return_url = 'ipam:vlan_list'


class VLANBulkDeleteView(PermissionRequiredMixin, BulkDeleteView):
    permission_required = 'ipam.delete_vlan'
    queryset = VLAN.objects.prefetch_related('site', 'group', 'tenant', 'role')
    filter = filters.VLANFilter
    table = tables.VLANTable
    default_return_url = 'ipam:vlan_list'


#
# Services
#

class ServiceListView(PermissionRequiredMixin, ObjectListView):
    permission_required = 'ipam.view_service'
    queryset = Service.objects.prefetch_related('device', 'virtual_machine')
    filter = filters.ServiceFilter
    filter_form = forms.ServiceFilterForm
    table = tables.ServiceTable
    template_name = 'ipam/service_list.html'


class ServiceView(PermissionRequiredMixin, View):
    permission_required = 'ipam.view_service'

    def get(self, request, pk):

        service = get_object_or_404(Service, pk=pk)

        return render(request, 'ipam/service.html', {
            'service': service,
        })


class ServiceCreateView(PermissionRequiredMixin, ObjectEditView):
    permission_required = 'ipam.add_service'
    model = Service
    model_form = forms.ServiceForm
    template_name = 'ipam/service_edit.html'

    def alter_obj(self, obj, request, url_args, url_kwargs):
        if 'device' in url_kwargs:
            obj.device = get_object_or_404(Device, pk=url_kwargs['device'])
        elif 'virtualmachine' in url_kwargs:
            obj.virtual_machine = get_object_or_404(VirtualMachine, pk=url_kwargs['virtualmachine'])
        return obj

    def get_return_url(self, request, service):
        return service.parent.get_absolute_url()


class ServiceEditView(ServiceCreateView):
    permission_required = 'ipam.change_service'


class ServiceDeleteView(PermissionRequiredMixin, ObjectDeleteView):
    permission_required = 'ipam.delete_service'
    model = Service


class ServiceBulkEditView(PermissionRequiredMixin, BulkEditView):
    permission_required = 'ipam.change_service'
    queryset = Service.objects.prefetch_related('device', 'virtual_machine')
    filter = filters.ServiceFilter
    table = tables.ServiceTable
    form = forms.ServiceBulkEditForm
    default_return_url = 'ipam:service_list'


class ServiceBulkDeleteView(PermissionRequiredMixin, BulkDeleteView):
    permission_required = 'ipam.delete_service'
    queryset = Service.objects.prefetch_related('device', 'virtual_machine')
    filter = filters.ServiceFilter
    table = tables.ServiceTable
    default_return_url = 'ipam:service_list'<|MERGE_RESOLUTION|>--- conflicted
+++ resolved
@@ -1114,11 +1114,7 @@
 
 class VLANBulkEditView(PermissionRequiredMixin, BulkEditView):
     permission_required = 'ipam.change_vlan'
-<<<<<<< HEAD
-    queryset = VLAN.objects.select_related('site', 'group', 'tenant', 'role', 'overlay_network')
-=======
-    queryset = VLAN.objects.prefetch_related('site', 'group', 'tenant', 'role')
->>>>>>> f48a4c23
+    queryset = VLAN.objects.prefetch_related('site', 'group', 'tenant', 'role', 'overlay_network')
     filter = filters.VLANFilter
     table = tables.VLANTable
     form = forms.VLANBulkEditForm
