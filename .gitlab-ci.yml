before_script:
  # is only executed for the deploy stages that need to ssh
  - 'which ssh-agent || ( apt-get update -y && apt-get install openssh-client -y)'
  - eval $(ssh-agent -s)
  - echo "$SSH_PRIVATE_KEY" | tr -d '\r' | ssh-add - > /dev/null
  - ssh-add -l
  - mkdir -p ~/.ssh
  - ls -la ~
  - ls -la ~/.ssh
  - touch ~/.ssh/known_hosts
  - echo "$SSH_KNOWN_HOSTS" > ~/.ssh/known_hosts
  - chmod 644 ~/.ssh/known_hosts
  #- chmod 600 ~/.ssh
  # webserver certificates
  #- echo "$CERTIFICATE_KEY" > ./certs/cert.key
  #- echo "$CERTIFICATE_CRT" > ./certs/cert.crt
 
variables:
  REGISTRY: registry.gitlab.com
  GIT_DEPTH: 0

stages:
  - build
  - deploy

#build-container:
#  stage: build
#  before_script: 
#    - "echo Build Container..."
#  script:
#    - "echo Code goes here"
#    # login to registry
#    # - docker login -u mimir_mvp -p "$REGISTRY_TOKEN" "$REGISTRY"
#    # pull from registry, build if not existant
#    # - docker-compose build --no-cache --pull
#    # optional: save image to tarball, tag it and push it
#    # - docker save --output images/mimir.img mimir_mimir
#    # - docker tag mimir_mimir "$REGISTRY/wobcom/mimir"
#    # - docker push "$REGISTRY/wobcom/mimir"
#  tags:
#    - dummy

build-package:
  stage: build
  only:
<<<<<<< HEAD
    - develop
=======
    - ci_development
>>>>>>> b4181cf3
  image: registry.gitlab.com/wobcom/fpm-docker:netbox
  tags:
    - docker
  before_script:
    - "git config --global credential.helper store"
    - "git config --global credential.gitlab.service.wobcom.de.useHttpPath true"
    - "git config --global credential.gitlab.com.useHttpPath true"
    - "echo https://${DIPLOMACY_CREDENTIALS}@gitlab.service.wobcom.de/infrastructure/diplomacy.git >> ~/.git-credentials"
    - "echo https://${TOPDESK_CREDENTIALS}@gitlab.com/wobcompublic/topdesk/ >> ~/.git-credentials"
  script:
    - "./build_package.sh"
  artifacts:
    paths:
      - netbox*.rpm

deploy-package:
  stage: deploy
<<<<<<< HEAD
  only:
    - develop
=======
>>>>>>> b4181cf3
  image: debian:10
  tags:
    - docker
  dependencies:
    - build-package
  before_script:
    - "apt-get -y update"
    - "apt-get install -y sshpass"
    - "mkdir ~/.ssh"
    - "echo ${REPO_HOST_KEY} >> ~/.ssh/known_hosts"
  script:
    - "sshpass -p \"${REPO_PASSWORD}\" scp netbox*.rpm ${REPO_USER}@${REPO_HOST}:${REPO_PATH}"
    - "sshpass -p \"${REPO_PASSWORD}\" ssh ${REPO_USER}@${REPO_HOST} \"/var/share/repos/scripts/rebuild.sh\""

deploy-staging-ssh:
  stage: deploy
  only: 
    - changes
  script:
    - "ssh -t $SSH_USER@$DEPLOY_SERVER_STAGING 'rm -rf /var/tmp/autodeploy'"
    - "ssh -t $SSH_USER@$DEPLOY_SERVER_STAGING 'mkdir -p /var/tmp/autodeploy'"
    - "echo \"BIND_HOST=$DEPLOY_SERVER_STAGING\" > .env"
    - "scp .env $SSH_USER@$DEPLOY_SERVER_STAGING:/var/tmp/autodeploy/"
    - "scp deploy.sh $SSH_USER@$DEPLOY_SERVER_STAGING:/var/tmp/autodeploy/deploy.sh"
    - ssh -t "$SSH_USER@$DEPLOY_SERVER_STAGING" "cd /var/tmp/autodeploy && bash -x ./deploy.sh $DEPLOY_BRANCH_STAGING"
  tags:
    - ssh

deploy-production-ssh:
  stage: deploy
  only: 
    - changes-master
  script:
    - "ssh -t $SSH_USER@$DEPLOY_SERVER_PRODUCTION 'rm -rf /var/tmp/autodeploy'"
    - "ssh -t $SSH_USER@$DEPLOY_SERVER_PRODUCTION 'mkdir -p /var/tmp/autodeploy'"
    - "echo \"BIND_HOST=$DEPLOY_SERVER_PRODUCTION\" > .env"
    - "scp .env $SSH_USER@$DEPLOY_SERVER_PRODUCTION:/var/tmp/autodeploy/"
    - "scp deploy.sh $SSH_USER@$DEPLOY_SERVER_PRODUCTION:/var/tmp/autodeploy/deploy.sh"
    # - ssh -t "$SSH_USER@$DEPLOY_SERVER_STAGING" "cd /var/tmp/autodeploy && bash -x ./deploy.sh $DEPLOY_BRANCH_PRODUCTION"
    #- "ssh -t $SSH_USER@$DEPLOY_SERVER_PRODUCTION 'cd /var/tmp/autodeploy && bash -x ./deploy.sh changes-master'"
  tags:
    - ssh
<|MERGE_RESOLUTION|>--- conflicted
+++ resolved
@@ -15,9 +15,8 @@
   #- echo "$CERTIFICATE_KEY" > ./certs/cert.key
   #- echo "$CERTIFICATE_CRT" > ./certs/cert.crt
  
-variables:
-  REGISTRY: registry.gitlab.com
-  GIT_DEPTH: 0
+#variables:
+#  REGISTRY: registry.gitlab.com
 
 stages:
   - build
@@ -43,11 +42,7 @@
 build-package:
   stage: build
   only:
-<<<<<<< HEAD
-    - develop
-=======
     - ci_development
->>>>>>> b4181cf3
   image: registry.gitlab.com/wobcom/fpm-docker:netbox
   tags:
     - docker
@@ -65,11 +60,8 @@
 
 deploy-package:
   stage: deploy
-<<<<<<< HEAD
-  only:
-    - develop
-=======
->>>>>>> b4181cf3
+    only:
+      - develop
   image: debian:10
   tags:
     - docker
